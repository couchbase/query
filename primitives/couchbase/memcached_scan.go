--- conflicted
+++ resolved
@@ -339,10 +339,6 @@
 	limit        int64
 	offset       int64
 	runits       uint64
-<<<<<<< HEAD
-=======
-	sampleSize   int
->>>>>>> bafb2898
 	pipelineSize int
 	sampleSize   int
 	deadline     time.Time
@@ -1871,10 +1867,6 @@
 						return fmt.Sprintf("%s processed %v documents from response of %v bytes",
 							this, num_docs, len(response.Body))
 					}, this.scan.log)
-<<<<<<< HEAD
-
-=======
->>>>>>> bafb2898
 				}
 			} else {
 				logging.Debugf("%s response body is empty (0 bytes)", this, this.scan.log)
