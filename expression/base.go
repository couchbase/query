--- conflicted
+++ resolved
@@ -38,11 +38,8 @@
 	EXPR_ARRAY_IS_SET
 	EXPR_VALIDATE_KEYS
 	EXPR_JOIN_NOT_NULL
-<<<<<<< HEAD
+	EXPR_DERIVED_FROM_ISOBJECT
 	EXPR_ORDER_BY
-=======
-	EXPR_DERIVED_FROM_ISOBJECT
->>>>>>> 00083096
 )
 
 /*
