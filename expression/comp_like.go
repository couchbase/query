//  Copyright 2014-Present Couchbase, Inc.
//
//  Use of this software is governed by the Business Source License included
//  in the file licenses/BSL-Couchbase.txt.  As of the Change Date specified
//  in that file, in accordance with the Business Source License, use of this
//  software will be governed by the Apache License, Version 2.0, included in
//  the file licenses/APL2.txt.

package expression

import (
	"fmt"
	"regexp"
	"strings"
	"unicode/utf8"

	"github.com/couchbase/query/value"
)

/*
Comparison terms allow for comparing two expressions.
LIKE and NOT LIKE are used to to search for a specified
pattern in an expression. The LIKE operator allows for
wildcard matching of string values. The right-hand side
of the operator is a pattern, optionally containg '%'
and '_' wildcard characters.
*/
type Like struct {
	FunctionBase
	re            *regexp.Regexp
	part          *regexp.Regexp
	canCacheRegex bool
}

// This is cached in the context for each operator instance
type LikeRegex struct {
	Orig string
	Re   *regexp.Regexp
}

var DEFAULT_ESCAPE_EXPR = NewConstant(value.NewValue("\\"))

func NewLike(operands ...Expression) Function {
	if len(operands) < 3 {
		operands = append(operands, DEFAULT_ESCAPE_EXPR)
	}
<<<<<<< HEAD
	rv := &Like{}
	rv.Init("like", operands...)
	rv.canCacheRegex = (operands[1].Static() != nil && operands[2].Static() != nil)

=======
	rv := &Like{
		*NewFunctionBase("like", operands...),
		nil,
		nil,
		(operands[1].StaticNoVariable() != nil && operands[2].StaticNoVariable() != nil),
	}
>>>>>>> ed672230
	p := operands[1].Value()
	ev := operands[2].Value()
	// only precompile if both pattern and escape are values at this point
	if p != nil && ev != nil {
		r, _ := getEscapeRuneFromValue(ev)
		// escape has to be valid to precompile
		if r != utf8.RuneError {
			rv.re, rv.part, _ = precompileLike(p, r)
		}
	}
	rv.expr = rv
	return rv
}

func (this *Like) First() Expression {
	return this.operands[0]
}

func (this *Like) Second() Expression {
	return this.operands[1]
}

func (this *Like) Escape() Expression {
	return this.operands[2]
}

func (this *Like) IsDefaultEscape() bool {
	return this.Escape() == DEFAULT_ESCAPE_EXPR
}

/*
Visitor pattern.
*/
func (this *Like) Accept(visitor Visitor) (interface{}, error) {
	return visitor.VisitLike(this)
}

func (this *Like) Type() value.Type { return value.BOOLEAN }

func (this *Like) Evaluate(item value.Value, context Context) (value.Value, error) {

	first, err := this.operands[0].Evaluate(item, context)
	if err != nil {
		return nil, err
	}
	second, err := this.operands[1].Evaluate(item, context)
	if err != nil {
		return nil, err
	}
	third, err := this.operands[2].Evaluate(item, context)
	if err != nil {
		return nil, err
	}

	if first.Type() == value.MISSING || second.Type() == value.MISSING || third.Type() == value.MISSING {
		return value.MISSING_VALUE, nil
	} else if first.Type() != value.STRING || second.Type() != value.STRING || third.Type() != value.STRING {
		return value.NULL_VALUE, nil
	}

	f := first.ToString()
	s := second.ToString()
	escape, err := getEscapeRuneFromValue(third)
	if err != nil {
		return nil, err
	}

	re := this.re
	if re == nil {
		var likeContext LikeContext
		ok := false
		var key string
		if this.canCacheRegex {
			key = fmt.Sprintf("%c%s", escape, s)
			likeContext, ok = context.(LikeContext)
			if ok {
				re = likeContext.GetLikeRegex(this, key)
			}
		}
		if re == nil {
			re, _, err = LikeCompile(s, escape)
			if err != nil {
				return nil, err
			}
			if ok {
				likeContext.CacheLikeRegex(this, key, re)
			}
		}
	}

	return value.NewValue(re.MatchString(f)), nil
}

/*
If this expression is in the WHERE clause of a partial index, lists
the Expressions that are implicitly covered.

For LIKE, simply list this expression.
*/
func (this *Like) FilterCovers(covers map[string]value.Value) map[string]value.Value {
	covers[this.String()] = value.TRUE_VALUE
	return covers
}

func (this *Like) FilterExpressionCovers(covers map[Expression]value.Value) map[Expression]value.Value {
	covers[this] = value.TRUE_VALUE
	return covers
}

/*
Factory method pattern.
*/
func (this *Like) Constructor() FunctionConstructor {
	return NewLike
}

func (this *Like) MinArgs() int { return 2 }

func (this *Like) MaxArgs() int { return 3 }

/*
Return the regular expression without delimiters.
*/
func (this *Like) Regexp() *regexp.Regexp {
	return this.part
}

/*
Initializes regexp fields.
*/
func precompileLike(sv value.Value, escape rune) (re, part *regexp.Regexp, err error) {
	if sv == nil || sv.Type() != value.STRING {
		return
	}

	s := sv.ToString()
	return LikeCompile(s, escape)
}

/*
This method compiles the input string s into a regular expression and
returns it. Convert LIKE special characters to regexp special
characters. Escape regexp special characters. Add start and end
boundaries.

If the escape character specified is a LIKE special character, that meaning
is lost (this is permitted as it might be desired).
*/

const (
	anyStringWildcard = '%'
	anyCharWildcard   = '_'
	anyString         = "(.*)"
	anyChar           = "(.)"
)

func LikeCompile(s string, escape rune) (re, part *regexp.Regexp, err error) {
	pat := make([]rune, 0, len(s)*2)
	literal := make([]rune, 0, len(s)*2)
	escaped := false
	for _, r := range s {
		switch {
		case escaped == true:
			fallthrough
		default:
			literal = append(literal, r)
		case r == escape:
			escaped = true
			continue
		case r == anyStringWildcard:
			if len(literal) > 0 {
				pat = append(pat, []rune(regexp.QuoteMeta(string(literal)))...)
				literal = literal[:0]
			}
			// collapse ajacent anyString patterns
			if !strings.HasSuffix(string(pat), anyString) {
				pat = append(pat, []rune(anyString)...)
			}
		case r == anyCharWildcard:
			if len(literal) > 0 {
				pat = append(pat, []rune(regexp.QuoteMeta(string(literal)))...)
				literal = literal[:0]
			}
			pat = append(pat, []rune(anyChar)...)
		}
		escaped = false
	}
	if escaped {
		return nil, nil, fmt.Errorf("Trailing escape character (%c) in pattern", escape)
	}
	if len(literal) > 0 {
		pat = append(pat, []rune(regexp.QuoteMeta(string(literal)))...)
	}

	part, err = regexp.Compile(string(pat))
	if err != nil {
		return
	}

	// turn on wildcard matching of \n as it may be embedded; DO NOT turn on multi-line mode (MB-39569)
	pat = append([]rune("(?s)^"), append(pat, rune('$'))...)

	re, err = regexp.Compile(string(pat))
	return
}

func likeLiteralPrefix(s string, escape rune) (string, bool) {
	escaped := false
	res := make([]rune, 0, len(s))
	for _, r := range s {
		switch {
		case escaped == true:
		case r == escape:
			escaped = true
			continue
		case r == anyStringWildcard:
			fallthrough
		case r == anyCharWildcard:
			return string(res), false
		}
		escaped = false
		res = append(res, r)
	}
	return string(res), true
}

/*
This function implements the NOT LIKE operation.
*/
func NewNotLike(first, second, third Expression) Expression {
	return NewNot(NewLike(first, second, third))
}

func getEscapeRuneFromValue(v value.Value) (rune, error) {
	s := v.ToString()
	escape, _ := utf8.DecodeRuneInString(s)
	if escape == utf8.RuneError || utf8.RuneCountInString(s) != 1 {
		return utf8.RuneError, fmt.Errorf("ESCAPE clause must resolve to a single character")
	}
	return escape, nil
}<|MERGE_RESOLUTION|>--- conflicted
+++ resolved
@@ -44,19 +44,10 @@
 	if len(operands) < 3 {
 		operands = append(operands, DEFAULT_ESCAPE_EXPR)
 	}
-<<<<<<< HEAD
 	rv := &Like{}
 	rv.Init("like", operands...)
-	rv.canCacheRegex = (operands[1].Static() != nil && operands[2].Static() != nil)
-
-=======
-	rv := &Like{
-		*NewFunctionBase("like", operands...),
-		nil,
-		nil,
-		(operands[1].StaticNoVariable() != nil && operands[2].StaticNoVariable() != nil),
-	}
->>>>>>> ed672230
+	rv.canCacheRegex = (operands[1].StaticNoVariable() != nil && operands[2].StaticNoVariable() != nil)
+
 	p := operands[1].Value()
 	ev := operands[2].Value()
 	// only precompile if both pattern and escape are values at this point
