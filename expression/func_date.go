//  Copyright 2014-Present Couchbase, Inc.

//
//  Use of this software is governed by the Business Source License included
//  in the file licenses/BSL-Couchbase.txt.  As of the Change Date specified
//  in that file, in accordance with the Business Source License, use of this
//  software will be governed by the Apache License, Version 2.0, included in
//  the file licenses/APL2.txt.

package expression

import (
	"fmt"
	"math"
	"strconv"
	"strings"
	"sync"
	"time"
	"unicode"

	"github.com/couchbase/query/errors"
	"github.com/couchbase/query/util"
	"github.com/couchbase/query/value"
)

const (
	_MIN_MILLIS = -377705073600000 // -9999-01-01 12:00:00.000000000 UTC (min TZ offset = -12h)
	_MAX_MILLIS = +253402250399999 //  9999-12-31 09:59:59.999000000 UTC (max TZ offset = +14h)
	_NO_ZONE    = -99              // an impossible time zone hour offset
)

///////////////////////////////////////////////////
//
// ClockMillis
//
///////////////////////////////////////////////////

// Return the system clock at function evaluation time as a UNIX milliseconds (varies during a query).
type ClockMillis struct {
	NullaryFunctionBase
}

var _CLOCK_MILLIS = NewClockMillis()

func NewClockMillis() Function {
	rv := &ClockMillis{}
	rv.Init("clock_millis")
	rv.setVolatile()
	rv.expr = rv
	return rv
}

func (this *ClockMillis) Accept(visitor Visitor) (interface{}, error) {
	return visitor.VisitFunction(this)
}

func (this *ClockMillis) Type() value.Type { return value.NUMBER }

func (this *ClockMillis) Evaluate(item value.Value, context Context) (value.Value, error) {
	return value.NewValue(timeToMillis(time.Now())), nil
}

func (this *ClockMillis) Static() Expression {
	return this
}

func (this *ClockMillis) StaticNoVariable() Expression {
	return this
}

func (this *ClockMillis) Constructor() FunctionConstructor {
	return func(operands ...Expression) Function { return _CLOCK_MILLIS }
}

///////////////////////////////////////////////////
//
// ClockStr
//
///////////////////////////////////////////////////

// Return the system clock at function evaluation time as a string (varies during a query).
type ClockStr struct {
	FunctionBase
}

func NewClockStr(operands ...Expression) Function {
	rv := &ClockStr{}
	rv.Init("clock_str", operands...)

	rv.setVolatile()
	rv.expr = rv
	return rv
}

func (this *ClockStr) Accept(visitor Visitor) (interface{}, error) {
	return visitor.VisitFunction(this)
}

func (this *ClockStr) Type() value.Type { return value.STRING }

func (this *ClockStr) Evaluate(item value.Value, context Context) (value.Value, error) {
	fmt := ""

	if len(this.operands) > 0 {
		fv, err := this.operands[0].Evaluate(item, context)
		if err != nil {
			return nil, err
		} else if fv.Type() == value.MISSING {
			return value.MISSING_VALUE, nil
		} else if fv.Type() != value.STRING {
			return setWarning(context, errors.W_DATE_INVALID_ARGUMENT, invalidArgInfo(0, fv))
		}

		fmt = fv.ToString()
	}

	rv, err := timeToStr(time.Now(), fmt)
	if err != nil {
		return setWarning(context, err)
	}
	return value.NewValue(rv), nil
}

func (this *ClockStr) Value() value.Value {
	return nil
}

func (this *ClockStr) MinArgs() int { return 0 }

func (this *ClockStr) MaxArgs() int { return 1 }

func (this *ClockStr) Constructor() FunctionConstructor {
	return NewClockStr
}

///////////////////////////////////////////////////
//
// ClockTZ
//
///////////////////////////////////////////////////

// Return the system clock in the specified TZ at function evaluation time as a string (varies during a query).
type ClockTZ struct {
	FunctionBase
}

func NewClockTZ(operands ...Expression) Function {
	rv := &ClockTZ{}
	rv.Init("clock_tz", operands...)

	rv.setVolatile()
	rv.expr = rv
	return rv
}

func (this *ClockTZ) Accept(visitor Visitor) (interface{}, error) {
	return visitor.VisitFunction(this)
}

func (this *ClockTZ) Type() value.Type { return value.STRING }

func (this *ClockTZ) Evaluate(item value.Value, context Context) (value.Value, error) {
	missing := false
	fmt := ""
	var info map[string]interface{}

	// Get current time
	timeVal := time.Now()

	tz, err := this.operands[0].Evaluate(item, context)
	if err != nil {
		return nil, err
	} else if tz.Type() == value.MISSING {
		missing = true
	} else if tz.Type() != value.STRING {
		info = invalidArgInfo(0, tz)
	}

	// Check format
	if len(this.operands) > 1 {
		fv, err := this.operands[1].Evaluate(item, context)
		if err != nil {
			return nil, err
		} else if fv.Type() == value.MISSING {
			missing = true
		} else if fv.Type() != value.STRING {
			if info == nil {
				info = invalidArgInfo(1, fv)
			}
		} else {
			fmt = fv.ToString()
		}
	}

	if missing {
		return value.MISSING_VALUE, nil
	} else if info != nil {
		return setWarning(context, errors.W_DATE_INVALID_ARGUMENT, info)
	}

	// Get the timezone and the *Location.
	timeZone := tz.ToString()
	loc, err := loadLocation(timeZone)
	if err != nil {
		return setWarning(context, errors.W_DATE_INVALID_TIMEZONE, timeZone)
	}

	// Use the timezone to get corresponding time component.
	timeVal = timeVal.In(loc)

	rv, err := timeToStr(timeVal, fmt)
	if err != nil {
		return setWarning(context, err)
	}
	return value.NewValue(rv), nil
}

func (this *ClockTZ) Value() value.Value {
	return nil
}

func (this *ClockTZ) MinArgs() int { return 1 }

func (this *ClockTZ) MaxArgs() int { return 2 }

func (this *ClockTZ) Constructor() FunctionConstructor {
	return NewClockTZ
}

///////////////////////////////////////////////////
//
// ClockUTC
//
///////////////////////////////////////////////////

// Return the system clock in UTC at function evaluation time as a string (varies during a query).
type ClockUTC struct {
	FunctionBase
}

func NewClockUTC(operands ...Expression) Function {
	rv := &ClockUTC{}
	rv.Init("clock_utc", operands...)

	rv.setVolatile()
	rv.expr = rv
	return rv
}

func (this *ClockUTC) Accept(visitor Visitor) (interface{}, error) {
	return visitor.VisitFunction(this)
}

func (this *ClockUTC) Type() value.Type { return value.STRING }

func (this *ClockUTC) Evaluate(item value.Value, context Context) (value.Value, error) {
	fmt := ""

	if len(this.operands) > 0 {
		fv, err := this.operands[0].Evaluate(item, context)
		if err != nil {
			return nil, err
		} else if fv.Type() == value.MISSING {
			return value.MISSING_VALUE, nil
		} else if fv.Type() != value.STRING {
			return setWarning(context, errors.W_DATE_INVALID_ARGUMENT, invalidArgInfo(0, fv))
		}

		fmt = fv.ToString()
	}

	// Get current time in UTC
	t := time.Now().UTC()

	rv, err := timeToStr(t, fmt)
	if err != nil {
		return setWarning(context, err)
	}
	return value.NewValue(rv), nil
}

func (this *ClockUTC) Value() value.Value {
	return nil
}

func (this *ClockUTC) MinArgs() int { return 0 }

func (this *ClockUTC) MaxArgs() int { return 1 }

func (this *ClockUTC) Constructor() FunctionConstructor {
	return NewClockUTC
}

///////////////////////////////////////////////////
//
// DateAddMillis
//
///////////////////////////////////////////////////

// Perform date arithmetic. n and part are used to define an interval or duration, which is then added (or subtracted) to
// the UNIX timestamp, returning the result.
type DateAddMillis struct {
	TernaryFunctionBase
}

func NewDateAddMillis(first, second, third Expression) Function {
	rv := &DateAddMillis{}
	rv.Init("date_add_millis", first, second, third)

	rv.expr = rv
	return rv
}

func (this *DateAddMillis) Accept(visitor Visitor) (interface{}, error) {
	return visitor.VisitFunction(this)
}

func (this *DateAddMillis) Type() value.Type { return value.NUMBER }

func (this *DateAddMillis) Evaluate(item value.Value, context Context) (value.Value, error) {
	missing := false
	null := false
	var info map[string]interface{}
	date, err := this.operands[0].Evaluate(item, context)
	if err != nil {
		return nil, err
	} else if date.Type() == value.MISSING {
		missing = true
	} else if date.Type() == value.NULL {
		null = true
	} else if date.Type() != value.NUMBER {
		info = invalidArgInfo(0, date)
	}
	n, err := this.operands[1].Evaluate(item, context)
	if err != nil {
		return nil, err
	} else if n.Type() == value.MISSING {
		missing = true
	} else if n.Type() == value.NULL {
		null = true
	} else if n.Type() != value.NUMBER {
		if info == nil {
			info = invalidArgInfo(1, n)
		}
	}
	part, err := this.operands[2].Evaluate(item, context)
	if err != nil {
		return nil, err
	} else if part.Type() == value.MISSING {
		missing = true
	} else if part.Type() != value.STRING {
		if info == nil {
			info = invalidArgInfo(2, part)
		}
	}
	if missing {
		return value.MISSING_VALUE, nil
	} else if null {
		return value.NULL_VALUE, nil
	} else if info != nil {
		return setWarning(context, errors.W_DATE_INVALID_ARGUMENT, info)
	}

	da := date.Actual().(float64)
	if da < _MIN_MILLIS || da > _MAX_MILLIS {
		return setWarning(context, errors.W_DATE_OVERFLOW, nil)
	}

	na := n.Actual().(float64)
	if na != math.Trunc(na) {
		return setWarning(context, errors.W_DATE_NON_INT_VALUE, n)
	}

	pa := part.ToString()
	t, err := dateAdd(millisToTime(da), int(na), pa)
	if err != nil {
		return setWarning(context, err)
	}

	return value.NewValue(timeToMillis(t)), nil
}

func (this *DateAddMillis) Constructor() FunctionConstructor {
	return func(operands ...Expression) Function {
		return NewDateAddMillis(operands[0], operands[1], operands[2])
	}
}

///////////////////////////////////////////////////
//
// DateAddStr
//
///////////////////////////////////////////////////

// Perform date arithmetic. n and part are used to define an interval or duration, which is then added to the date string
// in a supported format, returning the result.
type DateAddStr struct {
	TernaryFunctionBase
}

func NewDateAddStr(first, second, third Expression) Function {
	rv := &DateAddStr{}
	rv.Init("date_add_str", first, second, third)

	rv.expr = rv
	return rv
}

func (this *DateAddStr) Accept(visitor Visitor) (interface{}, error) {
	return visitor.VisitFunction(this)
}

func (this *DateAddStr) Type() value.Type { return value.STRING }

func (this *DateAddStr) Evaluate(item value.Value, context Context) (value.Value, error) {
	missing := false
	null := false
	var info map[string]interface{}
	date, err := this.operands[0].Evaluate(item, context)
	if err != nil {
		return nil, err
	} else if date.Type() == value.MISSING {
		missing = true
	} else if date.Type() == value.NULL {
		null = true
	} else if date.Type() != value.STRING {
		info = invalidArgInfo(0, date)
	}
	n, err := this.operands[1].Evaluate(item, context)
	if err != nil {
		return nil, err
	} else if n.Type() == value.MISSING {
		missing = true
	} else if n.Type() == value.NULL {
		null = true
	} else if n.Type() != value.NUMBER {
		if info == nil {
			info = invalidArgInfo(1, n)
		}
	}
	part, err := this.operands[2].Evaluate(item, context)
	if err != nil {
		return nil, err
	} else if part.Type() == value.MISSING {
		missing = true
	} else if part.Type() != value.STRING {
		if info == nil {
			info = invalidArgInfo(2, part)
		}
	}
	if missing {
		return value.MISSING_VALUE, nil
	} else if null {
		return value.NULL_VALUE, nil
	} else if info != nil {
		return setWarning(context, errors.W_DATE_INVALID_ARGUMENT, info)
	}

	da := date.ToString()
	t, fmt, err := StrToTimeFormat(da)
	if err != nil {
		return setWarning(context, err)
	}

	na := n.Actual().(float64)
	if na != math.Trunc(na) {
		return setWarning(context, errors.W_DATE_NON_INT_VALUE, n)
	}

	pa := part.ToString()
	t, err = dateAdd(t, int(na), pa)
	if err != nil {
		return setWarning(context, err)
	}
	ms := t.UTC().UnixMilli()
	if ms < _MIN_MILLIS || ms > _MAX_MILLIS {
		return setWarning(context, errors.W_DATE_OVERFLOW, nil)
	}

	rv, err := timeToStr(t, fmt)
	if err != nil {
		return setWarning(context, err)
	}
	return value.NewValue(rv), nil
}

func (this *DateAddStr) Constructor() FunctionConstructor {
	return func(operands ...Expression) Function {
		return NewDateAddStr(operands[0], operands[1], operands[2])
	}
}

///////////////////////////////////////////////////
//
// DateDiffMillis
//
///////////////////////////////////////////////////

// Perform date arithmetic. It returns the elapsed time between two UNIX timestamps, as an integer whose unit is part.
type DateDiffMillis struct {
	TernaryFunctionBase
}

func NewDateDiffMillis(first, second, third Expression) Function {
	rv := &DateDiffMillis{}
	rv.Init("date_diff_millis", first, second, third)

	rv.expr = rv
	return rv
}

func (this *DateDiffMillis) Accept(visitor Visitor) (interface{}, error) {
	return visitor.VisitFunction(this)
}

func (this *DateDiffMillis) Type() value.Type { return value.NUMBER }

func (this *DateDiffMillis) Evaluate(item value.Value, context Context) (value.Value, error) {
	missing := false
	null := false
	var info map[string]interface{}
	date1, err := this.operands[0].Evaluate(item, context)
	if err != nil {
		return nil, err
	} else if date1.Type() == value.MISSING {
		missing = true
	} else if date1.Type() == value.NULL {
		null = true
	} else if date1.Type() != value.NUMBER {
		info = invalidArgInfo(0, date1)
	}
	date2, err := this.operands[1].Evaluate(item, context)
	if err != nil {
		return nil, err
	} else if date2.Type() == value.MISSING {
		missing = true
	} else if date2.Type() == value.NULL {
		null = true
	} else if date2.Type() != value.NUMBER {
		if info == nil {
			info = invalidArgInfo(1, date2)
		}
	}
	part, err := this.operands[2].Evaluate(item, context)
	if err != nil {
		return nil, err
	} else if part.Type() == value.MISSING {
		missing = true
	} else if part.Type() != value.STRING {
		if info == nil {
			info = invalidArgInfo(2, part)
		}
	}
	if missing {
		return value.MISSING_VALUE, nil
	} else if null {
		return value.NULL_VALUE, nil
	} else if info != nil {
		return setWarning(context, errors.W_DATE_INVALID_ARGUMENT, info)
	}

	da1 := date1.Actual().(float64)
	if da1 < _MIN_MILLIS || da1 > _MAX_MILLIS {
		return setWarning(context, errors.W_DATE_OVERFLOW, nil)
	}
	da2 := date2.Actual().(float64)
	if da2 < _MIN_MILLIS || da2 > _MAX_MILLIS {
		return setWarning(context, errors.W_DATE_OVERFLOW, nil)
	}

	pa := part.ToString()
	diff, err := dateDiff(millisToTime(da1), millisToTime(da2), pa)
	if err != nil {
		return setWarning(context, err)
	}

	return value.NewValue(diff), nil
}

func (this *DateDiffMillis) Constructor() FunctionConstructor {
	return func(operands ...Expression) Function {
		return NewDateDiffMillis(operands[0], operands[1], operands[2])
	}
}

///////////////////////////////////////////////////
//
// DateDiffStr
//
///////////////////////////////////////////////////

// Perform date arithmetic and returns the elapsed time between two date strings in a supported format, as an integer whose unit
// is part.
type DateDiffStr struct {
	TernaryFunctionBase
}

func NewDateDiffStr(first, second, third Expression) Function {
	rv := &DateDiffStr{}
	rv.Init("date_diff_str", first, second, third)

	rv.expr = rv
	return rv
}

func (this *DateDiffStr) Accept(visitor Visitor) (interface{}, error) {
	return visitor.VisitFunction(this)
}

func (this *DateDiffStr) Type() value.Type { return value.NUMBER }

func (this *DateDiffStr) Evaluate(item value.Value, context Context) (value.Value, error) {
	missing := false
	null := false
	var info map[string]interface{}
	date1, err := this.operands[0].Evaluate(item, context)
	if err != nil {
		return nil, err
	} else if date1.Type() == value.MISSING {
		missing = true
	} else if date1.Type() == value.NULL {
		null = true
	} else if date1.Type() != value.STRING {
		info = invalidArgInfo(0, date1)
	}
	date2, err := this.operands[1].Evaluate(item, context)
	if err != nil {
		return nil, err
	} else if date2.Type() == value.MISSING {
		missing = true
	} else if date2.Type() == value.NULL {
		null = true
	} else if date2.Type() != value.STRING {
		if info == nil {
			info = invalidArgInfo(1, date2)
		}
	}
	part, err := this.operands[2].Evaluate(item, context)
	if err != nil {
		return nil, err
	} else if part.Type() == value.MISSING {
		missing = true
	} else if part.Type() != value.STRING {
		if info == nil {
			info = invalidArgInfo(2, part)
		}
	}
	if missing {
		return value.MISSING_VALUE, nil
	} else if null {
		return value.NULL_VALUE, nil
	} else if info != nil {
		return setWarning(context, errors.W_DATE_INVALID_ARGUMENT, info)
	}

	da1 := date1.ToString()
	t1, err := strToTime(da1, "")
	if err != nil {
		return setWarning(context, err)
	}

	da2 := date2.ToString()
	t2, err := strToTime(da2, "")
	if err != nil {
		return setWarning(context, err)
	}

	pa := part.ToString()
	diff, err := dateDiff(t1, t2, pa)
	if err != nil {
		return setWarning(context, err)
	}

	return value.NewValue(diff), nil
}

func (this *DateDiffStr) Constructor() FunctionConstructor {
	return func(operands ...Expression) Function {
		return NewDateDiffStr(operands[0], operands[1], operands[2])
	}
}

///////////////////////////////////////////////////
//
// DateDiffAbsMillis
//
///////////////////////////////////////////////////

// Perform date arithmetic. It returns the absolute (always +ve) elapsed time between two UNIX timestamps, as an integer whose
// unit is part.
type DateDiffAbsMillis struct {
	TernaryFunctionBase
}

func NewDateDiffAbsMillis(first, second, third Expression) Function {
	rv := &DateDiffAbsMillis{}
	rv.Init("date_diff_abs_millis", first, second, third)

	rv.expr = rv
	return rv
}

func (this *DateDiffAbsMillis) Accept(visitor Visitor) (interface{}, error) {
	return visitor.VisitFunction(this)
}

func (this *DateDiffAbsMillis) Type() value.Type { return value.NUMBER }

func (this *DateDiffAbsMillis) Evaluate(item value.Value, context Context) (value.Value, error) {
	missing := false
	null := false
	var info map[string]interface{}
	date1, err := this.operands[0].Evaluate(item, context)
	if err != nil {
		return nil, err
	} else if date1.Type() == value.MISSING {
		missing = true
	} else if date1.Type() == value.NULL {
		null = true
	} else if date1.Type() != value.NUMBER {
		info = invalidArgInfo(0, date1)
	}
	date2, err := this.operands[1].Evaluate(item, context)
	if err != nil {
		return nil, err
	} else if date2.Type() == value.MISSING {
		missing = true
	} else if date2.Type() == value.NULL {
		null = true
	} else if date2.Type() != value.NUMBER {
		if info == nil {
			info = invalidArgInfo(1, date2)
		}
	}
	part, err := this.operands[2].Evaluate(item, context)
	if err != nil {
		return nil, err
	} else if part.Type() == value.MISSING {
		missing = true
	} else if part.Type() != value.STRING {
		if info == nil {
			info = invalidArgInfo(2, part)
		}
	}
	if missing {
		return value.MISSING_VALUE, nil
	} else if null {
		return value.NULL_VALUE, nil
	} else if info != nil {
		return setWarning(context, errors.W_DATE_INVALID_ARGUMENT, info)
	}

	da1 := date1.Actual().(float64)
	if da1 < _MIN_MILLIS || da1 > _MAX_MILLIS {
		return setWarning(context, errors.W_DATE_OVERFLOW, nil)
	}
	da2 := date2.Actual().(float64)
	if da2 < _MIN_MILLIS || da2 > _MAX_MILLIS {
		return setWarning(context, errors.W_DATE_OVERFLOW, nil)
	}
	pa := part.ToString()
	diff, err := dateDiff(millisToTime(da1), millisToTime(da2), pa)
	if err != nil {
		return setWarning(context, err)
	}

	return value.NewValue(math.Abs(float64(diff))), nil
}

func (this *DateDiffAbsMillis) Constructor() FunctionConstructor {
	return func(operands ...Expression) Function {
		return NewDateDiffAbsMillis(operands[0], operands[1], operands[2])
	}
}

///////////////////////////////////////////////////
//
// DateDiffAbsStr
//
///////////////////////////////////////////////////

// Perform date arithmetic and returns the absolute (always +ve) elapsed time between two date strings in a supported format,
// as an integer whose unit is part.
type DateDiffAbsStr struct {
	TernaryFunctionBase
}

func NewDateDiffAbsStr(first, second, third Expression) Function {
	rv := &DateDiffAbsStr{}
	rv.Init("date_diff_abs_str", first, second, third)

	rv.expr = rv
	return rv
}

func (this *DateDiffAbsStr) Accept(visitor Visitor) (interface{}, error) {
	return visitor.VisitFunction(this)
}

func (this *DateDiffAbsStr) Type() value.Type { return value.NUMBER }

func (this *DateDiffAbsStr) Evaluate(item value.Value, context Context) (value.Value, error) {
	missing := false
	null := false
	var info map[string]interface{}
	date1, err := this.operands[0].Evaluate(item, context)
	if err != nil {
		return nil, err
	} else if date1.Type() == value.MISSING {
		missing = true
	} else if date1.Type() == value.NULL {
		null = true
	} else if date1.Type() != value.STRING {
		info = invalidArgInfo(0, date1)
	}
	date2, err := this.operands[1].Evaluate(item, context)
	if err != nil {
		return nil, err
	} else if date2.Type() == value.MISSING {
		missing = true
	} else if date2.Type() == value.NULL {
		null = true
	} else if date2.Type() != value.STRING {
		if info == nil {
			info = invalidArgInfo(1, date2)
		}
	}
	part, err := this.operands[2].Evaluate(item, context)
	if err != nil {
		return nil, err
	} else if part.Type() == value.MISSING {
		missing = true
	} else if part.Type() != value.STRING {
		if info == nil {
			info = invalidArgInfo(2, part)
		}
	}
	if missing {
		return value.MISSING_VALUE, nil
	} else if null {
		return value.NULL_VALUE, nil
	} else if info != nil {
		return setWarning(context, errors.W_DATE_INVALID_ARGUMENT, info)
	}

	da1 := date1.ToString()
	t1, err := strToTime(da1, "")
	if err != nil {
		return setWarning(context, err)
	}

	da2 := date2.ToString()
	t2, err := strToTime(da2, "")
	if err != nil {
		return setWarning(context, err)
	}

	pa := part.ToString()
	diff, err := dateDiff(t1, t2, pa)
	if err != nil {
		return setWarning(context, err)
	}

	return value.NewValue(math.Abs(float64(diff))), nil
}

func (this *DateDiffAbsStr) Constructor() FunctionConstructor {
	return func(operands ...Expression) Function {
		return NewDateDiffAbsStr(operands[0], operands[1], operands[2])
	}
}

///////////////////////////////////////////////////
//
// DateFormatStr
//
///////////////////////////////////////////////////

// Return the input date in the expected format.
type DateFormatStr struct {
	FunctionBase
}

func NewDateFormatStr(operands ...Expression) Function {
	rv := &DateFormatStr{}
	rv.Init("date_format_str", operands...)

	rv.expr = rv
	return rv
}

func (this *DateFormatStr) Accept(visitor Visitor) (interface{}, error) {
	return visitor.VisitFunction(this)
}

func (this *DateFormatStr) Type() value.Type { return value.STRING }

func (this *DateFormatStr) Evaluate(item value.Value, context Context) (value.Value, error) {
	missing := false
	null := false
	var info map[string]interface{}
	first, err := this.operands[0].Evaluate(item, context)
	if err != nil {
		return nil, err
	} else if first.Type() == value.MISSING {
		missing = true
	} else if first.Type() == value.NULL {
		null = true
	} else if first.Type() != value.STRING {
		info = invalidArgInfo(0, first)
	}
	second, err := this.operands[1].Evaluate(item, context)
	if err != nil {
		return nil, err
	} else if second.Type() == value.MISSING {
		missing = true
	} else if second.Type() != value.STRING {
		if info == nil {
			info = invalidArgInfo(1, second)
		}
	}
	third := second
	if len(this.operands) == 3 {
		third, err = this.operands[2].Evaluate(item, context)
		if err != nil {
			return nil, err
		} else if third.Type() == value.MISSING {
			missing = true
		} else if third.Type() != value.STRING {
			if info == nil {
				info = invalidArgInfo(2, third)
			}
		}
	}

	if missing {
		return value.MISSING_VALUE, nil
	} else if null {
		return value.NULL_VALUE, nil
	} else if info != nil {
		return setWarning(context, errors.W_DATE_INVALID_ARGUMENT, info)
	}

	str := first.ToString()
	var t time.Time
	if len(this.operands) == 3 {
		t, err = strToTime(str, second.ToString())
	} else {
		t, err = strToTime(str, "")
	}
	if err != nil {
		return setWarning(context, err)
	}

	format := third.ToString()

	rv, err := timeToStr(t, format)
	if err != nil {
		return setWarning(context, err)
	}
	return value.NewValue(rv), nil

}

func (this *DateFormatStr) MinArgs() int { return 2 }

func (this *DateFormatStr) MaxArgs() int { return 3 }

func (this *DateFormatStr) Constructor() FunctionConstructor {
	return NewDateFormatStr
}

///////////////////////////////////////////////////
//
// DatePartMillis
//
///////////////////////////////////////////////////

// Return the date part as an integer. The date expr is a number representing UNIX milliseconds, and part is one of the date part
// strings.
type DatePartMillis struct {
	FunctionBase
}

func NewDatePartMillis(operands ...Expression) Function {
	rv := &DatePartMillis{}
	rv.Init("date_part_millis", operands...)

	rv.expr = rv
	return rv
}

func (this *DatePartMillis) Accept(visitor Visitor) (interface{}, error) {
	return visitor.VisitFunction(this)
}

func (this *DatePartMillis) Type() value.Type { return value.NUMBER }

func (this *DatePartMillis) Evaluate(item value.Value, context Context) (value.Value, error) {
	null := false
	missing := false
	var info map[string]interface{}

	first, err := this.operands[0].Evaluate(item, context)
	if err != nil {
		return nil, err
	} else if first.Type() == value.MISSING {
		missing = true
	} else if first.Type() == value.NULL {
		null = true
	} else if first.Type() != value.NUMBER {
		info = invalidArgInfo(0, first)
	}

	second, err := this.operands[1].Evaluate(item, context)
	if err != nil {
		return nil, err
	} else if second.Type() == value.MISSING {
		missing = true
	} else if second.Type() != value.STRING {
		if info == nil {
			info = invalidArgInfo(1, second)
		}
	}

	// Initialize timezone to nil to avoid processing if not specified.
	var timeZone value.Value

	// Check if time zone is set
	if len(this.operands) > 2 {
		timeZone, err = this.operands[2].Evaluate(item, context)
		if err != nil {
			return nil, err
		} else if timeZone.Type() == value.MISSING {
			missing = true
		} else if timeZone.Type() != value.STRING {
			if info == nil {
				info = invalidArgInfo(2, timeZone)
			}
		}
	}

	if missing {
		return value.MISSING_VALUE, nil
	} else if null {
		return value.NULL_VALUE, nil
	} else if info != nil {
		return setWarning(context, errors.W_DATE_INVALID_ARGUMENT, info)
	}

	millis := first.Actual().(float64)
	if millis < _MIN_MILLIS || millis > _MAX_MILLIS {
		return setWarning(context, errors.W_DATE_OVERFLOW, nil)
	}
	part := second.ToString()

	// Convert the input millis to *Time
	timeVal := millisToTime(millis)

	if timeZone != nil {
		// Process the timezone component as it isnt nil

		// Get the timezone and the *Location.
		tz := timeZone.ToString()
		loc, err := loadLocation(tz)
		if err != nil {
			return setWarning(context, errors.W_DATE_INVALID_TIMEZONE, tz)
		}
		// Use the timezone to get corresponding time component.
		timeVal = timeVal.In(loc)
	}

	rv, err := datePart(timeVal, part)
	if err != nil {
		return setWarning(context, err)
	}

	return value.NewValue(rv), nil
}

func (this *DatePartMillis) MinArgs() int { return 2 }

func (this *DatePartMillis) MaxArgs() int { return 3 }

func (this *DatePartMillis) Constructor() FunctionConstructor {
	return NewDatePartMillis
}

///////////////////////////////////////////////////
//
// DatePartStr
//
///////////////////////////////////////////////////

// Return the date part as an integer. The date expr is a string in a supported format, and part is one of the supported date part
// strings.
type DatePartStr struct {
	BinaryFunctionBase
}

func NewDatePartStr(first, second Expression) Function {
	rv := &DatePartStr{}
	rv.Init("date_part_str", first, second)

	rv.expr = rv
	return rv
}

func (this *DatePartStr) Accept(visitor Visitor) (interface{}, error) {
	return visitor.VisitFunction(this)
}

func (this *DatePartStr) Type() value.Type { return value.NUMBER }

func (this *DatePartStr) Evaluate(item value.Value, context Context) (value.Value, error) {
	missing := false
	null := false
	var info map[string]interface{}
	first, err := this.operands[0].Evaluate(item, context)
	if err != nil {
		return nil, err
	} else if first.Type() == value.MISSING {
		missing = true
	} else if first.Type() == value.NULL {
		null = true
	} else if first.Type() != value.STRING {
		info = invalidArgInfo(0, first)
	}
	second, err := this.operands[1].Evaluate(item, context)
	if err != nil {
		return nil, err
	} else if second.Type() == value.MISSING {
		missing = true
	} else if second.Type() != value.STRING {
		if info == nil {
			info = invalidArgInfo(1, second)
		}
	}
	if missing {
		return value.MISSING_VALUE, nil
	} else if null {
		return value.NULL_VALUE, nil
	} else if info != nil {
		return setWarning(context, errors.W_DATE_INVALID_ARGUMENT, info)
	}

	str := first.ToString()
	t, err := strToTime(str, "")
	if err != nil {
		return setWarning(context, err)
	}

	part := second.ToString()
	rv, err := datePart(t, part)
	if err != nil {
		return setWarning(context, err)
	}

	return value.NewValue(rv), nil
}

func (this *DatePartStr) Constructor() FunctionConstructor {
	return func(operands ...Expression) Function {
		return NewDatePartStr(operands[0], operands[1])
	}
}

///////////////////////////////////////////////////
//
// DateRangeStr
//
///////////////////////////////////////////////////

// Return a range of dates from expr1 to expr2. n and part are used to define an interval and duration.
type DateRangeStr struct {
	FunctionBase
}

func NewDateRangeStr(operands ...Expression) Function {
	rv := &DateRangeStr{}
	rv.Init("date_range_str", operands...)

	rv.expr = rv
	return rv
}

func (this *DateRangeStr) Accept(visitor Visitor) (interface{}, error) {
	return visitor.VisitFunction(this)
}

func (this *DateRangeStr) Type() value.Type { return value.ARRAY }

func (this *DateRangeStr) Evaluate(item value.Value, context Context) (value.Value, error) {
	null := false
	missing := false
	var info map[string]interface{}
	// Populate the args
	// If input arguments are missing then return missing, and if they arent valid types,
	// return null.
	startDate, err := this.operands[0].Evaluate(item, context)
	if err != nil {
		return nil, err
	} else if startDate.Type() == value.MISSING {
		missing = true
	} else if startDate.Type() == value.NULL {
		null = true
	} else if startDate.Type() != value.STRING {
		info = invalidArgInfo(0, startDate)
	}
	endDate, err := this.operands[1].Evaluate(item, context)
	if err != nil {
		return nil, err
	} else if endDate.Type() == value.MISSING {
		missing = true
	} else if endDate.Type() == value.NULL {
		null = true
	} else if endDate.Type() != value.STRING {
		if info == nil {
			info = invalidArgInfo(1, endDate)
		}
	}
	part, err := this.operands[2].Evaluate(item, context)
	if err != nil {
		return nil, err
	} else if part.Type() == value.MISSING {
		missing = true
	} else if part.Type() != value.STRING {
		if info == nil {
			info = invalidArgInfo(2, part)
		}
	}
	// Default value for the increment is 1.
	n := value.ONE_VALUE
	defaultStep := true
	if len(this.operands) > 3 {
		n, err = this.operands[3].Evaluate(item, context)
		if err != nil {
			return nil, err
		} else if n.Type() == value.MISSING {
			missing = true
		} else if n.Type() != value.NUMBER {
			if info == nil {
				info = invalidArgInfo(3, n)
			}
		}
		defaultStep = false
	}

	if missing {
		return value.MISSING_VALUE, nil
	} else if null {
		return value.NULL_VALUE, nil
	} else if info != nil {
		return setWarning(context, errors.W_DATE_INVALID_ARGUMENT, info)
	}

	// Convert start date to time format.
	da1 := startDate.ToString()
	t1, fmt1, err := StrToTimeFormat(da1)
	if err != nil {
		return setWarning(context, err)
	}

	// Convert end date to time format.
	da2 := endDate.ToString()
	t2, _, err := StrToTimeFormat(da2)
	if err != nil {
		return setWarning(context, err)
	}

	// Increment
	step := n.Actual().(float64)

	// Return null value for decimal increments.
	if step != math.Trunc(step) {
		return setWarning(context, errors.W_DATE_NON_INT_VALUE, n)
	}

	//  Return the start date when the step value is 0.
	var s int64
	if s = int64(step); s == 0 {
		ts, err := timeToStr(t1, fmt1)
		if err != nil {
			return setWarning(context, err)
		}
		setWarning(context, errors.W_DATE_INVALID_ARGUMENT, invalidArgValue(3, n))
		return value.NewValue([]interface{}{ts}), nil
	}

	//  Return the start date when the step value is 0.
	var s = int64(step)
	if s == 0 {
		ts := timeToStr(t1, fmt1)
		return value.NewValue([]interface{}{ts}), nil
	}

	// If the two dates are the same, return an empty array.
	if t1.Equal(t2) {
		return value.EMPTY_ARRAY_VALUE, nil
	}

	// If the start date is after the end date
	if t1.After(t2) {
		if defaultStep {
			step *= -1
		}

		// And the increment is positive return empty array. If
		// the increment is negative, so populate the array with
		// decresing dates.
		if step >= 0.0 {
			return value.EMPTY_ARRAY_VALUE, nil
		}
	} else {
		// If end date is after start date but the increment is negative.
		if step < 0.0 {
			return value.EMPTY_ARRAY_VALUE, nil
		}
	}

	// Date Part
	partStr := part.ToString()

	//Define capacity of the slice using dateDiff
	capacity, err := dateDiff(t1, t2, partStr)
	capacity = capacity / s
<<<<<<< HEAD

=======
>>>>>>> 4756e722
	if err != nil {
		return setWarning(context, err)
	}
	if capacity < 0 {
		capacity = -capacity
	}
	if capacity > RANGE_LIMIT {
		return nil, errors.NewRangeError("DATE_RANGE_STR()")
	}

	rv := make([]interface{}, 0, capacity)

	// Max date value is end date/ t2.
	// Keep incrementing start date by step for part, and add it to
	// the array to be returned.
	start := t1
	end := timeToMillis(t2)

	// Populate the array now
	// Until you reach the end date
	if partStr != "calendar_month" {
		for (step > 0.0 && timeToMillis(start) < end) ||
			(step < 0.0 && timeToMillis(start) > end) {
			// Compute the new time
			ts, err := timeToStr(start, fmt1)
			if err != nil {
				return setWarning(context, err)
			}
			rv = append(rv, ts)
			t, err := dateAdd(start, int(step), partStr)
			if err != nil {
				// we could overflow on the last addition so consider that as reaching the end
				e, ok := err.(errors.Error)
				if ok && e.Code() == errors.W_DATE_OVERFLOW {
					break
				}
				return nil, err
			}

			start = t
		}
	} else {
		// Always compute relative to start so as to maintain relationship (last day of month)
		for i := 0; ; i++ {
			t, err := dateAdd(start, int(step)*i, partStr)
			if err != nil {
				// we could overflow on the last addition so consider that as reaching the end
				e, ok := err.(errors.Error)
				if ok && e.Code() == errors.W_DATE_OVERFLOW {
					break
				}
				return nil, err
			}
			if (step > 0.0 && timeToMillis(t) >= end) ||
				(step < 0.0 && timeToMillis(t) <= end) {
				break
			}
			ts, err := timeToStr(t, fmt1)
			if err != nil {
				return setWarning(context, err)
			}
			rv = append(rv, ts)
		}
	}

	return value.NewValue(rv), nil

}

func (this *DateRangeStr) MinArgs() int { return 3 }

func (this *DateRangeStr) MaxArgs() int { return 4 }

func (this *DateRangeStr) Constructor() FunctionConstructor {
	return NewDateRangeStr
}

///////////////////////////////////////////////////
//
// DateRangeMillis
//
///////////////////////////////////////////////////

// Return a range of dates from expr1 to expr2 in milliseconds. n and part are used to define an interval and duration.
type DateRangeMillis struct {
	FunctionBase
}

func NewDateRangeMillis(operands ...Expression) Function {
	rv := &DateRangeMillis{}
	rv.Init("date_range_millis", operands...)

	rv.expr = rv
	return rv
}

func (this *DateRangeMillis) Accept(visitor Visitor) (interface{}, error) {
	return visitor.VisitFunction(this)
}

func (this *DateRangeMillis) Type() value.Type { return value.ARRAY }

func (this *DateRangeMillis) Evaluate(item value.Value, context Context) (value.Value, error) {
	null := false
	missing := false
	var info map[string]interface{}
	// Populate the args
	// If input arguments are missing then return missing, and if they arent valid types,
	// return null.
	startDate, err := this.operands[0].Evaluate(item, context)
	if err != nil {
		return nil, err
	} else if startDate.Type() == value.MISSING {
		missing = true
	} else if startDate.Type() == value.NULL {
		null = true
	} else if startDate.Type() != value.NUMBER {
		info = invalidArgInfo(0, startDate)
	}
	endDate, err := this.operands[1].Evaluate(item, context)
	if err != nil {
		return nil, err
	} else if endDate.Type() == value.MISSING {
		missing = true
	} else if endDate.Type() == value.NULL {
		null = true
	} else if endDate.Type() != value.NUMBER {
		if info == nil {
			info = invalidArgInfo(1, endDate)
		}
	}
	part, err := this.operands[2].Evaluate(item, context)
	if err != nil {
		return nil, err
	} else if part.Type() == value.MISSING {
		missing = true
	} else if part.Type() != value.STRING {
		if info == nil {
			info = invalidArgInfo(2, part)
		}
	}
	// Default value for the increment is 1.
	n := value.ONE_VALUE
	defaultStep := true
	if len(this.operands) > 3 {
		n, err = this.operands[3].Evaluate(item, context)
		if err != nil {
			return nil, err
		} else if n.Type() == value.MISSING {
			missing = true
		} else if n.Type() != value.NUMBER {
			if info == nil {
				info = invalidArgInfo(3, n)
			}
		}
		defaultStep = false
	}

	if missing {
		return value.MISSING_VALUE, nil
	} else if null {
		return value.NULL_VALUE, nil
	} else if info != nil {
		return setWarning(context, errors.W_DATE_INVALID_ARGUMENT, info)
	}

	// Convert start date to time format.
	da1 := startDate.Actual().(float64)
	if da1 < _MIN_MILLIS || da1 > _MAX_MILLIS {
		return setWarning(context, errors.W_DATE_OVERFLOW, nil)
	}
	t1 := millisToTime(da1)

	// Convert end date to time format.
	da2 := endDate.Actual().(float64)
	if da2 < _MIN_MILLIS || da2 > _MAX_MILLIS {
		return setWarning(context, errors.W_DATE_OVERFLOW, nil)
	}
	t2 := millisToTime(da2)

	// Increment
	step := n.Actual().(float64)

	// Return null value for decimal increments.
	if step != math.Trunc(step) {
		return setWarning(context, errors.W_DATE_NON_INT_VALUE, n)
	}

	//  Return the start date when the step value is 0.
	var s = int64(step)
	if s == 0 {
		ts := timeToMillis(t1)
		return value.NewValue([]interface{}{ts}), nil
	}

	// If the two dates are the same, return an empty array.
	if t1.Equal(t2) {
		return value.EMPTY_ARRAY_VALUE, nil
	}

	// If the start date is after the end date
	if t1.After(t2) {
		if defaultStep {
			step *= -1
		}

		// And the increment is positive return empty array. If
		// the increment is negative, so populate the array with
		// decresing dates.
		if step >= 0.0 {
			return value.EMPTY_ARRAY_VALUE, nil
		}
	} else {
		// If end date is after start date but the increment is negative.
		if step < 0.0 {
			return value.EMPTY_ARRAY_VALUE, nil
		}
	}

	// Date Part
	partStr := part.ToString()

	//Define capacity of the slice using dateDiff
	capacity, err := dateDiff(t1, t2, partStr)
	capacity = capacity / s
	if err != nil {
		return setWarning(context, err)
	}
	if capacity < 0 {
		capacity = -capacity
	}
	if capacity > RANGE_LIMIT {
		return nil, errors.NewRangeError("DATE_RANGE_MILLIS()")
	}

	rv := make([]interface{}, 0, capacity)

	// Max date value is end date/ t2.
	// Keep incrementing start date by step for part, and add it to
	// the array to be returned.
	start := t1
	end := timeToMillis(t2)

	// Populate the array now
	// Until you reach the end date
	if partStr != "calendar_month" {
		for (step > 0.0 && timeToMillis(start) < end) ||
			(step < 0.0 && timeToMillis(start) > end) {
			// Compute the new time
			rv = append(rv, timeToMillis(start))
			t, err := dateAdd(start, int(step), partStr)
			if err != nil {
				// we could overflow on the last addition so consider that as reaching the end
				e, ok := err.(errors.Error)
				if ok && e.Code() == errors.W_DATE_OVERFLOW {
					break
				}
				return nil, err
			}

			start = t
		}
	} else {
		// Always compute relative to start so as to maintain relationship (last day of month)
		for i := 0; ; i++ {
			t, err := dateAdd(start, int(step)*i, partStr)
			if err != nil {
				// we could overflow on the last addition so consider that as reaching the end
				e, ok := err.(errors.Error)
				if ok && e.Code() == errors.W_DATE_OVERFLOW {
					break
				}
				return setWarning(context, err)
			}
			if (step > 0.0 && timeToMillis(t) >= end) ||
				(step < 0.0 && timeToMillis(t) <= end) {
				break
			}
			rv = append(rv, timeToMillis(t))
		}
	}

	return value.NewValue(rv), nil

}

func (this *DateRangeMillis) MinArgs() int { return 3 }

func (this *DateRangeMillis) MaxArgs() int { return 4 }

func (this *DateRangeMillis) Constructor() FunctionConstructor {
	return NewDateRangeMillis
}

///////////////////////////////////////////////////
//
// DateTruncMillis
//
///////////////////////////////////////////////////

// Truncate a UNIX timestamp so that the given date part string is the least significant.
type DateTruncMillis struct {
	BinaryFunctionBase
}

func NewDateTruncMillis(first, second Expression) Function {
	rv := &DateTruncMillis{}
	rv.Init("date_trunc_millis", first, second)

	rv.expr = rv
	return rv
}

func (this *DateTruncMillis) Accept(visitor Visitor) (interface{}, error) {
	return visitor.VisitFunction(this)
}

func (this *DateTruncMillis) Type() value.Type { return value.NUMBER }

func (this *DateTruncMillis) Evaluate(item value.Value, context Context) (value.Value, error) {
	null := false
	missing := false
	var info map[string]interface{}
	first, err := this.operands[0].Evaluate(item, context)
	if err != nil {
		return nil, err
	} else if first.Type() == value.MISSING {
		missing = true
	} else if first.Type() == value.NULL {
		null = true
	} else if first.Type() != value.NUMBER {
		info = invalidArgInfo(0, first)
	}
	second, err := this.operands[1].Evaluate(item, context)
	if err != nil {
		return nil, err
	} else if second.Type() == value.MISSING {
		missing = true
	} else if second.Type() != value.STRING {
		if info == nil {
			info = invalidArgInfo(1, second)
		}
	}

	if missing {
		return value.MISSING_VALUE, nil
	} else if null {
		return value.NULL_VALUE, nil
	} else if info != nil {
		return setWarning(context, errors.W_DATE_INVALID_ARGUMENT, info)
	}

	millis := first.Actual().(float64)
	if millis < _MIN_MILLIS || millis > _MAX_MILLIS {
		return setWarning(context, errors.W_DATE_OVERFLOW, nil)
	}
	part := second.ToString()
	t := millisToTime(millis).UTC()

	t, err = dateTrunc(t, part)
	if err != nil {
		return nil, err
	}

	return value.NewValue(timeToMillis(t)), nil
}

func (this *DateTruncMillis) Constructor() FunctionConstructor {
	return func(operands ...Expression) Function {
		return NewDateTruncMillis(operands[0], operands[1])
	}
}

///////////////////////////////////////////////////
//
// DateTruncStr
//
///////////////////////////////////////////////////

// Truncate an ISO 8601 timestamp so that the given date part string is the least significant.
type DateTruncStr struct {
	FunctionBase
}

func NewDateTruncStr(operands ...Expression) Function {
	rv := &DateTruncStr{}
	rv.Init("date_trunc_str", operands...)

	rv.expr = rv
	return rv
}

func (this *DateTruncStr) Accept(visitor Visitor) (interface{}, error) {
	return visitor.VisitFunction(this)
}

func (this *DateTruncStr) Type() value.Type { return value.STRING }

func (this *DateTruncStr) Evaluate(item value.Value, context Context) (value.Value, error) {
	null := false
	missing := false
	var info map[string]interface{}
	first, err := this.operands[0].Evaluate(item, context)
	if err != nil {
		return nil, err
	} else if first.Type() == value.MISSING {
		missing = true
	} else if first.Type() == value.NULL {
		null = true
	} else if first.Type() != value.STRING {
		info = invalidArgInfo(0, first)
	}
	second, err := this.operands[1].Evaluate(item, context)
	if err != nil {
		return nil, err
	} else if second.Type() == value.MISSING {
		missing = true
	} else if second.Type() != value.STRING {
		if info == nil {
			info = invalidArgInfo(1, second)
		}
	}

	if missing {
		return value.MISSING_VALUE, nil
	} else if null {
		return value.NULL_VALUE, nil
	} else if info != nil {
		return setWarning(context, errors.W_DATE_INVALID_ARGUMENT, info)
	}

	str := first.ToString()
	part := second.ToString()
	format := ""
	if len(this.operands) > 2 {
		arg, err := this.operands[2].Evaluate(item, context)
		if err != nil {
			return nil, err
		}
		if arg.Type() == value.MISSING {
			return value.MISSING_VALUE, nil
		} else if arg.Type() != value.STRING {
			return value.NULL_VALUE, nil
		}
		format = arg.ToString()
	} else {
		format = formatFromStr(str)
	}

	t, err := strToTime(str, format)
	if err != nil {
		return setWarning(context, err)
	}

	t, err = dateTrunc(t, part)
	if err != nil {
		return nil, err
	}

	rv, err := timeToStr(t, format)
	if err != nil {
		return setWarning(context, err)
	}
	return value.NewValue(rv), nil
}

func (this *DateTruncStr) Constructor() FunctionConstructor {
	return NewDateTruncStr
}

func (this *DateTruncStr) MinArgs() int { return 2 }
func (this *DateTruncStr) MaxArgs() int { return 3 }

///////////////////////////////////////////////////
//
// MillisToStr
//
///////////////////////////////////////////////////

// Convert a millisecond timestamp to a date string in a supported format.
type MillisToStr struct {
	FunctionBase
}

func NewMillisToStr(operands ...Expression) Function {
	rv := &MillisToStr{}
	rv.Init("millis_to_str", operands...)

	rv.expr = rv
	return rv
}

func (this *MillisToStr) Accept(visitor Visitor) (interface{}, error) {
	return visitor.VisitFunction(this)
}

func (this *MillisToStr) Type() value.Type { return value.STRING }

func (this *MillisToStr) Evaluate(item value.Value, context Context) (value.Value, error) {
	null := false
	missing := false
	var info map[string]interface{}
	ev, err := this.operands[0].Evaluate(item, context)
	if err != nil {
		return nil, err
	} else if ev.Type() == value.MISSING {
		missing = true
	} else if ev.Type() == value.NULL {
		null = true
	} else if ev.Type() != value.NUMBER {
		info = invalidArgInfo(0, ev)
	}
	fmt := ""
	if len(this.operands) > 1 {
		fv, err := this.operands[1].Evaluate(item, context)
		if err != nil {
			return nil, err
		} else if fv.Type() == value.MISSING {
			missing = true
		} else if fv.Type() != value.STRING {
			if info == nil {
				info = invalidArgInfo(1, fv)
			}
		}
		fmt = fv.ToString()
	}

	if missing {
		return value.MISSING_VALUE, nil
	} else if null {
		return value.NULL_VALUE, nil
	} else if info != nil {
		return setWarning(context, errors.W_DATE_INVALID_ARGUMENT, info)
	}

	millis := ev.Actual().(float64)
	if millis < _MIN_MILLIS || millis > _MAX_MILLIS {
		return setWarning(context, errors.W_DATE_OVERFLOW, nil)
	}
	rv, err := timeToStr(millisToTime(millis), fmt)
	if err != nil {
		return setWarning(context, err)
	}
	return value.NewValue(rv), nil
}

func (this *MillisToStr) MinArgs() int { return 1 }

func (this *MillisToStr) MaxArgs() int { return 2 }

func (this *MillisToStr) Constructor() FunctionConstructor {
	return NewMillisToStr
}

///////////////////////////////////////////////////
//
// MillisToUTC
//
///////////////////////////////////////////////////

// Convert the UNIX timestamp to a UTC string in a supported format.
type MillisToUTC struct {
	FunctionBase
}

func NewMillisToUTC(operands ...Expression) Function {
	rv := &MillisToUTC{}
	rv.Init("millis_to_utc", operands...)

	rv.expr = rv
	return rv
}

func (this *MillisToUTC) Accept(visitor Visitor) (interface{}, error) {
	return visitor.VisitFunction(this)
}

func (this *MillisToUTC) Type() value.Type { return value.STRING }

func (this *MillisToUTC) Evaluate(item value.Value, context Context) (value.Value, error) {
	null := false
	missing := false
	var info map[string]interface{}
	ev, err := this.operands[0].Evaluate(item, context)
	if err != nil {
		return nil, err
	} else if ev.Type() == value.MISSING {
		missing = true
	} else if ev.Type() == value.NULL {
		null = true
	} else if ev.Type() != value.NUMBER {
		info = invalidArgInfo(0, ev)
	}
	fmt := ""

	if len(this.operands) > 1 {
		fv, err := this.operands[1].Evaluate(item, context)
		if err != nil {
			return nil, err
		} else if fv.Type() == value.MISSING {
			missing = true
		} else if fv.Type() != value.STRING {
			if info == nil {
				info = invalidArgInfo(1, fv)
			}
		}
		fmt = fv.ToString()
	}

	if missing {
		return value.MISSING_VALUE, nil
	} else if null {
		return value.NULL_VALUE, nil
	} else if info != nil {
		return setWarning(context, errors.W_DATE_INVALID_ARGUMENT, info)
	}

	millis := ev.Actual().(float64)
	if millis < _MIN_MILLIS || millis > _MAX_MILLIS {
		return setWarning(context, errors.W_DATE_OVERFLOW, nil)
	}
	t := millisToTime(millis).UTC()
	rv, err := timeToStr(t, fmt)
	if err != nil {
		return setWarning(context, err)
	}
	return value.NewValue(rv), nil
}

func (this *MillisToUTC) MinArgs() int { return 1 }

func (this *MillisToUTC) MaxArgs() int { return 2 }

func (this *MillisToUTC) Constructor() FunctionConstructor {
	return NewMillisToUTC
}

///////////////////////////////////////////////////
//
// MillisToZoneName
//
///////////////////////////////////////////////////

// Convert the UNIX timestamp to a string in the named time zone.
type MillisToZoneName struct {
	FunctionBase
}

func NewMillisToZoneName(operands ...Expression) Function {
	rv := &MillisToZoneName{}
	rv.Init("millis_to_zone_name", operands...)

	rv.expr = rv
	return rv
}

func (this *MillisToZoneName) Accept(visitor Visitor) (interface{}, error) {
	return visitor.VisitFunction(this)
}

func (this *MillisToZoneName) Type() value.Type { return value.STRING }

func (this *MillisToZoneName) Evaluate(item value.Value, context Context) (value.Value, error) {
	null := false
	missing := false
	var info map[string]interface{}
	ev, err := this.operands[0].Evaluate(item, context)
	if err != nil {
		return nil, err
	} else if ev.Type() == value.MISSING {
		missing = true
	} else if ev.Type() == value.NULL {
		null = true
	} else if ev.Type() != value.NUMBER {
		info = invalidArgInfo(0, ev)
	}
	zv, err := this.operands[1].Evaluate(item, context)
	if err != nil {
		return nil, err
	} else if zv.Type() == value.MISSING {
		missing = true
	} else if zv.Type() != value.STRING {
		if info == nil {
			info = invalidArgInfo(1, zv)
		}
	}
	fmt := ""

	if len(this.operands) > 2 {
		fv, err := this.operands[2].Evaluate(item, context)
		if err != nil {
			return nil, err
		} else if fv.Type() == value.MISSING {
			missing = true
		} else if fv.Type() != value.STRING {
			if info == nil {
				info = invalidArgInfo(2, fv)
			}
		}
		fmt = fv.ToString()
	}

	if missing {
		return value.MISSING_VALUE, nil
	} else if null {
		return value.NULL_VALUE, nil
	} else if info != nil {
		return setWarning(context, errors.W_DATE_INVALID_ARGUMENT, info)
	}

	millis := ev.Actual().(float64)
	if millis < _MIN_MILLIS || millis > _MAX_MILLIS {
		return setWarning(context, errors.W_DATE_OVERFLOW, nil)
	}
	tz := zv.ToString()
	loc, err := loadLocation(tz)
	if err != nil {
		return setWarning(context, errors.W_DATE_INVALID_TIMEZONE, tz)
	}

	t := millisToTime(millis).In(loc)
	rv, err := timeToStr(t, fmt)
	if err != nil {
		return setWarning(context, err)
	}
	return value.NewValue(rv), nil
}

func (this *MillisToZoneName) MinArgs() int { return 2 }

func (this *MillisToZoneName) MaxArgs() int { return 3 }

func (this *MillisToZoneName) Constructor() FunctionConstructor {
	return NewMillisToZoneName
}

///////////////////////////////////////////////////
//
// NowMillis
//
///////////////////////////////////////////////////

// Return a statement timestamp as UNIX milliseconds and does not vary during a query.
type NowMillis struct {
	NullaryFunctionBase
}

var _NOW_MILLIS = NewNowMillis()

func NewNowMillis() Function {
	rv := &NowMillis{}
	rv.Init("now_millis")
	rv.setVolatile()
	rv.expr = rv
	return rv
}

func (this *NowMillis) Accept(visitor Visitor) (interface{}, error) {
	return visitor.VisitFunction(this)
}

func (this *NowMillis) Type() value.Type { return value.NUMBER }

func (this *NowMillis) Evaluate(item value.Value, context Context) (value.Value, error) {
	if context == nil {
		return nil, errors.NewNilEvaluateParamError("context")
	}
	return value.NewValue(timeToMillis(context.Now())), nil
}

func (this *NowMillis) Static() Expression {
	return this
}

func (this *NowMillis) StaticNoVariable() Expression {
	return this
}

func (this *NowMillis) Constructor() FunctionConstructor {
	return func(operands ...Expression) Function { return _NOW_MILLIS }
}

///////////////////////////////////////////////////
//
// NowStr
//
///////////////////////////////////////////////////

// Return a statement timestamp as a string in a supported format and does not vary during a query.
type NowStr struct {
	FunctionBase
}

func NewNowStr(operands ...Expression) Function {
	rv := &NowStr{}
	rv.Init("now_str", operands...)

	rv.setVolatile()
	rv.expr = rv
	return rv
}

func (this *NowStr) Accept(visitor Visitor) (interface{}, error) {
	return visitor.VisitFunction(this)
}

func (this *NowStr) Type() value.Type { return value.STRING }

func (this *NowStr) Evaluate(item value.Value, context Context) (value.Value, error) {
	if context == nil {
		return nil, errors.NewNilEvaluateParamError("context")
	}
	fmt := ""

	if len(this.operands) > 0 {
		fv, err := this.operands[0].Evaluate(item, context)
		if err != nil {
			return nil, err
		} else if fv.Type() == value.MISSING {
			return value.MISSING_VALUE, nil
		} else if fv.Type() != value.STRING {
			return setWarning(context, errors.W_DATE_INVALID_ARGUMENT, invalidArgInfo(0, fv))
		}

		fmt = fv.ToString()
	}

	now := context.Now()
	rv, err := timeToStr(now, fmt)
	if err != nil {
		return setWarning(context, err)
	}
	return value.NewValue(rv), nil
}

func (this *NowStr) Value() value.Value {
	return nil
}

func (this *NowStr) MinArgs() int { return 0 }

func (this *NowStr) MaxArgs() int { return 1 }

func (this *NowStr) Constructor() FunctionConstructor {
	return NewNowStr
}

///////////////////////////////////////////////////
//
// NowTz
//
///////////////////////////////////////////////////

// Return a statement timestamp as a string in a supported format for input timezone and does not vary during a query.
type NowTZ struct {
	FunctionBase
}

func NewNowTZ(operands ...Expression) Function {
	rv := &NowTZ{}
	rv.Init("now_tz", operands...)

	rv.setVolatile()
	rv.expr = rv
	return rv
}

func (this *NowTZ) Accept(visitor Visitor) (interface{}, error) {
	return visitor.VisitFunction(this)
}

func (this *NowTZ) Type() value.Type { return value.STRING }

func (this *NowTZ) Evaluate(item value.Value, context Context) (value.Value, error) {
	if context == nil {
		return nil, errors.NewNilEvaluateParamError("context")
	}
	missing := false
	fmt := ""
	now := context.Now()
	var info map[string]interface{}

	tz, err := this.operands[0].Evaluate(item, context)
	if err != nil {
		return nil, err
	} else if tz.Type() == value.MISSING {
		missing = true
	} else if tz.Type() != value.STRING {
		info = invalidArgInfo(0, tz)
	}

	// Check format
	if len(this.operands) > 1 {
		fv, err := this.operands[1].Evaluate(item, context)
		if err != nil {
			return nil, err
		} else if fv.Type() == value.MISSING {
			missing = true
		} else if fv.Type() != value.STRING {
			if info == nil {
				info = invalidArgInfo(1, fv)
			}
		} else {
			fmt = fv.ToString()
		}
	}

	if missing {
		return value.MISSING_VALUE, nil
	} else if info != nil {
		return setWarning(context, errors.W_DATE_INVALID_ARGUMENT, info)
	}

	// Get the timezone and the *Location.
	timeZone := tz.ToString()
	loc, err := loadLocation(timeZone)
	if err != nil {
		return setWarning(context, errors.W_DATE_INVALID_TIMEZONE, timeZone)
	}

	// Use the timezone to get corresponding time component.
	now = now.In(loc)

	rv, err := timeToStr(now, fmt)
	if err != nil {
		return setWarning(context, err)
	}
	return value.NewValue(rv), nil
}

func (this *NowTZ) Value() value.Value {
	return nil
}

func (this *NowTZ) MinArgs() int { return 1 }

func (this *NowTZ) MaxArgs() int { return 2 }

func (this *NowTZ) Constructor() FunctionConstructor {
	return NewNowTZ
}

///////////////////////////////////////////////////
//
// NowUTC
//
///////////////////////////////////////////////////

// Return a statement timestamp as a string in a supported format and does not vary during a query.
type NowUTC struct {
	FunctionBase
}

func NewNowUTC(operands ...Expression) Function {
	rv := &NowUTC{}
	rv.Init("now_utc", operands...)

	rv.setVolatile()
	rv.expr = rv
	return rv
}

func (this *NowUTC) Accept(visitor Visitor) (interface{}, error) {
	return visitor.VisitFunction(this)
}

func (this *NowUTC) Type() value.Type { return value.STRING }

func (this *NowUTC) Evaluate(item value.Value, context Context) (value.Value, error) {
	if context == nil {
		return nil, errors.NewNilEvaluateParamError("context")
	}
	fmt := ""

	if len(this.operands) > 0 {
		fv, err := this.operands[0].Evaluate(item, context)
		if err != nil {
			return nil, err
		} else if fv.Type() == value.MISSING {
			return value.MISSING_VALUE, nil
		} else if fv.Type() != value.STRING {
			return setWarning(context, errors.W_DATE_INVALID_ARGUMENT, invalidArgInfo(0, fv))
		}
		fmt = fv.ToString()
	}

	now := context.Now().UTC()
	rv, err := timeToStr(now, fmt)
	if err != nil {
		return setWarning(context, err)
	}
	return value.NewValue(rv), nil
}

func (this *NowUTC) Value() value.Value {
	return nil
}

func (this *NowUTC) MinArgs() int { return 0 }

func (this *NowUTC) MaxArgs() int { return 1 }

func (this *NowUTC) Constructor() FunctionConstructor {
	return NewNowUTC
}

///////////////////////////////////////////////////
//
// StrToMillis
//
///////////////////////////////////////////////////

// Convert a date string in a supported format to UNIX milliseconds.
type StrToMillis struct {
	FunctionBase
}

func NewStrToMillis(operands ...Expression) Function {
	rv := &StrToMillis{}
	rv.Init("str_to_millis", operands...)

	rv.expr = rv
	return rv
}

func (this *StrToMillis) Accept(visitor Visitor) (interface{}, error) {
	return visitor.VisitFunction(this)
}

func (this *StrToMillis) Type() value.Type { return value.NUMBER }

func (this *StrToMillis) Evaluate(item value.Value, context Context) (value.Value, error) {
	arg, err := this.operands[0].Evaluate(item, context)
	if err != nil {
		return nil, err
	} else if arg.Type() == value.MISSING {
		return value.MISSING_VALUE, nil
	} else if arg.Type() == value.NULL {
		return value.NULL_VALUE, nil
	} else if arg.Type() != value.STRING {
		return setWarning(context, errors.W_DATE_INVALID_ARGUMENT, invalidArgInfo(0, arg))
	}
	str := arg.ToString()
	var fmt string
	var t time.Time
	if len(this.operands) == 2 {
		arg, err = this.operands[1].Evaluate(item, context)
		if err != nil {
			return nil, err
		} else if arg.Type() == value.MISSING {
			return value.MISSING_VALUE, nil
		} else if arg.Type() != value.STRING {
			return setWarning(context, errors.W_DATE_INVALID_ARGUMENT, invalidArgInfo(1, arg))
		}
		fmt = arg.ToString()
	}

	t, err = strToTime(str, fmt)
	if err != nil {
		return setWarning(context, err)
	}
	ms := t.UTC().UnixMilli()
	if ms < _MIN_MILLIS || ms > _MAX_MILLIS {
		return setWarning(context, errors.W_DATE_OVERFLOW, nil)
	}

	return value.NewValue(timeToMillis(t)), nil
}

func (this *StrToMillis) MaxArgs() int { return 2 }
func (this *StrToMillis) MinArgs() int { return 1 }

func (this *StrToMillis) Constructor() FunctionConstructor {
	return NewStrToMillis
}

///////////////////////////////////////////////////
//
// StrToUTC
//
///////////////////////////////////////////////////

// Convert the input expression in the given format to UTC.
type StrToUTC struct {
	FunctionBase
}

func NewStrToUTC(operands ...Expression) Function {
	rv := &StrToUTC{}
	rv.Init("str_to_utc", operands...)

	rv.expr = rv
	return rv
}

func (this *StrToUTC) Accept(visitor Visitor) (interface{}, error) {
	return visitor.VisitFunction(this)
}

func (this *StrToUTC) Type() value.Type { return value.STRING }

func (this *StrToUTC) Evaluate(item value.Value, context Context) (value.Value, error) {
	arg, err := this.operands[0].Evaluate(item, context)
	if err != nil {
		return nil, err
	} else if arg.Type() == value.MISSING {
		return value.MISSING_VALUE, nil
	} else if arg.Type() == value.NULL {
		return value.NULL_VALUE, nil
	} else if arg.Type() != value.STRING {
		return setWarning(context, errors.W_DATE_INVALID_ARGUMENT, invalidArgInfo(0, arg))
	}

	str := arg.ToString()
	var format string
	var outputFormat string
	var t time.Time
	if len(this.operands) > 2 {
		arg, err = this.operands[2].Evaluate(item, context)
		if err != nil {
			return nil, err
		} else if arg.Type() == value.MISSING {
			return value.MISSING_VALUE, nil
		} else if arg.Type() != value.STRING {
			return value.NULL_VALUE, nil
		}
		outputFormat = arg.ToString()
	}
	if len(this.operands) > 1 {
		arg, err = this.operands[1].Evaluate(item, context)
		if err != nil {
			return nil, err
		} else if arg.Type() == value.MISSING {
			return value.MISSING_VALUE, nil
		} else if arg.Type() != value.STRING {
			return setWarning(context, errors.W_DATE_INVALID_ARGUMENT, invalidArgInfo(1, arg))
		}
		format = arg.ToString()
		if len(this.operands) == 2 {
			outputFormat = format
		}
	} else {
		outputFormat = formatFromStr(str)
	}
	t, err = strToTime(str, format)
	if err != nil {
		return setWarning(context, err)
	}

	t = t.UTC()
	ms := t.UnixMilli()
	if ms < _MIN_MILLIS || ms > _MAX_MILLIS {
		return setWarning(context, errors.W_DATE_OVERFLOW, nil)
	}

	rv, err := timeToStr(t, outputFormat)
	if err != nil {
		return setWarning(context, err)
	}
	return value.NewValue(rv), nil
}

func (this *StrToUTC) MaxArgs() int { return 3 }
func (this *StrToUTC) MinArgs() int { return 1 }

func (this *StrToUTC) Constructor() FunctionConstructor {
	return NewStrToUTC
}

///////////////////////////////////////////////////
//
// StrToZoneName
//
///////////////////////////////////////////////////

// Convert the supported timestamp string to the named time zone.
type StrToZoneName struct {
	FunctionBase
}

func NewStrToZoneName(operands ...Expression) Function {
	rv := &StrToZoneName{}
	rv.Init("str_to_zone_name", operands...)

	rv.expr = rv
	return rv
}

func (this *StrToZoneName) Accept(visitor Visitor) (interface{}, error) {
	return visitor.VisitFunction(this)
}

func (this *StrToZoneName) Type() value.Type { return value.STRING }

func (this *StrToZoneName) Evaluate(item value.Value, context Context) (value.Value, error) {
	null := false
	missing := false
	var info map[string]interface{}
	first, err := this.operands[0].Evaluate(item, context)
	if err != nil {
		return nil, err
	} else if first.Type() == value.MISSING {
		missing = true
	} else if first.Type() == value.NULL {
		null = true
	} else if first.Type() != value.STRING {
		info = invalidArgInfo(0, first)
	}
	second, err := this.operands[1].Evaluate(item, context)
	if err != nil {
		return nil, err
	} else if second.Type() == value.MISSING {
		missing = true
	} else if second.Type() != value.STRING {
		if info == nil {
			info = invalidArgInfo(1, second)
		}
	}

	if missing {
		return value.MISSING_VALUE, nil
	} else if null {
		return value.NULL_VALUE, nil
	} else if info != nil {
		return setWarning(context, errors.W_DATE_INVALID_ARGUMENT, info)
	}

	str := first.ToString()

	tz := second.ToString()
	loc, err := loadLocation(tz)
	if err != nil {
		return setWarning(context, errors.W_DATE_INVALID_TIMEZONE, tz)
	}

	var format string
	var outputFormat string
	var t time.Time
	if len(this.operands) > 3 {
		var arg value.Value
		arg, err = this.operands[3].Evaluate(item, context)
		if err != nil {
			return nil, err
		} else if arg.Type() == value.MISSING {
			return value.MISSING_VALUE, nil
		} else if arg.Type() != value.STRING {
			return value.NULL_VALUE, nil
		}
		outputFormat = arg.ToString()
	}
	if len(this.operands) > 2 {
		var arg value.Value
		arg, err = this.operands[2].Evaluate(item, context)
		if err != nil {
			return nil, err
		} else if arg.Type() == value.MISSING {
			return value.MISSING_VALUE, nil
		} else if arg.Type() != value.STRING {
			return setWarning(context, errors.W_DATE_INVALID_ARGUMENT, invalidArgInfo(2, arg))
		}
		format = arg.ToString()
		if len(this.operands) == 3 {
			outputFormat = format
		}
	} else {
		format = formatFromStr(str)
		outputFormat = format
	}

	t, err = strToTime(str, format)
	if err != nil {
		return setWarning(context, err)
	}
	ms := t.UTC().UnixMilli()
	if ms < _MIN_MILLIS || ms > _MAX_MILLIS {
		return setWarning(context, errors.W_DATE_OVERFLOW, nil)
	}

	rv, err := timeToStr(t.In(loc), outputFormat)
	if err != nil {
		return setWarning(context, err)
	}
	return value.NewValue(rv), nil
}

func (this *StrToZoneName) MaxArgs() int { return 4 }
func (this *StrToZoneName) MinArgs() int { return 2 }

func (this *StrToZoneName) Constructor() FunctionConstructor {
	return NewStrToZoneName
}

///////////////////////////////////////////////////
//
// DurationToStr
//
///////////////////////////////////////////////////

// Convert a duration in nanoseconds to a string
type DurationToStr struct {
	FunctionBase
}

func NewDurationToStr(operands ...Expression) Function {
	rv := &DurationToStr{}
	rv.Init("duration_to_str", operands...)

	rv.expr = rv
	return rv
}

func (this *DurationToStr) Accept(visitor Visitor) (interface{}, error) {
	return visitor.VisitFunction(this)
}

func (this *DurationToStr) Type() value.Type { return value.STRING }

func (this *DurationToStr) Evaluate(item value.Value, context Context) (value.Value, error) {
	null := false
	missing := false
	first, err := this.operands[0].Evaluate(item, context)
	if err != nil {
		return nil, err
	} else if first.Type() == value.MISSING {
		missing = true
	} else if first.Type() != value.NUMBER {
		null = true
	}
	var styleStr string
	if len(this.operands) == 2 {
		second, err := this.operands[1].Evaluate(item, context)
		if err != nil {
			return nil, err
		} else if second.Type() == value.MISSING {
			missing = true
		} else if second.Type() != value.STRING {
			null = true
		}
		styleStr = second.ToString()
	}
	if missing {
		return value.MISSING_VALUE, nil
	}
	if null {
		return value.NULL_VALUE, nil
	} else if first.Type() != value.NUMBER {
		return setWarning(context, errors.W_DATE_INVALID_ARGUMENT, invalidArgInfo(0, first))
	}

	var style util.DurationStyle
	if styleStr != "" {
		var ok bool
		style, ok = util.IsDurationStyle(styleStr)
		if !ok {
			return value.NULL_VALUE, nil
		}
	} else if dc, ok := context.(interface{ DurationStyle() util.DurationStyle }); ok {
		style = dc.DurationStyle()
	} else {
		style = util.GetDurationStyle()
	}

	d := first.Actual().(float64)
	str := util.FormatDuration(time.Duration(d), style)

	return value.NewValue(str), nil
}

func (this *DurationToStr) Constructor() FunctionConstructor {
	return NewDurationToStr
}

func (this *DurationToStr) MinArgs() int { return 1 }
func (this *DurationToStr) MaxArgs() int { return 2 }

///////////////////////////////////////////////////
//
// StrToDuration
//
///////////////////////////////////////////////////

// Convert a string representation of a duration to a nanosecond duration value.
type StrToDuration struct {
	FunctionBase
}

func NewStrToDuration(operands ...Expression) Function {
	rv := &StrToDuration{}
	rv.Init("str_to_duration", operands...)

	rv.expr = rv
	return rv
}

func (this *StrToDuration) Accept(visitor Visitor) (interface{}, error) {
	return visitor.VisitFunction(this)
}

func (this *StrToDuration) Type() value.Type { return value.NUMBER }

func (this *StrToDuration) Evaluate(item value.Value, context Context) (value.Value, error) {
	missing := false
	null := false
	first, err := this.operands[0].Evaluate(item, context)
	if err != nil {
		return nil, err
	} else if first.Type() == value.MISSING {
		missing = true
	} else if first.Type() != value.STRING {
		null = true
	}
	var styleStr string
	if len(this.operands) == 2 {
		second, err := this.operands[1].Evaluate(item, context)
		if err != nil {
			return nil, err
		} else if second.Type() == value.MISSING {
			missing = true
		} else if second.Type() != value.STRING {
			null = true
		}
		styleStr = second.ToString()
	}
	if missing {
		return value.MISSING_VALUE, nil
	}
	if null {
		return value.NULL_VALUE, nil
	} else if first.Type() != value.STRING {
		return setWarning(context, errors.W_DATE_INVALID_ARGUMENT, invalidArgInfo(0, first))
	}

	str := first.ToString()
	style := util.DEFAULT
	if styleStr != "" {
		var ok bool
		if style, ok = util.IsDurationStyle(styleStr); !ok {
			return value.NULL_VALUE, nil
		}
	}
	d, err := util.ParseDurationStyle(str, style)
	if err != nil {
		return setWarning(context, errors.W_DATE, err)
	}

	return value.NewValue(d), nil
}

func (this *StrToDuration) Constructor() FunctionConstructor {
	return NewStrToDuration
}

func (this *StrToDuration) MinArgs() int { return 1 }
func (this *StrToDuration) MaxArgs() int { return 2 }

///////////////////////////////////////////////////
//
// WeekdayMillis
//
///////////////////////////////////////////////////

// Return the English name of the weekday as a string. The date expr is a number representing UNIX milliseconds.
type WeekdayMillis struct {
	FunctionBase
}

func NewWeekdayMillis(operands ...Expression) Function {
	rv := &WeekdayMillis{}
	rv.Init("weekday_millis", operands...)

	rv.expr = rv
	return rv
}

func (this *WeekdayMillis) Accept(visitor Visitor) (interface{}, error) {
	return visitor.VisitFunction(this)
}

func (this *WeekdayMillis) Type() value.Type { return value.STRING }

func (this *WeekdayMillis) Evaluate(item value.Value, context Context) (value.Value, error) {
	missing := false
	null := false
	var info map[string]interface{}
	first, err := this.operands[0].Evaluate(item, context)
	if err != nil {
		return nil, err
	} else if first.Type() == value.MISSING {
		missing = true
	} else if first.Type() == value.NULL {
		null = true
	} else if first.Type() != value.NUMBER {
		info = invalidArgInfo(0, first)
	}

	// Initialize timezone to nil to avoid processing if not specified.
	var timeZone value.Value

	// Check if time zone is set
	if len(this.operands) > 1 {
		timeZone, err = this.operands[1].Evaluate(item, context)
		if err != nil {
			return nil, err
		} else if timeZone.Type() == value.MISSING {
			missing = true
		} else if timeZone.Type() != value.STRING {
			if info == nil {
				info = invalidArgInfo(1, timeZone)
			}
		}
	}
	if missing {
		return value.MISSING_VALUE, nil
	} else if null {
		return value.NULL_VALUE, nil
	} else if info != nil {
		return setWarning(context, errors.W_DATE_INVALID_ARGUMENT, info)
	}

	millis := first.Actual().(float64)
	if millis < _MIN_MILLIS || millis > _MAX_MILLIS {
		return setWarning(context, errors.W_DATE_OVERFLOW, nil)
	}

	// Convert the input millis to *Time
	timeVal := millisToTime(millis)

	if timeZone != nil {
		// Process the timezone component as it isnt nil
		// Get the timezone and the *Location.
		tz := timeZone.ToString()
		loc, err := loadLocation(tz)
		if err != nil {
			return setWarning(context, errors.W_DATE_INVALID_TIMEZONE, tz)
		}
		// Use the timezone to get corresponding time component.
		timeVal = timeVal.In(loc)
	}

	dow, err := datePart(timeVal, "day_of_week")
	if err != nil {
		return setWarning(context, err)
	}

	rv := time.Weekday(dow).String()
	return value.NewValue(rv), nil
}

func (this *WeekdayMillis) MinArgs() int { return 1 }

func (this *WeekdayMillis) MaxArgs() int { return 2 }

func (this *WeekdayMillis) Constructor() FunctionConstructor {
	return NewWeekdayMillis
}

///////////////////////////////////////////////////
//
// WeekdayStr
//
///////////////////////////////////////////////////

// Return the English name of the weekday as a string. The date expr is a string in a supported format.
type WeekdayStr struct {
	UnaryFunctionBase
}

func NewWeekdayStr(first Expression) Function {
	rv := &WeekdayStr{}
	rv.Init("weekday_str", first)

	rv.expr = rv
	return rv
}

func (this *WeekdayStr) Accept(visitor Visitor) (interface{}, error) {
	return visitor.VisitFunction(this)
}

func (this *WeekdayStr) Type() value.Type { return value.STRING }

func (this *WeekdayStr) Evaluate(item value.Value, context Context) (value.Value, error) {
	first, err := this.operands[0].Evaluate(item, context)
	if err != nil {
		return nil, err
	} else if first.Type() == value.MISSING {
		return value.MISSING_VALUE, nil
	} else if first.Type() == value.NULL {
		return value.NULL_VALUE, nil
	} else if first.Type() != value.STRING {
		return setWarning(context, errors.W_DATE_INVALID_ARGUMENT, invalidArgInfo(0, first))
	}

	str := first.ToString()
	t, err := strToTime(str, "")
	if err != nil {
		return setWarning(context, err)
	}
	ms := t.UTC().UnixMilli()
	if ms < _MIN_MILLIS || ms > _MAX_MILLIS {
		return setWarning(context, errors.W_DATE_OVERFLOW, nil)
	}

	dow, err := datePart(t, "day_of_week")
	if err != nil {
		return setWarning(context, err)
	}

	rv := time.Weekday(dow).String()
	return value.NewValue(rv), nil
}

func (this *WeekdayStr) Constructor() FunctionConstructor {
	return func(operands ...Expression) Function {
		return NewWeekdayStr(operands[0])
	}
}

// Date string parsing:
// First we try to determine the type of the format string given by interrogating its contents.  The possible formats are example
// dates, common specification (YYYY,MM,DD,..), Unix date-style format (%Y,%m,%d,...) and Go-lang's native format type
// (2006.01,02,...).  Parsing tries to be flexible where possible to allow easy ingest of any date source.

type formatType int

const (
	percentFormat formatType = iota // e.g. %Y-%m-%d %H:%M:%S.%N %z
	commonFormat                    // e.g. YYYY-MM-DD HH:mm:ss.s TZD
	goFormat                        // e.g. 2006-01-02 15:04:05.999 -0700
	exampleFormat                   // e.g. 1111-11-11 11:11:11.111 +0000
	defaultFormat                   // = DEFAULT_FORMAT or try the list of default formats
)

func strToTime(s string, format string) (time.Time, error) {
	switch determineFormat(format) {
	case defaultFormat:
		return strToTimeTryAllDefaultFormats(s)
	case percentFormat:
		return strToTimePercentFormat(s, format)
	case commonFormat:
		return strToTimeCommonFormat(s, format)
	case goFormat:
		return strToTimeGoFormat(s, format)
	default:
		return strToTimeExampleFormat(s, format)
	}
}

// find one of the standard formats that parses the format string (which is an example) and use it
func strToTimeExampleFormat(s string, format string) (time.Time, error) {
	var t time.Time
	_, f, err := strToTimeFormatClosest(format)
	if err != nil {
		return t, err
	}
	return strToTimeGoFormat(s, f)
}

// Use go's standard formatting (e.g. 2006-01-02 03:04:05.000)
func strToTimeGoFormat(s string, format string) (time.Time, error) {
	// Go's formatting is inconsistent for our needs.  e.g. the specifier "MST" will parse "EST" and "EDT" but not "EST5EDT",
	// despite this being an IANA zone name and "EDT" not being one.
	// To avoid a performance penalty with the format, we implement our own Go format parser here so we can handle time zone parsing
	// in a way that suits us.  (Conversion to another format would incur a performance penalty, hence avoiding it.)

	var t time.Time
	var century, year, month, yday, day, hour, minute, second, fraction, l, zoneh, zonem int
	var loc *time.Location

	century = -1
	yearSeen := false
	yday = -1
	month = -1
	day = -1
	n := 0
	i := 0
	zoneh = _NO_ZONE
	pm := false
	h12 := false
	sign := false
	for i = 0; i < len(format) && n < len(s); i++ {
		if format[i] == ' ' && s[n] == ' ' {
			// space matches any number of spaces, and any number of consecutive spaces in the format is the same as a single space
			for i < len(format) && format[i] == ' ' {
				i++
			}
			i--
			for n < len(s) && s[n] == ' ' {
				n++
			}
			continue
		}
		if i+7 <= len(format) && format[i:i+7] == "January" {
			j := 0
			for j = 1; j < 13; j++ {
				m := time.Month(j).String()
				if strings.HasPrefix(s[n:], m) {
					month = j
					n += len(m)
					break
				}
			}
			if j > 12 {
				return t, errors.NewDateWarning(errors.W_DATE_INVALID_DATE_STRING, errorInfo(format, i-1, s, n, "month"))
			}
			i += 6
			continue
		}
		if i+6 <= len(format) && format[i:i+6] == "Monday" {
			j := 0
			for j = 0; j < 7; j++ {
				w := time.Weekday(j).String()
				if strings.HasPrefix(s[n:], w) {
					// parse & validate but do nothing with it
					n += len(w)
					break
				}
			}
			if j > 6 {
				return t, errors.NewDateWarning(errors.W_DATE_INVALID_DATE_STRING, errorInfo(format, i-1, s, n, "day of week"))
			}
			i += 5
			continue
		}
		if i+4 <= len(format) && format[i:i+4] == "2006" {
			year, l, sign = gatherNumber(s[n:], 4, false, true)
			if (!sign && l != 4) || (sign && l != 5) {
				return t, errors.NewDateWarning(errors.W_DATE_INVALID_DATE_STRING, errorInfo(format, i-1, s, n, "year"))
			}
			century = year / 100
			year = year % 100
			n += l
			i += 3
			continue
		}
		if i+3 <= len(format) {
			if format[i:i+3] == "MST" {
				var err error
				n, zoneh, zonem, loc, err = gatherZone(s, n, _TZ_FORMAT_NAME)
				if err != nil {
					return t, errors.NewDateWarning(errors.W_DATE_INVALID_DATE_STRING, errorInfo(format, i, s, n, "time zone"))
				}
				i += 2
				continue
			}
			if format[i:i+3] == "Jan" {
				j := 0
				for j = 1; j < 13; j++ {
					m := time.Month(j).String()[:3] // Jan, Feb, Mar ...
					if strings.HasPrefix(s[n:], m) {
						month = j
						n += len(m)
						break
					}
				}
				if j > 12 {
					return t, errors.NewDateWarning(errors.W_DATE_INVALID_DATE_STRING, errorInfo(format, i-1, s, n, "month"))
				}
				i += 2
				continue
			}
			if format[i:i+3] == "Mon" {
				j := 0
				for j = 0; j < 7; j++ {
					w := time.Weekday(j).String()[:3] // Sun, Mon, Tue...
					if strings.HasPrefix(s[n:], w) {
						// parse & validate but do nothing with it
						n += len(w)
						break
					}
				}
				if j > 6 {
					return t, errors.NewDateWarning(errors.W_DATE_INVALID_DATE_STRING, errorInfo(format, i-1, s, n, "day of week"))
				}
				i += 2
				continue
			}
			if format[i:i+3] == "__2" {
				yday, l, _ = gatherNumber(s[n:], 3, true, false)
				if l < 1 || l > 3 || yday < 1 || yday > 366 {
					return t, errors.NewDateWarning(errors.W_DATE_INVALID_DATE_STRING, errorInfo(format, i-1, s, n, "year"))
				}
				n += l
				i += 2
				continue
			}
			if format[i:i+3] == "002" {
				yday, l, _ = gatherNumber(s[n:], 3, true, false)
				if l != 3 || yday < 1 || yday > 366 {
					return t, errors.NewDateWarning(errors.W_DATE_INVALID_DATE_STRING, errorInfo(format, i-1, s, n, "day of year"))
				}
				n += l
				i += 2
				continue
			}
		}
		if i+2 <= len(format) {
			switch format[i : i+2] {
			case "01":
				month, l, _ = gatherNumber(s[n:], 2, true, false)
				if l != 2 || month < 1 || month > 12 {
					return t, errors.NewDateWarning(errors.W_DATE_INVALID_DATE_STRING, errorInfo(format, i-1, s, n, "month"))
				}
				n += l
				i++
				continue
			case "02":
				day, l, _ = gatherNumber(s[n:], 2, true, false)
				if l != 2 || day < 1 || day > 31 {
					return t, errors.NewDateWarning(errors.W_DATE_INVALID_DATE_STRING, errorInfo(format, i-1, s, n, "day"))
				}
				n += l
				i++
				continue
			case "_2":
				day, l, _ = gatherNumber(s[n:], 2, false, false)
				if (l != 2 && l != 1) || day < 1 || day > 31 {
					return t, errors.NewDateWarning(errors.W_DATE_INVALID_DATE_STRING, errorInfo(format, i-1, s, n, "day"))
				}
				n += l
				i++
				continue
			case "15":
				hour, l, _ = gatherNumber(s[n:], 2, false, false)
				if (l != 2 && l != 1) || hour < 0 || hour > 23 {
					return t, errors.NewDateWarning(errors.W_DATE_INVALID_DATE_STRING, errorInfo(format, i-1, s, n, "hour"))
				}
				h12 = false
				n += l
				i++
				continue
			case "03":
				hour, l, _ = gatherNumber(s[n:], 2, true, false)
				h12 = true
				if l != 2 || hour < 1 || hour > 12 {
					return t, errors.NewDateWarning(errors.W_DATE_INVALID_DATE_STRING, errorInfo(format, i-1, s, n, "hour"))
				}
				n += l
				i++
				continue
			case "PM":
				if n+1 < len(s) && s[n] == 'P' {
					pm = true
				} else if n+1 < len(s) && s[n] == 'A' {
					pm = false
				} else {
					return t, errors.NewDateWarning(errors.W_DATE_INVALID_DATE_STRING,
						errorInfo(format, i-1, s, n, "12-hour indicator"))
				}
				n += 2
				i++
				continue
			case "pm":
				if n+1 < len(s) && s[n] == 'p' {
					pm = true
				} else if n+1 < len(s) && s[n] == 'a' {
					pm = false
				} else {
					return t, errors.NewDateWarning(errors.W_DATE_INVALID_DATE_STRING,
						errorInfo(format, i-1, s, n, "12-hour indicator"))
				}
				n += 2
				i++
				continue
			case "04":
				minute, l, _ = gatherNumber(s[n:], 2, true, false)
				if l != 2 || minute < 0 || minute > 59 {
					return t, errors.NewDateWarning(errors.W_DATE_INVALID_DATE_STRING, errorInfo(format, i-1, s, n, "minute"))
				}
				n += l
				i++
				continue
			case "05":
				second, l, _ = gatherNumber(s[n:], 2, true, false)
				if l != 2 || second < 0 || second > 59 {
					return t, errors.NewDateWarning(errors.W_DATE_INVALID_DATE_STRING, errorInfo(format, i-1, s, n, "second"))
				}
				n += l
				i++
				continue
			case "06":
				year, l, _ = gatherNumber(s[n:], 2, true, false)
				if l != 2 || year < 0 || year > 99 {
					return t, errors.NewDateWarning(errors.W_DATE_INVALID_DATE_STRING, errorInfo(format, i-1, s, n, "year"))
				}
				yearSeen = true
				n += l
				i++
				continue
			case ".0":
				if s[n] != '.' {
					return t, errors.NewDateWarning(errors.W_DATE_INVALID_DATE_STRING, errorInfo(format, i-1, s, n, "fraction"))
				}
				n++
				i++
				j := 0
				for ; i+j < len(format) && format[i] == format[i+j]; j++ {
				}
				i += j - 1
				fraction, l, _ = gatherNumber(s[n:], j, false, false)
				if l == 0 || l != j {
					return t, errors.NewDateWarning(errors.W_DATE_INVALID_DATE_STRING, errorInfo(format, i-1, s, n, "fraction"))
				}
				n += l
				if l > 9 {
					l = 9
				}
				// convert to ns
				fraction *= int(math.Pow10(9 - l))
				continue
			case ".9":
				if s[n] != '.' {
					return t, errors.NewDateWarning(errors.W_DATE_INVALID_DATE_STRING, errorInfo(format, i-1, s, n, "fraction"))
				}
				n++
				i++
				j := 0
				for ; i+j < len(format) && format[i] == format[i+j]; j++ {
				}
				i += j - 1
				fraction, l, _ = gatherNumber(s[n:], 9, true, false)
				if l == 0 {
					return t, errors.NewDateWarning(errors.W_DATE_INVALID_DATE_STRING, errorInfo(format, i-1, s, n, "fraction"))
				}
				n += l
				// convert to ns
				fraction *= int(math.Pow10(9 - l))
				continue
			}
		}
		switch format[i] {
		case '1':
			month, l, _ = gatherNumber(s[n:], 2, false, false)
			if (l != 1 && l != 2) || month < 1 || month > 12 {
				return t, errors.NewDateWarning(errors.W_DATE_INVALID_DATE_STRING, errorInfo(format, i-1, s, n, "month"))
			}
			n += l
			continue
		case '2':
			day, l, _ = gatherNumber(s[n:], 2, false, false)
			if (l != 1 && l != 2) || day < 1 || day > 31 {
				return t, errors.NewDateWarning(errors.W_DATE_INVALID_DATE_STRING, errorInfo(format, i-1, s, n, "day"))
			}
			n += l
			continue
		case '3':
			hour, l, _ = gatherNumber(s[n:], 2, false, false)
			h12 = true
			if (l != 1 && l != 2) || hour < 1 || hour > 12 {
				return t, errors.NewDateWarning(errors.W_DATE_INVALID_DATE_STRING, errorInfo(format, i-1, s, n, "hour"))
			}
			n += l
			continue
		case '4':
			minute, l, _ = gatherNumber(s[n:], 2, false, false)
			if (l != 1 && l != 2) || minute < 0 || minute > 59 {
				return t, errors.NewDateWarning(errors.W_DATE_INVALID_DATE_STRING, errorInfo(format, i-1, s, n, "minute"))
			}
			n += l
			continue
		case '5':
			second, l, _ = gatherNumber(s[n:], 2, false, false)
			if (l != 1 && l != 2) || second < 0 || second > 59 {
				return t, errors.NewDateWarning(errors.W_DATE_INVALID_DATE_STRING, errorInfo(format, i-1, s, n, "second"))
			}
			n += l
			continue
		}

		if format[i] == 'Z' || format[i] == '-' {
			var j int
			var tzf uint32
			if i+9 <= len(format) && format[i+1:i+9] == "07:00:00" {
				tzf = _TZ_FORMAT_2COLON
				j = 8
			} else if i+7 <= len(format) && format[i+1:i+7] == "070000" {
				tzf = _TZ_FORMAT_3PART
				j = 6
			} else if i+6 <= len(format) && format[i+1:i+6] == "07:00" {
				tzf = _TZ_FORMAT_1COLON
				j = 5
			} else if i+5 <= len(format) && format[i+1:i+5] == "0700" {
				tzf = _TZ_FORMAT_2PART
				j = 4
			} else if i+3 <= len(format) && format[i+1:i+3] == "07" {
				tzf = _TZ_FORMAT_1PART
				j = 2
			}
			if j > 0 || format[i] == 'Z' {
				if format[i] == 'Z' {
					tzf |= _TZ_FORMAT_ALLOW_Z
				}
				var err error
				n, zoneh, zonem, loc, err = gatherZone(s, n, tzf)
				if err != nil {
					return t, errors.NewDateWarning(errors.W_DATE_INVALID_DATE_STRING, errorInfo(format, i, s, n, "time zone"))
				}
				i += j
				continue
			}
		}

		if format[i] != s[n] {
			return t, errors.NewDateWarning(errors.W_DATE_INVALID_FORMAT, errorInfo(format, i, s, n, format[i]))
		}
		n++
	}

	if i != len(format) {
		return t, errors.NewDateWarning(errors.W_DATE_PARSE_FAILED, errorInfo(format, i, s, n, rune(0x0)))
	}

	if n != len(s) {
		return t, errors.NewDateWarning(errors.W_DATE_PARSE_FAILED, errorInfo(format, i, s, n, rune(0x3)))
	}

	// only default the century based on the final parsed year value
	if century == -1 && yearSeen {
		if year >= 69 {
			century = 19
		} else {
			century = 20
		}
	}
	if century != -1 {
		year = century*100 + year
	}
	if yday != -1 {
		m, d := yearDay(year, yday)
		if (month != -1 && month != m) || (day != -1 && d != day) {
			return t, errors.NewDateWarning(errors.W_DATE_INVALID_DATE_STRING, errorInfo(format, i-1, s, n, "day of year"))
		}
		month = m
		day = d
	}
	if month == -1 {
		month = int(time.January)
	}
	if day == -1 {
		day = 1
	}
	err := validateMonthAndDay(year, month, day)
	if err != nil {
		return t, err
	}

	if h12 == true {
		if pm == true {
			if hour < 12 {
				hour += 12
			}
		} else if hour == 12 {
			hour = 0
		}
	}

	if loc == nil {
		loc = getLocation(zoneh, zonem)
	}

	t = time.Date(year, time.Month(month), day, hour, minute, second, fraction, loc)
	if t.UnixMilli() > _MAX_MILLIS || t.UnixMilli() < _MIN_MILLIS {
		return t, errors.NewDateWarning(errors.W_DATE_OVERFLOW, nil)
	}
	return t, nil
}

const (
	padZero int = iota
	padSpace
	noPad
)

func errorInfo(format string, fpos int, input string, ipos int, extra ...interface{}) map[string]interface{} {
	info := make(map[string]interface{})
	if len(input) > 0 || len(format) == 0 {
		m := make(map[string]interface{}, 3)
		m["value"] = input
		if ipos >= 0 {
			m["~~~~~"] = strings.Repeat("-", ipos) + "^"
			m["pos"] = ipos
		}
		info["input"] = m
	}
	if len(format) > 0 {
		m := make(map[string]interface{}, 3)
		m["value"] = format
		if fpos >= 0 {
			m["~~~~~"] = strings.Repeat("-", fpos) + "^"
			m["pos"] = fpos
		}
		info["format"] = m
	}
	if len(extra) > 0 {
		switch ev := extra[0].(type) {
		case rune:
			if ev == rune(0x3) {
				info["expected"] = "<END>"
			} else if ev == rune(0x0) {
				info["expected"] = "<FURTHER INPUT>"
			} else {
				info["expected"] = fmt.Sprintf("%c", ev)
			}
		default:
			info["field"] = extra[0]
		}
	}
	return info
}

func processParseError(code errors.ErrorCode, e interface{}) errors.Error {
	if pe, ok := e.(*time.ParseError); ok {
		m := strings.TrimPrefix(pe.Message, ": ")
		off := 0
		field := ""
		if m != "" {
			if strings.HasSuffix(m, " out of range") {
				code = errors.W_DATE_INVALID_DATE_STRING
				field = strings.TrimSpace(m[:len(m)-13])
				if field == "year" {
					off = -4
				} else {
					off = -2
				}
			} else {
				field = m
			}
		}
		fpos := strings.Index(pe.Layout, pe.LayoutElem)
		ipos := strings.Index(pe.Value, pe.ValueElem)
		ipos += off
		if field != "" {
			return errors.NewDateWarning(code, errorInfo(pe.Layout, fpos, pe.Value, ipos, field))
		} else {
			return errors.NewDateWarning(code, errorInfo(pe.Layout, fpos, pe.Value, ipos))
		}
	}
	return errors.NewDateWarning(code, e)
}

// Date format *similar* to Unix 'date' command. Notable exceptions are locale-specific formats (we don't have locale internally
// curently) and opposite case specification; width specification is ignored too.  Upper case preference modifier is sequestered
// to mean case insensitive and a literal space means any literal character (useful when delimiters aren't consistent or there are
// portions to be ignored).
//
// Examples:
//
//	format    ...      parses
//	%F                 2021-06-25T04:00:00.000+05:30
//	%D                 2021-06-25
//	%Y %m %d           2021/06/25, 2021-06-25, 2021.06.25, etc.
//	%T %N              14:24:37.001002003, 14:24:37,001002003, 14:24:37:001002003, 14:24:37.2, 14:24:37,345, etc.
//	%d/%m/%y %-I %^p   25/06/21 4 am, 25/06/21 11 PM
func strToTimePercentFormat(s string, format string) (time.Time, error) {
	var t time.Time
	var century, year, month, day, hour, minute, second, fraction, l, zoneh, zonem int
	var loc *time.Location

	century = -1
	yearSeen := false
	month = -1
	day = -1
	n := 0
	i := 0
	zoneh = _NO_ZONE
	pm := false
	h12 := false
	sign := false
	for i = 0; i < len(format) && n < len(s); i++ {
		if format[i] != '%' {
			if format[i] == ' ' {
				// space matches any character
				n++
			} else if format[i] != s[n] {
				return t, errors.NewDateWarning(errors.W_DATE_PARSE_FAILED, errorInfo(format, i, s, n, format[i]))
			} else {
				n++
			}
		} else if i+1 == len(format) {
			return t, errors.NewDateWarning(errors.W_DATE_INVALID_FORMAT, errorInfo(format, i, "", i))
		} else {
			i++
			pad := padZero
			preferUpper := false
			if format[i] == '_' {
				pad = padSpace
				i++
			} else if format[i] == '-' {
				pad = noPad
				i++
			} else if format[i] == '0' {
				pad = padZero
				i++
			} else if format[i] == '^' {
				preferUpper = true
				i++
			}
			if i >= len(format) {
				return t, errors.NewDateWarning(errors.W_DATE_INVALID_FORMAT, errorInfo(format, i, "", i))
			}
			st := i
			for ; unicode.IsDigit(rune(format[i])) && i < len(format); i++ {
			}
			if st < i {
				if i >= len(format) {
					return t, errors.NewDateWarning(errors.W_DATE_INVALID_FORMAT, errorInfo(format, i, "", i))
				}
				// ignore the width specification
			}
			if format[i] == 'E' || format[i] == 'O' {
				i++
				if i >= len(format) {
					return t, errors.NewDateWarning(errors.W_DATE_INVALID_FORMAT, errorInfo(format, i, "", i))
				}
			}
			colons := 0
			for format[i] == ':' {
				colons++
				i++
			}
			if colons > 0 && format[i] != 'z' {
				return t, errors.NewDateWarning(errors.W_DATE_INVALID_FORMAT, errorInfo(format, i, "", i))
			}
			switch format[i] {
			case '%':
				if s[n] != '%' {
					return t, errors.NewDateWarning(errors.W_DATE_PARSE_FAILED, errorInfo(format, i, s, n, format[i]))
				}
			case 'x':
				fallthrough
			case 'D':
				// expand and reprocess
				format = format[:i-1] + _SHORT_DATE_FORMAT + format[i+1:]
				i -= 2
			case 'F':
				// expand and reprocess
				format = format[:i-1] + _FULL_DATE_FORMAT + format[i+1:]
				i -= 2
			case 'Y':
				year, l, sign = gatherNumber(s[n:], 4, pad == padSpace, true)
				if (pad == noPad && l < 1) || (pad != noPad && ((!sign && l != 4) || (sign && l != 5))) || year < -9999 {
					return t, errors.NewDateWarning(errors.W_DATE_INVALID_DATE_STRING, errorInfo(format, i-1, s, n, "year"))
				}
				century = year / 100
				year = year % 100
				n += l
			case 'C':
				century, l, sign = gatherNumber(s[n:], 2, pad == padSpace, true)
				if (pad == noPad && l == 0) || (pad != noPad && ((!sign && l != 2) || (sign && l != 3))) || century < -99 {
					return t, errors.NewDateWarning(errors.W_DATE_INVALID_DATE_STRING, errorInfo(format, i-1, s, n, "century"))
				}
				n += l
			case 'y':
				year, l, _ = gatherNumber(s[n:], 2, pad == padSpace, false)
				if (pad == noPad && l == 0) || (pad != noPad && l != 2) || year < 0 || year > 99 {
					return t, errors.NewDateWarning(errors.W_DATE_INVALID_DATE_STRING,
						errorInfo(format, i-1, s, n, "year (in century)"))
				}
				yearSeen = true
				n += l
			case 'm':
				month, l, _ = gatherNumber(s[n:], 2, pad == padSpace, false)
				if (pad == noPad && l == 0) || (pad != noPad && l != 2) || month < 1 || month > 12 {
					return t, errors.NewDateWarning(errors.W_DATE_INVALID_DATE_STRING, errorInfo(format, i-1, s, n, "month"))
				}
				n += l
			case 'B':
				var m time.Month
				for m = time.January; m <= time.December; m++ {
					name := m.String()
					if n+len(name) <= len(s) && (s[n:n+len(name)] == name ||
						(preferUpper && strings.ToUpper(s[n:n+len(name)]) == strings.ToUpper(name))) {
						month = int(m)
						n += len(name)
						break
					}
				}
				if m > time.December {
					return t, errors.NewDateWarning(errors.W_DATE_INVALID_DATE_STRING, errorInfo(format, i-1, s, n, "month"))
				}
			case 'b':
				var m time.Month
				for m = time.January; m <= time.December; m++ {
					name := m.String()[:3]
					if n+3 <= len(s) && (s[n:n+3] == name || (preferUpper && strings.ToUpper(s[n:n+3]) == strings.ToUpper(name))) {
						month = int(m)
						n += 3
						break
					}
				}
				if m > time.December {
					return t, errors.NewDateWarning(errors.W_DATE_INVALID_DATE_STRING, errorInfo(format, i-1, s, n, "month"))
				}
			case 'd':
				day, l, _ = gatherNumber(s[n:], 2, pad == padSpace, false)
				if (pad == noPad && l == 0) || (pad != noPad && l != 2) || day < 1 || day > 31 {
					return t, errors.NewDateWarning(errors.W_DATE_INVALID_DATE_STRING, errorInfo(format, i-1, s, n, "day"))
				}
				n += l
			case 'e':
				day, l, _ = gatherNumber(s[n:], 2, true, false)
				if l != 2 || day < 1 || day > 31 {
					return t, errors.NewDateWarning(errors.W_DATE_INVALID_DATE_STRING, errorInfo(format, i-1, s, n, "day"))
				}
				n += l
			case 'A':
				// parse/validate but do nothing with it
				var d time.Weekday
				for d = time.Sunday; d <= time.Saturday; d++ {
					name := d.String()
					if n+len(name) <= len(s) && (s[n:n+len(name)] == name ||
						(preferUpper && strings.ToUpper(s[n:n+len(name)]) == strings.ToUpper(name))) {
						n += len(name)
						break
					}
				}
				if d > time.Saturday {
					return t, errors.NewDateWarning(errors.W_DATE_INVALID_DATE_STRING, errorInfo(format, i-1, s, n, "day"))
				}
			case 'a':
				// parse/validate but do nothing with it
				var d time.Weekday
				for d = time.Sunday; d <= time.Saturday; d++ {
					name := d.String()[:3]
					if n+3 <= len(s) && (s[n:n+3] == name || (preferUpper && strings.ToUpper(s[n:n+3]) == strings.ToUpper(name))) {
						n += 3
						break
					}
				}
				if d > time.Saturday {
					return t, errors.NewDateWarning(errors.W_DATE_INVALID_DATE_STRING, errorInfo(format, i-1, s, n, "day"))
				}
			case 'f':
				// gobble valid suffix
				if n+1 < len(s) {
					var suffix string
					if preferUpper {
						suffix = strings.ToLower(s[n : n+2])
					} else {
						suffix = s[n : n+2]
					}
					if suffix == "st" || suffix == "rd" || suffix == "th" || suffix == "nd" {
						n += 2
					}
				}
			case 'H':
				hour, l, _ = gatherNumber(s[n:], 2, pad == padSpace, false)
				if (pad == noPad && l == 0) || (pad != noPad && l != 2) || hour < 0 || hour > 23 {
					return t, errors.NewDateWarning(errors.W_DATE_INVALID_DATE_STRING, errorInfo(format, i-1, s, n, "hour (00-23)"))
				}
				h12 = false
				n += l
			case 'I':
				hour, l, _ = gatherNumber(s[n:], 2, pad == padSpace, false)
				if (pad == noPad && l == 0) || (pad != noPad && l != 2) || hour < 1 || hour > 12 {
					return t, errors.NewDateWarning(errors.W_DATE_INVALID_DATE_STRING, errorInfo(format, i-1, s, n, "hour (01-12)"))
				}
				h12 = true
				n += l
			case 'k':
				hour, l, _ = gatherNumber(s[n:], 2, true, false)
				if l != 2 || hour < 0 || hour > 23 {
					return t, errors.NewDateWarning(errors.W_DATE_INVALID_DATE_STRING, errorInfo(format, i-1, s, n, "hour (0-23)"))
				}
				h12 = false
				n += l
			case 'l':
				hour, l, _ = gatherNumber(s[n:], 2, true, false)
				if l != 2 || hour < 0 || hour > 11 {
					return t, errors.NewDateWarning(errors.W_DATE_INVALID_DATE_STRING, errorInfo(format, i-1, s, n, "hour (0-11)"))
				}
				h12 = true
				n += l
			case 'p':
				if n+1 < len(s) && ((s[n] == 'A' || s[n] == 'P') || (preferUpper && (s[n] == 'a' || s[n] == 'p'))) &&
					(s[n+1] == 'M' || (preferUpper && s[n+1] == 'm')) {
					if s[n] == 'P' || s[n] == 'p' {
						pm = true
					} else {
						pm = false
					}
					n += 2
				} else {
					return t, errors.NewDateWarning(errors.W_DATE_INVALID_DATE_STRING,
						errorInfo(format, i-1, s, n, "12-hour indicator"))
				}
			case 'P':
				if n+1 < len(s) && ((s[n] == 'a' || s[n] == 'p') || (preferUpper && (s[n] == 'A' || s[n] == 'P'))) &&
					(s[n+1] == 'm' || (preferUpper && s[n+1] == 'M')) {
					if s[n] == 'p' || s[n] == 'P' {
						pm = true
					} else {
						pm = false
					}
					n += 2
				} else {
					return t, errors.NewDateWarning(errors.W_DATE_INVALID_DATE_STRING,
						errorInfo(format, i-1, s, n, "12-hour indicator"))
				}
			case 'M':
				minute, l, _ = gatherNumber(s[n:], 2, pad == padSpace, false)
				if (pad == noPad && l == 0) || (pad != noPad && l != 2) || minute < 0 || minute > 59 {
					return t, errors.NewDateWarning(errors.W_DATE_INVALID_DATE_STRING, errorInfo(format, i-1, s, n, "minute"))
				}
				n += l
			case 'S':
				second, l, _ = gatherNumber(s[n:], 2, pad == padSpace, false)
				if (pad == noPad && l == 0) || (pad != noPad && l != 2) || second < 0 || second > 59 {
					return t, errors.NewDateWarning(errors.W_DATE_INVALID_DATE_STRING, errorInfo(format, i-1, s, n, "second"))
				}
				n += l
			case 'R':
				hour, l, _ = gatherNumber(s[n:], 2, pad == padSpace, false)
				if (pad == noPad && l == 0) || (pad != noPad && l != 2) || hour < 0 || hour > 23 {
					return t, errors.NewDateWarning(errors.W_DATE_INVALID_DATE_STRING, errorInfo(format, i-1, s, n, "hour"))
				}
				h12 = false
				n += l
				if s[n] == ':' {
					n++
				}
				minute, l, _ = gatherNumber(s[n:], 2, pad == padSpace, false)
				if (pad == noPad && l == 0) || (pad != noPad && l != 2) || minute < 0 || minute > 59 {
					return t, errors.NewDateWarning(errors.W_DATE_INVALID_DATE_STRING, errorInfo(format, i-1, s, n, "minute"))
				}
				n += l
			case 'X':
				fallthrough
			case 'T':
				hour, l, _ = gatherNumber(s[n:], 2, pad == padSpace, false)
				if (pad == noPad && l == 0) || (pad != noPad && l != 2) || hour < 0 || hour > 23 {
					return t, errors.NewDateWarning(errors.W_DATE_INVALID_DATE_STRING, errorInfo(format, i-1, s, n, "hour"))
				}
				h12 = false
				n += l
				if s[n] == ':' {
					n++
				}
				minute, l, _ = gatherNumber(s[n:], 2, pad == padSpace, false)
				if (pad == noPad && l == 0) || (pad != noPad && l != 2) || minute < 0 || minute > 59 {
					return t, errors.NewDateWarning(errors.W_DATE_INVALID_DATE_STRING, errorInfo(format, i-1, s, n, "minute"))
				}
				n += l
				if s[n] == ':' {
					n++
				}
				second, l, _ = gatherNumber(s[n:], 2, pad == padSpace, false)
				if (pad == noPad && l == 0) || (pad != noPad && l != 2) || second < 0 || second > 59 {
					return t, errors.NewDateWarning(errors.W_DATE_INVALID_DATE_STRING, errorInfo(format, i-1, s, n, "second"))
				}
				n += l
			case 'n':
				fallthrough
			case 'N':
				fraction, l, _ = gatherNumber(s[n:], 9, pad == padSpace, false)
				if l == 0 {
					return t, errors.NewDateWarning(errors.W_DATE_INVALID_DATE_STRING, errorInfo(format, i-1, s, n, "fraction"))
				}
				// convert to ns
				fraction *= int(math.Pow10(9 - l))
				n += l
			case 'Z':
				fallthrough
			case 'z':
				var err error
				n, zoneh, zonem, loc, err = gatherZone(s, n, _TZ_FORMAT_ALL)
				if err != nil {
					return t, errors.NewDateWarning(errors.W_DATE_INVALID_DATE_STRING, errorInfo(format, i, s, n, "time zone"))
				}
			case 's':
				var e time.Time
				if preferUpper {
					epoch := 0
					epoch, l, _ = gatherNumber(s[n:], 19, pad == padSpace, false)
					if l == 0 {
						return t, errors.NewDateWarning(errors.W_DATE_INVALID_DATE_STRING,
							errorInfo(format, i-1, s, n, "seconds since epoch"))
					}
					s := int64(epoch / 1000000000)
					n := int64(epoch % 1000000000)
					e = time.Unix(s, n)
				} else {
					epoch := 0
					epoch, l, _ = gatherNumber(s[n:], 10, pad == padSpace, false)
					if l == 0 {
						return t, errors.NewDateWarning(errors.W_DATE_INVALID_DATE_STRING,
							errorInfo(format, i-1, s, n, "seconds since epoch"))
					}
					e = time.Unix(int64(epoch), 0)
				}
				century = e.Year() / 100
				year = e.Year() % 100
				month = int(e.Month())
				day = e.Day()
				hour = e.Hour()
				minute = e.Minute()
				second = e.Second()
				loc = nil
				zoneh = 0
				zonem = 0
				h12 = false
				n += l
			case 'r':
				hour, l, _ = gatherNumber(s[n:], 2, pad == padSpace, false)
				if (pad == noPad && l == 0) || (pad != noPad && l != 2) || hour < 1 || hour > 12 {
					return t, errors.NewDateWarning(errors.W_DATE_INVALID_DATE_STRING, errorInfo(format, i-1, s, n, "hour"))
				}
				h12 = false
				n += l
				if s[n] == ':' {
					n++
				}
				minute, l, _ = gatherNumber(s[n:], 2, pad == padSpace, false)
				if (pad == noPad && l == 0) || (pad != noPad && l != 2) || minute < 0 || minute > 59 {
					return t, errors.NewDateWarning(errors.W_DATE_INVALID_DATE_STRING, errorInfo(format, i-1, s, n, "minute"))
				}
				n += l
				if s[n] == ':' {
					n++
				}
				second, l, _ = gatherNumber(s[n:], 2, pad == padSpace, false)
				if (pad == noPad && l == 0) || (pad != noPad && l != 2) || second < 0 || second > 59 {
					return t, errors.NewDateWarning(errors.W_DATE_INVALID_DATE_STRING, errorInfo(format, i-1, s, n, "second"))
				}
				n += l
				if n+1 < len(s) && ((s[n] == 'a' || s[n] == 'p') || (preferUpper && (s[n] == 'A' || s[n] == 'P'))) &&
					(s[n+1] == 'm' || (preferUpper && s[n+1] == 'M')) {
					if s[n] == 'p' || s[n] == 'P' {
						pm = true
					} else {
						pm = false
					}
					n += 2
				} else {
					return t, errors.NewDateWarning(errors.W_DATE_INVALID_DATE_STRING,
						errorInfo(format, i-1, s, n, "12-hour indicator"))
				}
			case 'V':
				// parse but do nothing with it
				isoWeek, l, _ := gatherNumber(s[n:], 2, pad == padSpace, false)
				if (pad == noPad && l < 1) || (pad != noPad && l != 2) || isoWeek < 1 || isoWeek > 53 {
					return t, errors.NewDateWarning(errors.W_DATE_INVALID_DATE_STRING,
						errorInfo(format, i-1, s, n, "ISO week number"))
				}
				n += l
			case 'G':
				// parse but do nothing with it
				isoYear, l, _ := gatherNumber(s[n:], 4, pad == padSpace, false)
				if (pad == noPad && l < 1) || (pad != noPad && l != 4) || isoYear < 0 {
					return t, errors.NewDateWarning(errors.W_DATE_INVALID_DATE_STRING, errorInfo(format, i-1, s, n, "ISO year"))
				}
				n += l
			case 'j':
				// parse but do nothing with it
				dayOfYear, l, _ := gatherNumber(s[n:], 3, pad == padSpace, false)
				if (pad == noPad && l < 1) || (pad != noPad && l != 3) || dayOfYear < 1 || dayOfYear > 366 {
					return t, errors.NewDateWarning(errors.W_DATE_INVALID_DATE_STRING,
						errorInfo(format, i-1, s, n, "day of year"))
				}
				n += l
			case 'q':
				// parse but do nothing with it
				quarter, l, _ := gatherNumber(s[n:], 2, pad == padSpace, false)
				if (pad == noPad && l < 1) || (pad != noPad && l != 2) || quarter < 1 || quarter > 4 {
					return t, errors.NewDateWarning(errors.W_DATE_INVALID_DATE_STRING, errorInfo(format, i-1, s, n, "quarter"))
				}
				n += l
			case 'u':
				// parse but do nothing with it
				dow, l, _ := gatherNumber(s[n:], 2, pad == padSpace, false)
				if (pad == noPad && l < 1) || (pad != noPad && l != 2) || dow < 1 || dow > 7 {
					return t, errors.NewDateWarning(errors.W_DATE_INVALID_DATE_STRING,
						errorInfo(format, i-1, s, n, "day of week"))
				}
				n += l
			case 'w':
				// parse but do nothing with it
				dow, l, _ := gatherNumber(s[n:], 2, pad == padSpace, false)
				if (pad == noPad && l < 1) || (pad != noPad && l != 2) || dow < 0 || dow > 6 {
					return t, errors.NewDateWarning(errors.W_DATE_INVALID_DATE_STRING,
						errorInfo(format, i-1, s, n, "day of week"))
				}
				n += l
			case 'U':
				fallthrough
			case 'W':
				// parse but do nothing with it
				week, l, _ := gatherNumber(s[n:], 2, pad == padSpace, false)
				if (pad == noPad && l < 1) || (pad != noPad && l != 2) || week < 0 || week > 53 {
					return t, errors.NewDateWarning(errors.W_DATE_INVALID_DATE_STRING,
						errorInfo(format, i-1, s, n, "day of week"))
				}
				n += l
			case '@':
				fallthrough
			case '#':
				var hh, mm, ss, ff int
				hh, l, _ = gatherNumber(s[n:], 10, pad == padSpace, false)
				if (l < 1) || hh < 0 {
					return t, errors.NewDateWarning(errors.W_DATE_INVALID_DATE_STRING, errorInfo(format, i-1, s, n, "hours"))
				}
				n += l
				if s[n] == ':' {
					n++
				}
				mm, l, _ = gatherNumber(s[n:], 2, pad == padSpace, false)
				if (pad == noPad && l < 1) || (pad != noPad && l != 2) || mm < 0 || mm > 59 {
					return t, errors.NewDateWarning(errors.W_DATE_INVALID_DATE_STRING, errorInfo(format, i-1, s, n, "minutes"))
				}
				n += l
				if s[n] == ':' {
					n++
				}
				ss, l, _ = gatherNumber(s[n:], 2, pad == padSpace, false)
				if (pad == noPad && l < 1) || (pad != noPad && l != 2) || ss < 0 || ss > 59 {
					return t, errors.NewDateWarning(errors.W_DATE_INVALID_DATE_STRING, errorInfo(format, i-1, s, n, "seconds"))
				}
				n += l
				if format[i] == '@' {
					if s[n] == '.' {
						n++
					}
					ff, l, _ = gatherNumber(s[n:], 3, pad == padSpace, false)
					if (pad == noPad && l < 1) || (pad != noPad && l != 3) || ff < 0 || ff > 999 {
						return t, errors.NewDateWarning(errors.W_DATE_INVALID_DATE_STRING, errorInfo(format, i-1, s, n, "fraction"))
					}
					n += l
				} else {
					ff = 0
				}
				ms := (hh * 3600000) + (mm * 60000) + (ss * 1000) + ff
				t = millisToTime(float64(ms))
				if i+1 == len(format) && n == len(s) {
					return t, nil
				}
				year = t.Year()
				century = year / 100
				year %= 100
				month = int(t.Month())
				day = t.Day()
				hour = t.Hour()
				minute = t.Minute()
				second = t.Second()
				fraction = t.Nanosecond()
				h12 = false
			default:
				return t, errors.NewDateWarning(errors.W_DATE_INVALID_FORMAT, errorInfo(format, i, "", i))
			}
		}
	}

	if i != len(format) {
		return t, errors.NewDateWarning(errors.W_DATE_PARSE_FAILED, errorInfo(format, i, s, n, rune(0x0)))
	}

	if n != len(s) {
		return t, errors.NewDateWarning(errors.W_DATE_PARSE_FAILED, errorInfo(format, i, s, n, rune(0x3)))
	}

	// only default the century based on the final parsed year value
	if century == -1 && yearSeen {
		if year >= 69 {
			century = 19
		} else {
			century = 20
		}
	}
	if century != -1 {
		year = century*100 + year
	}
	if month == -1 {
		month = int(time.January)
	}
	if day == -1 {
		day = 1
	}

	err := validateMonthAndDay(year, month, day)
	if err != nil {
		return t, err
	}

	if h12 == true {
		if pm == true {
			if hour < 12 {
				hour += 12
			}
		} else if hour == 12 {
			hour = 0
		}
	}

	if loc == nil {
		loc = getLocation(zoneh, zonem)
	}

	t = time.Date(year, time.Month(month), day, hour, minute, second, fraction, loc)
	if t.UnixMilli() > _MAX_MILLIS || t.UnixMilli() < _MIN_MILLIS {
		return t, errors.NewDateWarning(errors.W_DATE_OVERFLOW, nil)
	}
	return t, nil
}

// Common date format, e.g. YYYY-MM-DD hh:mm:ss.s
//
// Components are:
// YYYY - 4 digit century+year
// CC   - 2 digit century (00...99)
// YY   - 2 digit year (00...99)
// MM   - 2 digit month (01..12)
// DD   - 2 digit day-of-month (01...31) (depending on month)
// hh   - 2 digit 24-hour hour (00...23)
// HH24 - synonym
// HH   - 2 digit 12-hour hour (01...12)
// HH12 - synonym
// mm   - 2 digit minute (00...59)
// MI   - synonym
// ss   - 2 digit second (00...59)
// s    - up to 9 digit fraction of a second
// pp   - 2 character 12-hour cycle indicator (am/pm)
// PP   - 2 character 12-hour cycle indicator (AM/PM)
// AM   - 2 character 12-hour cycle indicator UPPERCASE
// PM   - synonym
// am   - 2 character 12-hour cycle indicator LOWERCASE
// pm   - synonym
// TZD  - timezone specified as either: Z, +hh:mm:ss (seconds ignored), +hh:mm, +hhmm, +hh, <zone-name>
// TZN  - timezone specified as either: Z, +hh:mm:ss (seconds ignored), +hh:mm, +hhmm, +hh, <zone-name>
// MONTH - English month name (uppercase)
// Month - English month name (capitalised)
// month - English month name (lowercase)
// MON  - English month name abbreviated
// Mon  - English month name abbreviated
// mon  - English month name abbreviated
// DAY  - English day name
// Day  - English day name
// day  - English day name
// DY   - English day name abbreviated
// Dy   - English day name abbreviated
// dy   - English day name abbreviated
//
// Spaces match any character else non format characters have to be matched exactly. There is no escape sequence to use components
// listed above as literal content (individual parts can be, e.g. a single Y).

var _COMMON_FORMATS = map[rune][]string{ // descending length order is important in each array!
	'A': {"AM"},
	'a': {"am"},
	'C': {"CC"},
	'D': {"DAY", "Day", "Dy", "DY", "DD"},
	'd': {"day", "dy"},
	'H': {"HH12", "HH24", "HH"},
	'h': {"hh"},
	'M': {"MONTH", "Month", "MON", "Mon", "MM", "MI"},
	'm': {"month", "mon", "mm"},
	'P': {"PP", "PM"},
	'p': {"pp", "pm"},
	'S': {"SS"},
	's': {"ss", "s"},
	'T': {"TZD", "TZN", "TZF", "T"},
	'Y': {"YYYY", "YY"},
}

func isCommonFormat(format string) bool {
outer:
	for i := 0; len(format) > i; {
		if list, ok := _COMMON_FORMATS[rune(format[i])]; ok {
			for _, f := range list {
				if len(format) >= i+len(f) && format[i:i+len(f)] == f {
					i += len(f)
					continue outer
				}
			}
		}
		if unicode.IsSpace(rune(format[i])) || unicode.IsPunct(rune(format[i])) {
			i++
			continue outer
		}
		// not a valid format nor punctuation (or space), so not common format
		return false
	}
	return true
}

func strToTimeCommonFormat(s string, format string) (time.Time, error) {
	var t time.Time
	var century, year, month, day, hour, minute, second, fraction, l, zoneh, zonem int
	var loc *time.Location

	century = -1
	yearSeen := false
	month = -1
	day = -1
	n := 0
	i := 0
	zoneh = _NO_ZONE
	pm := false
	h12 := false
	sign := true
	for i = 0; i < len(format) && n < len(s); i++ {
		if format[i] == ' ' {
			// space matches any character
			n++
		} else if format[i] == 'Y' {
			if i+4 <= len(format) && format[i:i+4] == "YYYY" {
				year, l, sign = gatherNumber(s[n:], 4, false, true)
				if (!sign && l != 4) || (sign && l != 5) {
					return t, errors.NewDateWarning(errors.W_DATE_INVALID_DATE_STRING, errorInfo(format, i, s, n, "year"))
				}
				century = year / 100
				year = year % 100
				i += 3
			} else if i+1 < len(format) && format[i+1] == 'Y' {
				year, l, _ = gatherNumber(s[n:], 2, false, false)
				if l != 2 || year < 0 || year > 99 {
					return t, errors.NewDateWarning(errors.W_DATE_INVALID_DATE_STRING, errorInfo(format, i, s, n, "year"))
				}
				i++
				yearSeen = true
			} else {
				return t, errors.NewDateWarning(errors.W_DATE_INVALID_FORMAT, "")
			}
			n += l
		} else if i+1 < len(format) && format[i] == format[i+1] && format[i] != 's' && format[i] != 'S' {
			i++
			switch format[i] {
			case 'C':
				century, l, sign = gatherNumber(s[n:], 2, false, true)
				if (!sign && l != 2) || (sign && l != 3) || century < -99 {
					return t, errors.NewDateWarning(errors.W_DATE_INVALID_DATE_STRING, errorInfo(format, i-1, s, n, "century"))
				}
				n += l
			case 'M':
				month, l, _ = gatherNumber(s[n:], 2, false, false)
				if (l != 1 && l != 2) || month < 1 || month > 12 {
					return t, errors.NewDateWarning(errors.W_DATE_INVALID_DATE_STRING, errorInfo(format, i-1, s, n, "month"))
				}
				n += l
			case 'D':
				day, l, _ = gatherNumber(s[n:], 2, false, false)
				if (l != 1 && l != 2) || day < 1 || day > 31 {
					return t, errors.NewDateWarning(errors.W_DATE_INVALID_DATE_STRING, errorInfo(format, i-1, s, n, "day"))
				}
				n += l
			case 'h':
				hour, l, _ = gatherNumber(s[n:], 2, false, false)
				if (l != 1 && l != 2) || hour < 0 || hour > 23 {
					return t, errors.NewDateWarning(errors.W_DATE_INVALID_DATE_STRING, errorInfo(format, i-1, s, n, "hour (00-23)"))
				}
				h12 = false
				n += l
			case 'H':
				hour, l, _ = gatherNumber(s[n:], 2, false, false)
				h12 = true
				min := 1
				max := 12
				if i+2 < len(format) {
					if format[i+1] == '1' {
						if format[i+2] != '2' {
							return t, errors.NewDateWarning(errors.W_DATE_INVALID_FORMAT, errorInfo(format, i, "", i))
						}
						i += 2
					} else if format[i+1] == '2' {
						if format[i+2] != '4' {
							return t, errors.NewDateWarning(errors.W_DATE_INVALID_FORMAT, errorInfo(format, i, "", i))
						}
						h12 = false
						min = 0
						max = 23
						i += 2
					}
				}
				if (l != 1 && l != 2) || hour < min || hour > max {
					return t, errors.NewDateWarning(errors.W_DATE_INVALID_DATE_STRING, errorInfo(format, i-1, s, n, "hour"))
				}
				n += l
			case 'p':
				if n+1 < len(s) && (s[n] == 'p' || s[n] == 'P') {
					pm = true
				} else if n+1 < len(s) && (s[n] == 'a' || s[n] == 'A') {
					pm = false
				} else {
					return t, errors.NewDateWarning(errors.W_DATE_INVALID_DATE_STRING,
						errorInfo(format, i-1, s, n, "12-hour indicator"))
				}
				n += 2
			case 'm':
				minute, l, _ = gatherNumber(s[n:], 2, false, false)
				if (l != 1 && l != 2) || minute < 0 || minute > 59 {
					return t, errors.NewDateWarning(errors.W_DATE_INVALID_DATE_STRING, errorInfo(format, i-1, s, n, "minute"))
				}
				n += l
			default:
				return t, errors.NewDateWarning(errors.W_DATE_INVALID_FORMAT, format)
			}
		} else if i+1 < len(format) && format[i] == 'M' && format[i+1] == 'I' {
			i++
			minute, l, _ = gatherNumber(s[n:], 2, false, false)
			if (l != 1 && l != 2) || minute < 0 || minute > 59 {
				return t, errors.NewDateWarning(errors.W_DATE_INVALID_DATE_STRING, errorInfo(format, i-1, s, n, "minute"))
			}
			n += l
		} else if i+1 < len(format) && (format[i] == 'A' || format[i] == 'P') && format[i+1] == 'M' {
			i++
			if n+1 < len(s) && s[n] == 'P' && s[n+1] == 'M' {
				pm = true
			} else if n+1 < len(s) && s[n] == 'A' && s[n+1] == 'M' {
				pm = false
			} else {
				return t, errors.NewDateWarning(errors.W_DATE_INVALID_DATE_STRING,
					errorInfo(format, i-1, s, n, "12-hour indicator"))
			}
			n += 2
		} else if i+1 < len(format) && (format[i] == 'a' || format[i] == 'p') && format[i+1] == 'm' {
			i++
			if n+1 < len(s) && s[n] == 'p' && s[n+1] == 'm' {
				pm = true
			} else if n+1 < len(s) && s[n] == 'a' && s[n+1] == 'm' {
				pm = false
			} else {
				return t, errors.NewDateWarning(errors.W_DATE_INVALID_DATE_STRING,
					errorInfo(format, i-1, s, n, "12-hour indicator"))
			}
			n += 2
		} else if format[i] == 's' || format[i] == 'S' {
			j := 0
			for j = 0; i+j < len(format); j++ {
				if format[i+j] != format[i] {
					break
				}
			}
			if j == 2 {
				second, l, _ = gatherNumber(s[n:], 2, false, false)
				if (l != 1 && l != 2) || second < 0 || second > 59 {
					return t, errors.NewDateWarning(errors.W_DATE_INVALID_DATE_STRING, errorInfo(format, i-1, s, n, "second"))
				}
			} else if j == 1 || j == 3 {
				fraction, l, _ = gatherNumber(s[n:], 9, false, false)
				if l == 0 {
					return t, errors.NewDateWarning(errors.W_DATE_INVALID_DATE_STRING, errorInfo(format, i-1, s, n, "fraction"))
				}
				// convert to ns
				fraction *= int(math.Pow10(9 - l))
			} else {
				return t, errors.NewDateWarning(errors.W_DATE_INVALID_FORMAT, errorInfo(format, i, "", i))
			}
			i += j - 1
			n += l
		} else if i+2 < len(format) && (format[i:i+3] == "TZD" || format[i:i+3] == "TZN" || format[i:i+3] == "TZF") {
			var err error
			n, zoneh, zonem, loc, err = gatherZone(s, n, _TZ_FORMAT_ALL)
			if err != nil {
				return t, errors.NewDateWarning(errors.W_DATE_INVALID_DATE_STRING, errorInfo(format, i, s, n, "time zone"))
			}
			i += 2
		} else if i+4 < len(format) && (format[i:i+5] == "MONTH" || format[i:i+5] == "Month" || format[i:i+5] == "month") {
			j := 0
			for j = 1; j < 13; j++ {
				m := time.Month(j).String()
				if format[i] == 'm' {
					m = strings.ToLower(m)
				} else if format[i+1] == 'O' {
					m = strings.ToUpper(m)
				}
				if strings.HasPrefix(s[n:], m) {
					month = j
					n += len(m)
					break
				}
			}
			i += 4
			if j > 12 {
				return t, errors.NewDateWarning(errors.W_DATE_INVALID_DATE_STRING, errorInfo(format, i-1, s, n, "full month name"))
			}
		} else if i+2 < len(format) && (format[i:i+3] == "MON" || format[i:i+3] == "Mon" || format[i:i+3] == "mon") {
			j := 0
			for j = 1; j < 13; j++ {
				m := time.Month(j).String()[:3] // Jan, Feb, Mar ...
				if format[i] == 'm' {
					m = strings.ToLower(m)
				} else if format[i+1] == 'O' {
					m = strings.ToUpper(m)
				}
				if strings.HasPrefix(s[n:], m) {
					month = j
					n += len(m)
					break
				}
			}
			i += 2
			if j > 12 {
				return t, errors.NewDateWarning(errors.W_DATE_INVALID_DATE_STRING, errorInfo(format, i-1, s, n, "short month name"))
			}
		} else if i+2 < len(format) && (format[i:i+3] == "DAY" || format[i:i+3] == "Day" || format[i:i+3] == "day") {
			j := 0
			for j = 0; j < 7; j++ {
				w := time.Weekday(j).String()
				if format[i] == 'd' {
					w = strings.ToLower(w)
				} else if format[i+1] == 'A' {
					w = strings.ToUpper(w)
				}
				if strings.HasPrefix(s[n:], w) {
					// parse & validate but do nothing with it
					n += len(w)
					break
				}
			}
			i += 2
			if j > 6 {
				return t, errors.NewDateWarning(errors.W_DATE_INVALID_DATE_STRING, errorInfo(format, i-1, s, n, "day of week"))
			}
		} else if i+1 < len(format) && (format[i:i+2] == "DY" || format[i:i+2] == "Dy" || format[i:i+2] == "dy") {
			j := 0
			for j = 0; j < 7; j++ {
				w := time.Weekday(j).String()[:3] // Sun, Mon, Tue...
				if format[i] == 'd' {
					w = strings.ToLower(w)
				} else if format[i+1] == 'Y' {
					w = strings.ToUpper(w)
				}
				if strings.HasPrefix(s[n:], w) {
					// parse & validate but do nothing with it
					n += len(w)
					break
				}
			}
			i++
			if j > 6 {
				return t, errors.NewDateWarning(errors.W_DATE_INVALID_DATE_STRING,
					errorInfo(format, i-1, s, n, "short day of week"))
			}
		} else if !unicode.IsPunct(rune(format[i])) && format[i] != 'T' {
			return t, errors.NewDateWarning(errors.W_DATE_INVALID_FORMAT, errorInfo(format, i, "", i))
		} else {
			if format[i] != 'T' && format[i] != s[n] {
				return t, errors.NewDateWarning(errors.W_DATE_PARSE_FAILED, errorInfo(format, i, s, n, rune(format[i])))
			}
			n++
		}
	}

	if i != len(format) {
		return t, errors.NewDateWarning(errors.W_DATE_PARSE_FAILED, errorInfo(format, i, s, n, rune(0x0)))
	}

	if n != len(s) {
		return t, errors.NewDateWarning(errors.W_DATE_PARSE_FAILED, errorInfo(format, i, s, n, rune(0x3)))
	}

	// only default the century based on the final parsed year value
	if century == -1 && yearSeen {
		if year >= 69 {
			century = 19
		} else {
			century = 20
		}
	}
	if century != -1 {
		if century < 0 && year > 0 {
			year *= -1
		}
		year = century*100 + year
	}
	if month == -1 {
		month = int(time.January)
	}
	if day == -1 {
		day = 1
	}
	err := validateMonthAndDay(year, month, day)
	if err != nil {
		return t, err
	}

	if h12 == true {
		if pm == true {
			if hour < 12 {
				hour += 12
			}
		} else if hour == 12 {
			hour = 0
		}
	}

	if loc == nil {
		loc = getLocation(zoneh, zonem)
	}

	t = time.Date(year, time.Month(month), day, hour, minute, second, fraction, loc)
	if t.UnixMilli() > _MAX_MILLIS || t.UnixMilli() < _MIN_MILLIS {
		return t, errors.NewDateWarning(errors.W_DATE_OVERFLOW, nil)
	}
	return t, nil
}

// Determine the type of format string based on the content
type formatCache struct {
	sync.Mutex
	format string
	fType  formatType
}

var dateFormatCache formatCache = formatCache{sync.Mutex{}, "", defaultFormat}

func updateCache(fmt string, t formatType) formatType {
	dateFormatCache.Lock()
	dateFormatCache.format = fmt
	dateFormatCache.fType = t
	dateFormatCache.Unlock()
	return t
}

func determineFormat(fmt string) formatType {
	dateFormatCache.Lock()
	if fmt == dateFormatCache.format {
		rv := dateFormatCache.fType
		dateFormatCache.Unlock()
		return rv
	}
	dateFormatCache.Unlock()
	if len(fmt) == 0 {
		return updateCache(fmt, defaultFormat)
	} else if strings.IndexAny(fmt, "%") != -1 {
		return updateCache(fmt, percentFormat)
	} else if isCommonFormat(fmt) {
		return updateCache(fmt, commonFormat)
	} else if !unicode.IsDigit(rune(fmt[0])) { // standard formats all start with a digit
		return updateCache(fmt, goFormat)
	}
	i := 0
	for i = 0; i < len(fmt); i++ {
		if !unicode.IsDigit(rune(fmt[i])) {
			break
		}
	}
	n := fmt[0:i]
	if n == "2006" {
		return updateCache(fmt, goFormat)
	} else if len(n) < 3 {
		a := make([]rune, 2)
		a[0] = '0'
		for i := 1; i < 7; i++ {
			a[1] = rune('0' + i)
			if n == string(a) || n == string(a[1:]) {
				return updateCache(fmt, goFormat)
			}
		}
	}
	return updateCache(fmt, exampleFormat)
}

func gatherNumber(s string, max int, countLeadingSpaces bool, allowSign bool) (int, int, bool) {
	i := 0
	st := 0
	leading := true
	sign := false
	for i = 0; i < len(s) && i < max; i++ {
		if leading && countLeadingSpaces && unicode.IsSpace(rune(s[i])) {
			st++
			continue
		}
		if !unicode.IsDigit(rune(s[i])) && !(allowSign && leading && (s[i] == '-' || s[i] == '+')) {
			break
		}
		if allowSign && (s[i] == '-' || s[i] == '+') {
			max++
			sign = true
		}
		leading = false
	}
	if i == 0 || leading {
		return 0, 0, false
	}
	en := i
	if i > 9 && !countLeadingSpaces {
		en = 9
	}
	r, _ := strconv.Atoi(s[st:en])
	return r, i, sign
}

const (
	_TZ_FORMAT_2COLON = uint32(1) << iota
	_TZ_FORMAT_1COLON
	_TZ_FORMAT_3PART
	_TZ_FORMAT_2PART
	_TZ_FORMAT_1PART
	_TZ_FORMAT_NAME
	_TZ_FORMAT_ALLOW_Z
)
const _TZ_FORMAT_ALL = uint32(0xffffffff)

// try parse ISO-8601 time zone formats, or load location by name
func gatherZone(s string, n int, allowedFormats uint32) (int, int, int, *time.Location, error) {
	var err error
	var zoneh, zonem, sec int
	var loc *time.Location

	sn := n
	if allowedFormats&_TZ_FORMAT_2COLON != 0 && n+8 < len(s) &&
		s[n+3] == ':' && s[n+6] == ':' && (s[n] == '+' || s[n] == '-') && // +00:00:00

		unicode.IsDigit(rune(s[n+1])) && unicode.IsDigit(rune(s[n+2])) &&
		unicode.IsDigit(rune(s[n+4])) && unicode.IsDigit(rune(s[n+5])) &&
		unicode.IsDigit(rune(s[n+7])) && unicode.IsDigit(rune(s[n+8])) {
		zoneh, _ = strconv.Atoi(s[n : n+3])
		zonem, _ = strconv.Atoi(s[n+4 : n+6])
		sec, _ = strconv.Atoi(s[n+7 : n+9]) // seconds are validated but ignored as aren't ISO-8601
		n += 9
	} else if allowedFormats&_TZ_FORMAT_1COLON != 0 && n+5 < len(s) &&
		s[n+3] == ':' && (s[n] == '+' || s[n] == '-') && // +00:00

		unicode.IsDigit(rune(s[n+1])) && unicode.IsDigit(rune(s[n+2])) &&
		unicode.IsDigit(rune(s[n+4])) && unicode.IsDigit(rune(s[n+5])) {
		zoneh, _ = strconv.Atoi(s[n : n+3])
		zonem, _ = strconv.Atoi(s[n+4 : n+6])
		n += 6
	} else if allowedFormats&_TZ_FORMAT_3PART != 0 && n+6 < len(s) && (s[n] == '+' || s[n] == '-') && // +000000
		unicode.IsDigit(rune(s[n+1])) && unicode.IsDigit(rune(s[n+2])) &&
		unicode.IsDigit(rune(s[n+3])) && unicode.IsDigit(rune(s[n+4])) &&
		unicode.IsDigit(rune(s[n+5])) && unicode.IsDigit(rune(s[n+6])) {

		zoneh, _ = strconv.Atoi(s[n : n+3])
		zonem, _ = strconv.Atoi(s[n+3 : n+5])
		sec, _ = strconv.Atoi(s[n+5 : n+7]) // seconds are validated but ignored
		n += 7
	} else if allowedFormats&_TZ_FORMAT_2PART != 0 && n+4 < len(s) && (s[n] == '+' || s[n] == '-') && // +0000
		unicode.IsDigit(rune(s[n+1])) && unicode.IsDigit(rune(s[n+2])) &&
		unicode.IsDigit(rune(s[n+3])) && unicode.IsDigit(rune(s[n+4])) {

		zoneh, _ = strconv.Atoi(s[n : n+3])
		zonem, _ = strconv.Atoi(s[n+3 : n+5])
		n += 5
	} else if allowedFormats&_TZ_FORMAT_1PART != 0 && n+2 < len(s) && (s[n] == '+' || s[n] == '-') && // +00
		unicode.IsDigit(rune(s[n+1])) && unicode.IsDigit(rune(s[n+2])) {

		zoneh, _ = strconv.Atoi(s[n : n+3])
		zonem = 0
		n += 3
	} else if allowedFormats&_TZ_FORMAT_ALLOW_Z != 0 && n < len(s) && s[n] == 'Z' {
		zoneh = 0
		zonem = 0
		n++
	} else if allowedFormats&_TZ_FORMAT_NAME != 0 {
		var name string
		l := 0
		if n < len(s) {
			f := strings.FieldsFunc(s[n:], nonIANATZDBRune)
			if len(f) > 0 {
				f[0] = strings.TrimRight(f[0], "+-/_")
				l = len(f[0])
				// perform mapping before attempting to load so we can redirect (for example) EST to EST5EDT, the more commonly
				// used zone (for our purposes).
				if long, ok := shortToLong[f[0]]; ok {
					name = long
				} else {
					name = f[0]
				}
			}
		}
		if len(name) > 4 && (name[3] == '+' || name[3] == '-') && name[:3] == "GMT" && unicode.IsDigit(rune(name[4])) {
			e := 5
			// any number of digits are allowed; gatherNumber parses at most 9 so directly process here
			for e < len(name) && unicode.IsDigit(rune(name[e])) {
				e++
			}
			zoneh, _ = strconv.Atoi(name[3:e])
			zonem = 0
			if zoneh > 23 || zoneh < -23 {
				err = errors.NewDateWarning(errors.W_DATE_INVALID_TIMEZONE, name[:e])
			} else {
				loc = time.FixedZone(name[:e], zoneh*60*60)
				n += e
			}
		} else {
			loc, err = time.LoadLocation(name)
			if err != nil {
				err = errors.NewDateWarning(errors.W_DATE_INVALID_TIMEZONE, name)
			} else {
				n += l
			}
		}
	} else {
		err = errors.NewDateWarning(errors.W_DATE_INVALID_TIMEZONE, s[n:])
	}
	if err == nil && loc == nil && (sec > 59 || zoneh > 14 || zoneh < -12 || zonem > 59) {
		err = errors.NewDateWarning(errors.W_DATE_INVALID_TIMEZONE, s[sn:])
	}
	return n, zoneh, zonem, loc, err
}

func nonIANATZDBRune(r rune) bool {
	if unicode.IsLetter(r) || unicode.IsDigit(r) || r == '/' || r == '_' || r == '+' || r == '-' {
		return false
	}
	return true
}

// short zone monikers are not unique (e.g. CST = China Standard Time as well as (North American) Central Standard Time) so really
// are best avoided
// See: https://www.timeanddate.com/time/zones/
//
//	https://www.iana.org/time-zones
//
// a lingering problem for us is that Go's time package produces the non-unique short form in common formatting
var shortToLong = map[string]string{
	"ACST": "Australia/Darwin",
	"AEDT": "Australia/Sydney",
	"AEST": "Australia/Sydney",
	"AET":  "Australia/Sydney",
	"AWDT": "Australia/Perth",
	"AWST": "Australia/Perth",
	"BST":  "Europe/London",
	"CAT":  "Africa/Windhoek",
	"CDT":  "CST6CDT",
	"CEDT": "Europe/Paris",
	"CEST": "Europe/Paris",
	"CST":  "CST6CDT",
	"EDT":  "EST5EDT",
	"EEST": "Europe/Kiev",
	"EST":  "EST5EDT",
	"HMT":  "Europe/Helsinki",
	"JST":  "Asia/Tokyo",
	"KST":  "Asia/Seoul",
	"MDT":  "MST7MDT",
	"MEDT": "Europe/Paris",
	"MEST": "Europe/Paris",
	"MMT":  "Indian/Maldives",
	"MST":  "MST7MDT",
	"PDT":  "PST8PDT",
	"PST":  "PST8PDT",
	"SAST": "Africa/Johannesburg",
	"SGT":  "Asia/Singapore",
	"SMT":  "Asia/Singapore",
	"WAT":  "Africa/Lagos",
	"WEST": "Europe/Lisbon",
}

// Make sure YMD specification makes sense
func validateMonthAndDay(year int, month int, day int) error {
	if month < 1 || month > 12 {
		return errors.NewDateWarning(errors.W_DATE_INVALID_DATE_STRING, "month")
	}
	if day < 1 {
		return errors.NewDateWarning(errors.W_DATE_INVALID_DATE_STRING, "day")
	}
	if month == int(time.February) {
		if isLeapYear(year) {
			if day > 29 {
				return errors.NewDateWarning(errors.W_DATE_INVALID_DATE_STRING, "day")
			}
		} else if day > 28 {
			return errors.NewDateWarning(errors.W_DATE_INVALID_DATE_STRING, "day")
		}
	} else if month == int(time.April) || month == int(time.June) || month == int(time.September) || month == int(time.November) {
		if day > 30 {
			return errors.NewDateWarning(errors.W_DATE_INVALID_DATE_STRING, "day")
		}
	} else {
		if day > 31 {
			return errors.NewDateWarning(errors.W_DATE_INVALID_DATE_STRING, "day")
		}
	}
	return nil
}

// wrapper for loading a fixed location from a seconds-offset
func getLocation(h int, m int) *time.Location {
	if h == _NO_ZONE {
		return time.Local
	}
	off := h * 60 * 60
	if off >= 0 {
		off += m * 60
	} else {
		off -= m * 60
	}
	return time.FixedZone(fmt.Sprintf("%+03d%02d", h, m), off)
}

func loadLocation(tz string) (*time.Location, error) {
	_, zoneh, zonem, loc, err := gatherZone(tz, 0, _TZ_FORMAT_ALL)
	if err == nil && loc == nil {
		loc = getLocation(zoneh, zonem)
	}
	return loc, err
}

// Parse the input string using the defined formats for Date and return the time value it represents, and error.
// Pick the first one that successfully parses preferring formats that exactly match the length over those with optional components.
// (Optional components are handled by the time package API.)
func strToTimeTryAllDefaultFormats(s string) (time.Time, error) {
	var t time.Time
	var err error
	// first pass try formats that match length before encountering the overhead of parsing all
	for _, f := range _DATE_FORMATS {
		if len(f) == len(s) {
			t, err = strToTimeGoFormat(s, f)
			if err == nil {
				return t, nil
			}
		}
	}

	format := determineKnownFormat(s)
	if format == "" {
		err = errors.NewDateWarning(errors.W_DATE_INVALID_FORMAT, "unable to determine format")
	} else {
		t, err = strToTimeGoFormat(s, format)
		if err == nil {
			return t, nil
		}
	}

	return t, processParseError(errors.W_DATE_INVALID_DATE_STRING, err)
}

// Parse the input string using the defined formats for Date and return the time value it represents, and error.
// Pick the first one that successfully parses preferring formats that exactly match the length over those with optional components.
// (Optional components are handled by the time package API.)
//
// If an exact-length format can't be found, This tries all remaining and the one closest in length to the input string is picked in
// an effort to improve the selection especially when using an example to identify a format to use (some formats have components
// which are optional when parsing but present when formatting).
func StrToTimeFormat(s string) (time.Time, string, error) {
	return strToTimeFormatClosest(s)
}

func strToTimeFormatClosest(s string) (time.Time, string, error) {
	var t time.Time
	var err error

	// first pass try formats that match length before encountering the overhead of parsing all
	for _, f := range _DATE_FORMATS {
		if len(f) == len(s) {
			t, err = strToTimeGoFormat(s, f)
			if err == nil {
				return t, f, nil
			}
		}
	}

	format := determineKnownFormat(s)
	if format == "" {
		return t, DEFAULT_FORMAT, errors.NewDateWarning(errors.W_DATE_INVALID_FORMAT, "unable to determine format")
	} else {
		t, err = strToTimeGoFormat(s, format)
		if err == nil {
			return t, format, nil
		}
	}

	return t, DEFAULT_FORMAT, processParseError(errors.W_DATE_INVALID_DATE_STRING, err)
}

// Date string formatting: Returns a text representation of the time value formatted according to the format string.
func timeToStr(t time.Time, format string) (string, error) {
	switch determineFormat(format) {
	case defaultFormat:
		return timeToStrGoFormat(t, DEFAULT_FORMAT)
	case percentFormat:
		return timeToStrPercentFormat(t, format)
	case commonFormat:
		return timeToStrCommonFormat(t, format)
	case goFormat:
		return timeToStrGoFormat(t, format)
	default:
		return timeToStrExampleFormat(t, format)
	}
}

// format string is go standard (e.g. 2006-01-02 15:04:05)
func timeToStrGoFormat(t time.Time, format string) (string, error) {
	return t.Format(format), nil
}

// find a format that parses the example given in the format string and use that to format the result
func timeToStrExampleFormat(t time.Time, format string) (string, error) {
	_, f, _ := strToTimeFormatClosest(format)

	return timeToStrGoFormat(t, f)
}

// format using Unix date-like format string (e.g. %Y-%m-%d %H:%M:%S.%N)
//
// Examples:
//
//	format    ...      produces
//	%F                 2021-06-25T04:00:00.000+05:30
//	%D                 2021-06-25
//	%Y.%m.%d           2021.06.25
//	%T,%n              14:24:37,345
//	%d/%m/%y %-I %^p   25/06/21 4 AM
//	[%_3S]             [ 37]
//	%Z                 BST
func timeToStrPercentFormat(t time.Time, format string) (string, error) {
	res := make([]rune, 0, len(format)*3)
	i := 0
	for i = 0; i < len(format); i++ {
		if format[i] == '%' && i+1 < len(format) {
			i++
			pad := padZero
			preferUpper := false
			if format[i] == '_' {
				pad = padSpace
				i++
			} else if format[i] == '-' {
				pad = noPad
				i++
			} else if format[i] == '0' {
				pad = padZero
				i++
			} else if format[i] == '^' {
				preferUpper = true
				i++
			}
			if i >= len(format) {
				return "", errors.NewDateWarning(errors.W_DATE_INVALID_FORMAT, format)
			}
			width := 0
			st := i
			for ; i < len(format) && unicode.IsDigit(rune(format[i])); i++ {
			}
			if st < i {
				if i >= len(format) {
					return "", errors.NewDateWarning(errors.W_DATE_INVALID_FORMAT, format)
				}
				width, _ = strconv.Atoi(format[st:i])
			}
			if format[i] == 'E' || format[i] == 'O' {
				i++
				if i >= len(format) {
					return "", errors.NewDateWarning(errors.W_DATE_INVALID_FORMAT, format)
				}
			}
			colons := 0
			for format[i] == ':' {
				colons++
				i++
			}
			if colons > 0 && format[i] != 'z' {
				return "", errors.NewDateWarning(errors.W_DATE_INVALID_FORMAT, format)
			}
			switch format[i] {
			case 'x':
				fallthrough
			case 'D':
				// expand and reprocess
				format = format[:i-1] + _SHORT_DATE_FORMAT + format[i+1:]
				i -= 2
			case 'F':
				res = append(res, []rune(t.Format(DEFAULT_FORMAT))...)
			case 'Y':
				res = append(res, formatInt(width, 4, pad, t.Year())...)
			case 'C':
				res = append(res, formatInt(width, 2, pad, t.Year()/100)...)
			case 'y':
				res = append(res, formatInt(width, 2, pad, t.Year()%100)...)
			case 'm':
				res = append(res, formatInt(width, 2, pad, int(t.Month()))...)
			case 'B':
				if preferUpper {
					res = append(res, []rune(strings.ToUpper(t.Month().String()))...)
				} else {
					res = append(res, []rune(t.Month().String())...)
				}
			case 'b':
				if preferUpper {
					res = append(res, []rune(strings.ToUpper(t.Month().String()[:3]))...)
				} else {
					res = append(res, []rune(t.Month().String()[:3])...)
				}
			case 'd':
				res = append(res, formatInt(width, 2, pad, t.Day())...)
			case 'f':
				if t.Day() == 3 || t.Day() == 23 {
					if preferUpper {
						res = append(res, []rune("RD")...)
					} else {
						res = append(res, []rune("rd")...)
					}
				} else if t.Day() == 1 || t.Day() == 21 {
					if preferUpper {
						res = append(res, []rune("ST")...)
					} else {
						res = append(res, []rune("st")...)
					}
				} else if t.Day() == 2 || t.Day() == 22 {
					if preferUpper {
						res = append(res, []rune("ND")...)
					} else {
						res = append(res, []rune("nd")...)
					}
				} else {
					if preferUpper {
						res = append(res, []rune("TH")...)
					} else {
						res = append(res, []rune("th")...)
					}
				}
			case 'A':
				if preferUpper {
					res = append(res, []rune(strings.ToUpper(t.Weekday().String()))...)
				} else {
					res = append(res, []rune(t.Weekday().String())...)
				}
			case 'a':
				if preferUpper {
					res = append(res, []rune(strings.ToUpper(t.Weekday().String()[:3]))...)
				} else {
					res = append(res, []rune(t.Weekday().String()[:3])...)
				}
			case 'H':
				res = append(res, formatInt(width, 2, pad, t.Hour())...)
			case 'I':
				h := t.Hour()
				if h == 0 {
					h = 12
				} else if h > 12 {
					h -= 12
				}
				res = append(res, formatInt(width, 2, pad, h)...)
			case 'p':
				h := t.Hour()
				if h < 12 {
					res = append(res, []rune("AM")...)
				} else {
					res = append(res, []rune("PM")...)
				}
			case 'P':
				h := t.Hour()
				if h < 12 {
					if preferUpper {
						res = append(res, []rune("AM")...)
					} else {
						res = append(res, []rune("am")...)
					}
				} else {
					if preferUpper {
						res = append(res, []rune("PM")...)
					} else {
						res = append(res, []rune("pm")...)
					}
				}
			case 'M':
				res = append(res, formatInt(width, 2, pad, t.Minute())...)
			case 'S':
				res = append(res, formatInt(width, 2, pad, t.Second())...)
			case 's':
				if preferUpper {
					res = append(res, formatInt(width, 0, pad, int(t.UnixNano()))...)
				} else {
					res = append(res, formatInt(width, 0, pad, int(t.Unix()))...)
				}
			case 'r':
				p := false
				h := t.Hour()
				if h == 0 {
					h = 12
				} else if h > 12 {
					p = true
					h -= 12
				}
				res = append(res, formatInt(width, 2, pad, h)...)
				res = append(res, rune(':'))
				res = append(res, formatInt(width, 2, pad, t.Minute())...)
				res = append(res, rune(':'))
				res = append(res, formatInt(width, 2, pad, t.Second())...)
				res = append(res, rune(' '))
				if !p {
					res = append(res, []rune("AM")...)
				} else {
					res = append(res, []rune("PM")...)
				}
			case 'R':
				res = append(res, formatInt(width, 2, pad, t.Hour())...)
				res = append(res, rune(':'))
				res = append(res, formatInt(width, 2, pad, t.Minute())...)
			case 'X':
				fallthrough
			case 'T':
				res = append(res, formatInt(width, 2, pad, t.Hour())...)
				res = append(res, rune(':'))
				res = append(res, formatInt(width, 2, pad, t.Minute())...)
				res = append(res, rune(':'))
				res = append(res, formatInt(width, 2, pad, t.Second())...)
			case 'N':
				res = append(res, formatInt(width, 9, pad, t.Nanosecond())...)
			case 'n':
				res = append(res, formatInt(width, 3, pad, int(t.Round(time.Millisecond).Nanosecond()/1000000))...)
			case 'z':
				_, off := t.Zone()
				h := off / (60 * 60)
				m := off - (h * 60 * 60)
				s := m % 60
				m /= 60
				if m < 0 {
					m = m * -1
					s = s * -1
				}
				switch colons {
				case 0:
					res = append(res, []rune(fmt.Sprintf("%+03d%02d", h, m))...)
				case 1:
					res = append(res, []rune(fmt.Sprintf("%+03d:%02d", h, m))...)
				case 2:
					res = append(res, []rune(fmt.Sprintf("%+03d:%02d:%02d", h, m, s))...)
				case 3:
					if m == 0 && s == 0 {
						res = append(res, []rune(fmt.Sprintf("%+03d", h))...)
					} else if s == 0 {
						res = append(res, []rune(fmt.Sprintf("%+03d:%02d", h, m))...)
					} else {
						res = append(res, []rune(fmt.Sprintf("%+03d:%02d:%02d", h, m, s))...)
					}
				default:
					return "", errors.NewDateWarning(errors.W_DATE_INVALID_FORMAT, format)
				}
			case 'Z':
				zone, off := t.Zone()
				if pad == noPad && off == 0 {
					res = append(res, rune('Z'))
				} else {
					// Uses the ^ modifier to mean "prefer location name" (and not uppercase)
					// In cases where the location has been constructed from an IANA zone name, the name will be reported
					// e.g. "Europe/Berlin" instead of "CET"
					if preferUpper {
						res = append(res, []rune(t.Location().String())...)
					} else {
						res = append(res, []rune(zone)...)
					}
				}
			case '%':
				res = append(res, rune('%'))
			case 'V':
				_, w := t.ISOWeek()
				res = append(res, formatInt(width, 1, pad, w)...)
			case 'G':
				y, _ := t.ISOWeek()
				res = append(res, formatInt(width, 1, pad, y)...)
			case 'j':
				res = append(res, formatInt(width, 1, pad, t.YearDay())...)
			case 'q':
				q := (int(t.Month()) - 1) / 3
				res = append(res, formatInt(width, 1, pad, q+1)...)
			case 'u':
				w := int(t.Weekday())
				if w == 0 {
					w = 7
				}
				res = append(res, formatInt(width, 1, pad, w)...)
			case 'w':
				res = append(res, formatInt(width, 1, pad, int(t.Weekday()))...)
			case 'U':
				first := time.Date(t.Year(), 1, 1, 0, 0, 0, 0, t.Location())
				fd := int(first.Weekday())
				d := t.YearDay() - 1 + fd
				w := d / 7
				res = append(res, formatInt(width, 1, pad, w)...)
			case 'W':
				first := time.Date(t.Year(), 1, 1, 0, 0, 0, 0, t.Location())
				fd := int(first.Weekday())
				fd -= 1
				if fd < 0 {
					fd += 7
				}
				d := t.YearDay() - 1 + fd
				w := d / 7
				res = append(res, formatInt(width, 1, pad, w)...)
			case '#':
				n := t.Unix()
				if n < 0 {
					n = 0
				}
				h := n / (60 * 60)
				n -= h * (60 * 60)
				m := n / 60
				s := n % 60
				res = append(res, []rune(fmt.Sprintf("%d:%02d:%02d", h, m, s))...)
			case '@':
				n := t.UnixMilli()
				if n < 0 {
					n = 0
				}
				h := n / (60 * 60 * 1000)
				n -= h * (60 * 60 * 1000)
				m := n / (60 * 1000)
				n -= m * (60 * 1000)
				s := n / 1000
				n %= 1000
				res = append(res, []rune(fmt.Sprintf("%d:%02d:%02d.%03d", h, m, s, n))...)
			default:
				return "", errors.NewDateWarning(errors.W_DATE_INVALID_FORMAT, fmt.Sprintf("%%%c", format[i]))
			}
		} else {
			res = append(res, rune(format[i]))
		}
	}
	return string(res), nil
}

func formatInt(width int, defWidth int, pad int, val int) []rune {
	if width <= 0 {
		width = defWidth
	}
	f := ""
	switch pad {
	case padSpace:
		f = fmt.Sprintf("%%%dd", width)
	case noPad:
		f = "%d"
	default:
		f = fmt.Sprintf("%%0%dd", width)
	}
	return []rune(fmt.Sprintf(f, val))
}

// format using common-style format string (e.g. YYYY-MM-DD HH:mm:ss.s)
//
// Components are:
// YYYY - 4 digit century+year
// CC   - 2 digit century (00...99)
// YY   - 2 digit year (00...99)
// MM   - 2 digit month (01..12)
// MON/Mon/mon - 3 character month matching case
// MONTH/Month/month - month name matching case
// DD   - 2 digit day-of-month (01...31) (depending on month)
// DAY/Day/day - day-of-week matching case
// DY/Dy/dy - 3 character day-of-week matching case
// hh   - 2 digit 24-hour hour (00...23)
// HH24 - synonym
// HH   - 2 digit 12-hour hour (01...12)
// HH12 - synonym
// mm   - 2 digit minute (00...59)
// MI   - synonym
// ss   - 2 digit second (00...59)
// SS   - synonym
// s    - 3 digit zero-padded milliseconds
// sss  - 9 digit zero-padded nanoseconds
// PP   - 2 character upper case 12-hour cycle indicator (AM/PM)
// AM   - synonym
// PM   - synonym
// pp   - 2 character lower case 12-hour cycle indicator (am/pm)
// am   - synonym
// pm   - synonym
// TZD  - timezone Z or +hh:mm
// TZN  - timezone name
//
// Other characters/sequences are produced literally in the output.
func timeToStrCommonFormat(t time.Time, format string) (string, error) {
	res := make([]rune, 0, len(format)*3)
	i := 0
	for i = 0; i < len(format); i++ {
		if i+3 < len(format) && format[i:i+4] == "YYYY" {
			res = append(res, []rune(fmt.Sprintf("%04d", t.Year()))...)
			i += 3
		} else if i+1 < len(format) && format[i] == format[i+1] && format[i] != 's' && format[i] != 'S' {
			i++
			switch format[i] {
			case 'C':
				res = append(res, []rune(fmt.Sprintf("%02d", t.Year()/100))...)
			case 'Y':
				res = append(res, []rune(fmt.Sprintf("%02d", t.Year()%100))...)
			case 'M':
				res = append(res, []rune(fmt.Sprintf("%02d", t.Month()))...)
			case 'D':
				res = append(res, []rune(fmt.Sprintf("%02d", t.Day()))...)
			case 'h':
				res = append(res, []rune(fmt.Sprintf("%02d", t.Hour()))...)
			case 'H':
				if i+2 < len(format) {
					if format[i+1] == '1' && format[i+2] == '2' {
						i += 2
					} else if format[i+1] == '2' && format[i+2] == '4' {
						res = append(res, []rune(fmt.Sprintf("%02d", t.Hour()))...)
						i += 2
						break
					}
				}
				h := t.Hour()
				if h == 0 {
					h = 12
				} else if h > 12 {
					h -= 12
				}
				res = append(res, []rune(fmt.Sprintf("%02d", h))...)
			case 'P':
				h := t.Hour()
				if h < 12 {
					res = append(res, []rune("AM")...)
				} else {
					res = append(res, []rune("PM")...)
				}
			case 'p':
				h := t.Hour()
				if h < 12 {
					res = append(res, []rune("am")...)
				} else {
					res = append(res, []rune("pm")...)
				}
			case 'm':
				res = append(res, []rune(fmt.Sprintf("%02d", t.Minute()))...)
			default:
				res = append(res, []rune(fmt.Sprintf("%c%c", format[i], format[i]))...)
			}
		} else if i+1 < len(format) && format[i] == 'M' && format[i+1] == 'I' {
			res = append(res, []rune(fmt.Sprintf("%02d", t.Minute()))...)
			i++
		} else if i+1 < len(format) && (format[i] == 'A' || format[i] == 'P') && format[i+1] == 'M' {
			i++
			h := t.Hour()
			if h < 12 {
				res = append(res, []rune("AM")...)
			} else {
				res = append(res, []rune("PM")...)
			}
		} else if i+1 < len(format) && (format[i] == 'a' || format[i] == 'p') && format[i+1] == 'm' {
			i++
			h := t.Hour()
			if h < 12 {
				res = append(res, []rune("am")...)
			} else {
				res = append(res, []rune("pm")...)
			}
		} else if i+2 < len(format) && format[i:i+3] == "TZD" {
			_, off := t.Zone()
			if off == 0 {
				res = append(res, rune('Z'))
			} else {
				h := off / (60 * 60)
				m := (off - (h * 60 * 60))
				m /= 60
				if m < 0 {
					m = m * -1
				}
				res = append(res, []rune(fmt.Sprintf("%+03d:%02d", h, m))...)
			}
			i += 2
		} else if i+2 < len(format) && format[i:i+3] == "TZN" {
			zone, _ := t.Zone()
			res = append(res, []rune(zone)...)
			i += 2
		} else if i+2 < len(format) && format[i:i+3] == "TZF" {
			zone := t.Location().String()
			res = append(res, []rune(zone)...)
			i += 2
		} else if format[i] == 's' || format[i] == 'S' {
			n := 0
			for n = 0; n+i < len(format); n++ {
				if format[i+n] != format[i] {
					break
				}
			}
			if n == 2 {
				res = append(res, []rune(fmt.Sprintf("%02d", t.Second()))...)
			} else if n == 1 {
				res = append(res, []rune(fmt.Sprintf("%03d", int(t.Round(time.Millisecond).Nanosecond()/1000000)))...)
			} else if n == 3 {
				res = append(res, []rune(fmt.Sprintf("%09d", t.Nanosecond()))...)
			}
			i += n - 1
		} else if i+4 < len(format) && (format[i:i+5] == "MONTH" || format[i:i+5] == "Month" || format[i:i+5] == "month") {
			m := t.Month().String()
			if format[i] == 'm' {
				m = strings.ToLower(m)
			} else if format[i+1] == 'O' {
				m = strings.ToUpper(m)
			}
			res = append(res, []rune(m)...)
			i += 4
		} else if i+2 < len(format) && (format[i:i+3] == "MON" || format[i:i+3] == "Mon" || format[i:i+3] == "mon") {
			m := t.Month().String()[:3]
			if format[i] == 'm' {
				m = strings.ToLower(m)
			} else if format[i+1] == 'O' {
				m = strings.ToUpper(m)
			}
			res = append(res, []rune(m)...)
			i += 2
		} else if i+2 < len(format) && (format[i:i+3] == "DAY" || format[i:i+3] == "Day" || format[i:i+3] == "day") {
			w := t.Weekday().String()
			if format[i] == 'd' {
				w = strings.ToLower(w)
			} else if format[i+1] == 'A' {
				w = strings.ToUpper(w)
			}
			res = append(res, []rune(w)...)
			i += 2
		} else if i+1 < len(format) && (format[i:i+2] == "DY" || format[i:i+2] == "Dy" || format[i:i+2] == "dy") {
			w := t.Weekday().String()[:3]
			if format[i] == 'd' {
				w = strings.ToLower(w)
			} else if format[i+1] == 'Y' {
				w = strings.ToUpper(w)
			}
			res = append(res, []rune(w)...)
			i++
		} else {
			res = append(res, rune(format[i]))
		}
	}
	return string(res), nil
}

// Convert input milliseconds to time format by multiplying with 10^6 and using the Unix method from the time package.
func millisToTime(millis float64) time.Time {
	return time.Unix(int64(millis/1000), int64(math.Mod(millis, 1000)*1000000.0))
}

// Convert input time to milliseconds from nanoseconds returned by UnixNano().
func timeToMillis(t time.Time) float64 {
	return float64(t.Unix()*1000) + float64(t.Round(time.Millisecond).Nanosecond())/1000000
}

// Default date formats
var _DATE_FORMATS = []string{
	"2006-01-02T15:04:05.999Z07:00", // time.RFC3339Milli
	"2006-01-02 15:04:05.999Z07:00",
	"2006-01-02T15:04:05.999Z0700",
	"2006-01-02 15:04:05.999Z0700",
	"2006-01-02T15:04:05.999Z07",
	"2006-01-02 15:04:05.999Z07",

	"2006-01-02T15:04:05Z07:00", // time.RFC3339
	"2006-01-02 15:04:05Z07:00",
	"2006-01-02T15:04:05Z0700",
	"2006-01-02 15:04:05Z0700",
	"2006-01-02T15:04:05Z07",
	"2006-01-02 15:04:05Z07",

	"2006-01-02T15:04:05.999",
	"2006-01-02 15:04:05.999",

	"2006-01-02T15:04:05",
	"2006-01-02 15:04:05",

	"2006-01-02",
	"15:04:05.999Z07:00",
	"15:04:05Z07:00",
	"15:04:05.000000000",
	"15:04:05.000000",
	"15:04:05.999",
	"15:04:05",
}

func isDateSeparator(r rune) bool {
	return r == '/' || r == '.' || r == '-'
}

// When the input date's length doesn't exactly match the length of a _DATE_FORMATS entry that successfully parses it, it is more
// efficient to try analyse what fields exist than to try parsing with all other entries.
// (Better still would be to just parse the date string directly)
func determineKnownFormat(s string) string {
	s = strings.TrimSpace(s)
	if len(s) < 8 {
		return ""
	}
	dt := ""
	// date part
	if (s[0] == '-' || s[0] == '+') && isDateSeparator(rune(s[5])) && len(s) >= 11 {
		s = s[1:]
	}
	if isDateSeparator(rune(s[4])) && len(s) >= 10 {
		if s[7] != s[4] {
			return ""
		}
		for i := 0; i < 10; i++ {
			if !(i == 4 || i == 7 || isdigit(s[i])) {
				return ""
			}
		}
		if len(s) == 10 {
			return fmt.Sprintf("2006%c01%c02", s[4], s[4])
		}
		n := 10
		if s[n] == ' ' {
			for len(s) > n+1 && s[n+1] == ' ' {
				n++
			}
		}
		if s[n] != 'T' && s[n] != ' ' {
			return ""
		}
		dt = fmt.Sprintf("2006%c01%c02%c", s[4], s[4], s[n])
		s = s[n+1:]
	}

	if s == "" {
		return dt
	}

	if len(s) < 5 {
		return ""
	}

	// time part
	if s[2] == ':' && ((len(s) > 5 && s[5] == ':') || len(s) == 5) {
		for i := 0; i < 8 && i < len(s); i++ {
			if i == 2 || i == 5 {
				if s[i] != ':' {
					return ""
				}
			} else if !isdigit(s[i]) {
				return ""
			}
		}
		if len(s) == 8 {
			return dt + "15:04:05"
		} else if len(s) == 5 {
			return dt + "15:04"
		} else if len(s) < 8 {
			return ""
		}
		n := 8
		frac := ""
		// fractions
		if s[n] == '.' {
			n++
			i := 0
			for n+i < len(s) && isdigit(s[n+i]) {
				i++
			}
			if i == 0 {
				return ""
			} else if i <= 3 {
				frac = ".999"
			} else if i <= 6 {
				frac = ".999999"
			} else if i <= 9 {
				frac = ".999999999"
			} else {
				return ""
			}
			if len(s) == n+i {
				return dt + "15:04:05" + frac
			}
			n += i
		}

		sep := frac + "Z"
		// TZ
		if s[n] == ' ' {
			for n < len(s) && s[n] == ' ' {
				n++
			}
			sep = frac + " Z"
		}
		if len(s) > n && s[n] == 'Z' || s[n] == '+' || s[n] == '-' {
			if s[n] == 'Z' {
				if len(s) == n+1 {
					return dt + "15:04:05" + sep + "07:00"
				}
				return ""
			}
			if len(s) < n+3 || !isdigit(s[n+1]) || !isdigit(s[n+2]) {
				return ""
			}
			if len(s) == n+3 {
				return dt + "15:04:05" + sep + "07"
			}
			if len(s) == n+5 {
				if isdigit(s[n+3]) || isdigit(s[n+4]) {
					return dt + "15:04:05" + sep + "0700"
				}
				return ""
			}
			if len(s) != n+6 || s[n+3] != ':' || !isdigit(s[n+4]) || !isdigit(s[n+5]) {
				return ""
			}
			return dt + "15:04:05" + sep + "07:00"
		}
	}
	return ""
}

func isdigit(b byte) bool {
	// should really be unicode.IsDigit but this ought to be faster
	return b >= '0' && b <= '9'
}

const DEFAULT_FORMAT = util.DEFAULT_FORMAT                // Represents the default format of the time string.
const _SHORT_DATE_FORMAT = "%Y-%m-%d"                     // only used for '%D' expansion
const _FULL_DATE_FORMAT = _SHORT_DATE_FORMAT + "T%T.%N%z" // only used for '%F' expansion

// Return the part of the time string that is depicted by part (for eg. the day, current quarter etc).
func datePart(t time.Time, part string) (int, error) {
	p := strings.ToLower(part)

	switch p {
	case "millennium":
		return (t.Year() / 1000) + 1, nil
	case "century":
		return (t.Year() / 100) + 1, nil
	case "decade":
		return t.Year() / 10, nil
	case "year":
		return t.Year(), nil
	case "quarter":
		return (int(t.Month()) + 2) / 3, nil
	case "calendar_month":
		fallthrough
	case "month":
		return int(t.Month()), nil
	case "day":
		return t.Day(), nil
	case "hour":
		return t.Hour(), nil
	case "minute":
		return t.Minute(), nil
	case "second":
		return t.Second(), nil
	case "millisecond":
		return t.Nanosecond() / int(time.Millisecond), nil
	case "week":
		return int(math.Ceil(float64(t.YearDay()) / 7.0)), nil
	case "day_of_year", "doy":
		return t.YearDay(), nil
	case "day_of_week", "dow":
		return int(t.Weekday()), nil
	case "iso_week":
		_, w := t.ISOWeek()
		return w, nil
	case "iso_year":
		y, _ := t.ISOWeek()
		return y, nil
	case "iso_dow":
		d := int(t.Weekday())
		if d == 0 {
			d = 7
		}
		return d, nil
	case "timezone":
		_, z := t.Zone()
		return z, nil
	case "timezone_hour":
		_, z := t.Zone()
		return z / (60 * 60), nil
	case "timezone_minute":
		_, z := t.Zone()
		zh := z / (60 * 60)
		z = z - (zh * (60 * 60))
		return z / 60, nil
	default:
		return 0, errors.NewDateWarning(errors.W_DATE_INVALID_COMPONENT, part)
	}
}

// Add part to the input time string using AddDate method from the time package. n and part are used to define the interval or
// duration.
func dateAdd(t time.Time, n int, part string) (time.Time, error) {
	p := strings.ToLower(part)
	var res time.Time

	if n == 0 {
		return t, nil
	} else if n >= math.MaxInt64 || n <= math.MinInt64 {
		return t, errors.NewDateWarning(errors.W_DATE_OVERFLOW, nil)
	}

	switch p {
	case "millennium":
		res = t.AddDate(n*1000, 0, 0)
	case "century":
		res = t.AddDate(n*100, 0, 0)
	case "decade":
		res = t.AddDate(n*10, 0, 0)
	case "year":
		res = t.AddDate(n, 0, 0)
	case "quarter":
		res = t.AddDate(0, n*3, 0)
	case "month":
		res = t.AddDate(0, n, 0)
	case "calendar_month":
		// adds months but if the original was the last day of the start month, the result is the last day of the new month
		// if the new day would be beyond the end of the new month, round it down to the end of the new month (as opposed to
		// advancing the months; e.g. 2021-01-31 + 1 calendar_month = 2021-02-28). This mimics the behaviour of some RDBMSes.
		om := t.Month()
		od := t.Day()
		last := false
		switch {
		case om == time.January || om == time.March || om == time.May || om == time.July ||
			om == time.August || om == time.October || om == time.December:
			if od == 31 {
				last = true
			}
		case om == time.February:
			ly := isLeapYear(t.Year())
			if ly && od == 29 {
				last = true
			} else if !ly && od == 28 {
				last = true
			}
		default:
			if od == 30 {
				last = true
			}
		}
		ny := t.Year() + (n / 12)
		nm := time.January
		if n > 0 {
			t := int(om-1) + (n % 12)
			if t >= 12 {
				t -= 12
				ny++
			}
			nm = time.Month(t + 1)
		} else {
			t := int(om-1) + (n % 12)
			if t < 0 {
				t += 12
				ny--
			}
			nm = time.Month(t + 1)
		}
		nd := od
		if last {
			switch {
			case nm == time.January || nm == time.March || nm == time.May || nm == time.July ||
				nm == time.August || nm == time.October || nm == time.December:
				nd = 31
			case nm == time.February:
				nd = 28
				if isLeapYear(ny) {
					nd = 29
				}
			default:
				nd = 30
			}
		} else {
			switch {
			case nm == time.January || nm == time.March || nm == time.May || nm == time.July ||
				nm == time.August || nm == time.October || nm == time.December:
				if nd > 31 {
					nd = 31
				}
			case nm == time.February:
				max := 28
				if isLeapYear(ny) {
					max = 29
				}
				if nd > max {
					nd = max
				}
			default:
				if nd > 30 {
					nd = 30
				}
			}
		}
		res = time.Date(ny, nm, nd, t.Hour(), t.Minute(), t.Second(), t.Nanosecond(), t.Location())
	case "week":
		res = t.AddDate(0, 0, n*7)
	case "day":
		res = t.AddDate(0, 0, n)
	case "hour":
		res = t.Add(time.Duration(n) * time.Hour)
	case "minute":
		res = t.Add(time.Duration(n) * time.Minute)
	case "second":
		res = t.Add(time.Duration(n) * time.Second)
	case "millisecond":
		res = t.Add(time.Duration(n) * time.Millisecond)
	default:
		return t, errors.NewDateWarning(errors.W_DATE_INVALID_COMPONENT, part)
	}
	t1 := timeToMillis(t)
	t2 := timeToMillis(res)
	if (n > 0 && t1 > t2) || (n < 0 && t1 < t2) || t2 < _MIN_MILLIS || t2 > _MAX_MILLIS {
		return t, errors.NewDateWarning(errors.W_DATE_OVERFLOW, nil)
	}
	return res, nil
}

// Truncate out the part of the date string from the output and return the remaining time t.
func dateTrunc(t time.Time, part string) (time.Time, error) {
	p := strings.ToLower(part)

	switch p {
	case "millennium":
		t = yearTrunc(t)
		return t.AddDate(-(t.Year() % 1000), 0, 0), nil
	case "century":
		t = yearTrunc(t)
		return t.AddDate(-(t.Year() % 100), 0, 0), nil
	case "decade":
		t = yearTrunc(t)
		return t.AddDate(-(t.Year() % 10), 0, 0), nil
	case "year":
		return yearTrunc(t), nil
	case "quarter":
		t = monthTrunc(t)
		return t.AddDate(0, -((int(t.Month()) - 1) % 3), 0), nil
	case "calendar_month":
		fallthrough
	case "month":
		return monthTrunc(t), nil
	case "week":
		t, _ = timeTrunc(t, "day")
		return t.AddDate(0, 0, -int(t.Weekday())), nil
	case "iso_week": // ISO-8601:  Monday is the first day of the week
		t, _ = timeTrunc(t, "day")
		wd := int(t.Weekday()) - 1
		if wd < 0 {
			wd += 7
		}
		return t.AddDate(0, 0, -wd), nil
	default:
		return timeTrunc(t, p)
	}
}

// Return time t that truncates the Day in the week that year and returns the Time.
func yearTrunc(t time.Time) time.Time {
	t, _ = timeTrunc(t, "day")
	return t.AddDate(0, 0, 1-t.YearDay())
}

// Return the time t with the day part truncated out. First get Time part as day. Subtract that from the days and
// then Add the given number of years, months and days to t using the AddDate method from the time package and return.
func monthTrunc(t time.Time) time.Time {
	t, _ = timeTrunc(t, "day")
	return t.AddDate(0, 0, 1-t.Day())
}

// Truncate the time string based on the value of the part string.  If type day convert to hours.
func timeTrunc(t time.Time, part string) (time.Time, error) {
	switch part {
	case "day":
		// add the zone offset effectively negating the zone so zone doesn't
		// interfere with the truncation
		_, off := t.Zone()
		t = t.Add(time.Duration(off) * time.Second)

		t = t.Truncate(time.Duration(24) * time.Hour)

		// revert the zone negation
		t = t.Add(time.Duration(off*-1) * time.Second)

		return t, nil
	case "hour":
		return t.Truncate(time.Hour), nil
	case "minute":
		return t.Truncate(time.Minute), nil
	case "second":
		return t.Truncate(time.Second), nil
	case "millisecond":
		return t.Truncate(time.Millisecond), nil
	default:
		return t, errors.NewDateWarning(errors.W_DATE_INVALID_COMPONENT, part)
	}
}

// Return the difference between the two times. Call diffDates to calculate the difference between the 2 time strings
// and then calls diffPart over these strings to unify it into part format. In the event t2 is greater than t1, and the result
// returns a negative value, return a negative result.
func dateDiff(t1, t2 time.Time, part string) (int64, error) {
	sign := 1
	if t1.String() < t2.String() {
		t1, t2 = t2, t1
		sign = -1
	}

	diff := diffDates(t1, t2)
	d, err := diffPart(t1, t2, diff, part)
	return d * int64(sign), err
}

func GetQuarter(t time.Time) int {
	return (int(t.Month()) + 2) / 3
}

// Return a value specifying a part of the dates specified by part string. For each type of part (enumerated in the specs) it
// computes the value in the type part(for eg. seconds) recursively and returning it in format (int64) as per the part string.
func diffPart(t1, t2 time.Time, diff *date, part string) (int64, error) {
	p := strings.ToLower(part)

	switch p {
	case "millisecond":
		sec, e := diffPart(t1, t2, diff, "second")
		if e != nil {
			return 0, e
		}
		return (sec * 1000) + int64(diff.millisecond), nil
	case "second":
		min, e := diffPart(t1, t2, diff, "minute")
		if e != nil {
			return 0, e
		}
		return (min * 60) + int64(diff.second), nil
	case "minute":
		hour, e := diffPart(t1, t2, diff, "hour")
		if e != nil {
			return 0, e
		}
		return (hour * 60) + int64(diff.minute), nil
	case "hour":
		day, e := diffPart(t1, t2, diff, "day")
		if e != nil {
			return 0, e
		}
		return (day * 24) + int64(diff.hour), nil
	case "day":
		days := (diff.year * 365) + diff.doy
		if diff.year != 0 {
			days += leapYearsBetween(t1.Year(), t2.Year())
		}
		return int64(days), nil
	case "week":
		day, e := diffPart(t1, t2, diff, "day")
		if e != nil {
			return 0, e
		}
		return day / 7, nil
	case "calendar_month":
		fallthrough
	case "month":
		diff_month := (int64(t1.Year())*12 + int64(t1.Month())) - (int64(t2.Year())*12 + int64(t2.Month()))
		if diff_month < 0 {
			diff_month = -diff_month
		}
		return diff_month, nil
	case "quarter":
		diff_quarter := (int64(t1.Year())*4 + int64(GetQuarter(t1))) - (int64(t2.Year())*4 + int64(GetQuarter(t2)))

		if diff_quarter < 0 {
			diff_quarter = -diff_quarter
		}
		return diff_quarter, nil
	case "year":
		return int64(diff.year), nil
	case "decade":
		return int64(diff.year) / 10, nil
	case "century":
		return int64(diff.year) / 100, nil
	case "millennium":
		return int64(diff.year) / 1000, nil
	default:
		return 0, errors.NewDateWarning(errors.W_DATE_INVALID_COMPONENT, part)
	}
}

// Return the difference between two dates. The input arguments to this function are of type Time. We use the setDate
// to extract the dates from the time and then compute and return the difference between the two dates.
func diffDates(t1, t2 time.Time) *date {
	var d1, d2, diff date
	setDate(&d1, t1)
	setDate(&d2, t2)

	diff.millisecond = d1.millisecond - d2.millisecond
	diff.second = d1.second - d2.second
	diff.minute = d1.minute - d2.minute
	diff.hour = d1.hour - d2.hour
	diff.doy = d1.doy - d2.doy
	diff.year = d1.year - d2.year

	return &diff
}

// The type date is a structure containing fields year, day in that year, hour, minute, second and millisecond (all integers).
type date struct {
	year        int
	doy         int
	hour        int
	minute      int
	second      int
	millisecond int
}

// Extract a date from the input time and sets the year (as t.year), Day (as t.YearDay), and time (hour, minute,
// second using t.Clock, and millisecond as Nanosecond/10^6) using the input time which is of type Time (defined in package time).
func setDate(d *date, t time.Time) {
	d.year = t.Year()
	d.doy = t.YearDay()
	d.hour, d.minute, d.second = t.Clock()
	d.millisecond = t.Nanosecond() / 1000000
}

// Round input float64 value to int.
func round(f float64) int {
	if math.Abs(f) < 0.5 {
		return 0
	}
	return int(f + math.Copysign(0.5, f))
}

// Compute the number of leap years in between start and end year, using the method leapYearsWithin.
func leapYearsBetween(end, start int) int {
	return leapYearsWithin(end) - leapYearsWithin(start)
}

// return the number of leap years up until the input year. This is done using the computation (year/4) - (year/100) + (year/400).
func leapYearsWithin(year int) int {
	if year > 0 {
		year--
	} else {
		year++
	}

	return (year / 4) - (year / 100) + (year / 400)
}

// Determine if the input year is a leap year. Leap years can be evenly divided by 4, and should not be evenly divided by 100,
// unless it can be evenly divided by 400.
func isLeapYear(year int) bool {
	return year%400 == 0 || (year%4 == 0 && year%100 != 0)
}

// Generate a format from the input date that can't be confused with a go-lang native style format
func formatFromStr(str string) string {
	f := append([]rune(nil), []rune(str)...)
	for i, r := range f {
		if unicode.IsDigit(r) {
			f[i] = rune('1')
		}
	}
	return string(f)
}

// convert day of year (1-366) to month and day
func yearDay(year int, yday int) (int, int) {
	if yday <= 31 {
		return 1, yday
	} else if yday <= 59 {
		return 2, yday - 31
	} else if yday == 60 {
		if isLeapYear(year) {
			return 2, 29
		}
		return 3, 1
	} else if isLeapYear(year) {
		yday--
	}
	yday -= 59
	switch {
	case yday <= 31:
		return 3, yday
	case yday <= 31+30:
		return 4, yday - 31
	case yday <= 31+30+31:
		return 5, yday - 31 - 30
	case yday <= 31+30+31+30:
		return 6, yday - 31 - 30 - 31
	case yday <= 31+30+31+30+31:
		return 7, yday - 31 - 30 - 31 - 30
	case yday <= 31+30+31+30+31+31:
		return 8, yday - 31 - 30 - 31 - 30 - 31
	case yday <= 31+30+31+30+31+31+30:
		return 9, yday - 31 - 30 - 31 - 30 - 31 - 31
	case yday <= 31+30+31+30+31+31+30+31:
		return 10, yday - 31 - 30 - 31 - 30 - 31 - 31 - 30
	case yday <= 31+30+31+30+31+31+30+31+30:
		return 11, yday - 31 - 30 - 31 - 30 - 31 - 31 - 30 - 31
	default:
		return 12, yday - 31 - 30 - 31 - 30 - 31 - 31 - 30 - 31 - 30
	}
}

func invalidArgInfo(arg int, v value.Value) map[string]interface{} {
	info := make(map[string]interface{})
	info["argument"] = arg
	if v != nil {
		info["type"] = v.Type().String()
	}
	return info
}

func invalidArgValue(arg int, v value.Value) map[string]interface{} {
	info := make(map[string]interface{})
	info["argument"] = arg
	if v != nil {
		info["value"] = v.Actual()
	}
	return info
}

func setWarning(context Context, other ...interface{}) (value.Value, errors.Error) {
	if c, ok := context.(interface {
		Warning(errors.Error)
		IsFeatureEnabled(uint64) bool
	}); ok && len(other) > 0 {
		if c.IsFeatureEnabled(util.N1QL_NO_DATE_WARNINGS) {
			return value.NULL_VALUE, nil
		}
		switch o := other[0].(type) {
		case errors.ErrorCode:
			if len(other) == 2 {
				c.Warning(errors.NewDateWarning(o, other[1]))
			} else {
				c.Warning(errors.NewDateWarning(o, nil))
			}
		case errors.Error:
			c.Warning(o)
		}
	}
	return value.NULL_VALUE, nil
}<|MERGE_RESOLUTION|>--- conflicted
+++ resolved
@@ -1277,20 +1277,13 @@
 	}
 
 	//  Return the start date when the step value is 0.
-	var s int64
-	if s = int64(step); s == 0 {
+	var s = int64(step)
+	if s == 0 {
 		ts, err := timeToStr(t1, fmt1)
 		if err != nil {
 			return setWarning(context, err)
 		}
 		setWarning(context, errors.W_DATE_INVALID_ARGUMENT, invalidArgValue(3, n))
-		return value.NewValue([]interface{}{ts}), nil
-	}
-
-	//  Return the start date when the step value is 0.
-	var s = int64(step)
-	if s == 0 {
-		ts := timeToStr(t1, fmt1)
 		return value.NewValue([]interface{}{ts}), nil
 	}
 
@@ -1324,10 +1317,7 @@
 	//Define capacity of the slice using dateDiff
 	capacity, err := dateDiff(t1, t2, partStr)
 	capacity = capacity / s
-<<<<<<< HEAD
-
-=======
->>>>>>> 4756e722
+
 	if err != nil {
 		return setWarning(context, err)
 	}
