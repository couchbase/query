--- conflicted
+++ resolved
@@ -289,13 +289,8 @@
 	return nil
 }
 
-<<<<<<< HEAD
 func (this *IndexFtsSearch) verify(prepared *Prepared) errors.Error {
-	return verifyIndex(this.index, this.indexer, verifyCovers(this.covers, this.keyspace), prepared)
-=======
-func (this *IndexFtsSearch) verify(prepared *Prepared) bool {
 	return verifyIndex(this.index, this.indexer, verifyCoversAndSeqScan(this.covers, this.keyspace, this.indexer), prepared)
->>>>>>> 0b359625
 }
 
 func (this *IndexFtsSearch) Equals(i interface{}) bool {
