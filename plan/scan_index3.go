--- conflicted
+++ resolved
@@ -789,13 +789,8 @@
 	return nil
 }
 
-<<<<<<< HEAD
 func (this *IndexScan3) verify(prepared *Prepared) errors.Error {
-	return verifyIndex(this.index, this.indexer, verifyCovers(this.covers, this.keyspace), prepared)
-=======
-func (this *IndexScan3) verify(prepared *Prepared) bool {
 	return verifyIndex(this.index, this.indexer, verifyCoversAndSeqScan(this.covers, this.keyspace, this.indexer), prepared)
->>>>>>> 0b359625
 }
 
 func (this *IndexScan3) Equals(i interface{}) bool {
