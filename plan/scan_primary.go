--- conflicted
+++ resolved
@@ -165,11 +165,6 @@
 	return nil
 }
 
-<<<<<<< HEAD
 func (this *PrimaryScan) verify(prepared *Prepared) errors.Error {
-	return verifyIndex(this.index, this.indexer, nil, prepared)
-=======
-func (this *PrimaryScan) verify(prepared *Prepared) bool {
 	return verifyIndex(this.index, this.indexer, verifyCoversAndSeqScan(nil, this.keyspace, this.indexer), prepared)
->>>>>>> 0b359625
 }