openapi: 3.0.3
info:
  title: Query Admin REST API
  version: '8.0'
  description: |-
    The Query Admin REST API is a secondary API provided by the Query service.
    This API enables you to retrieve statistics about the clusters and nodes running the Query service; view or specify node-level settings; and view or delete requests.

servers:
  - url: '{scheme}://{host}:{port}'
    description: The URL scheme, host, and port are as follows.
    variables:
      scheme:
        default: http
        description: |-
          The URL scheme.
          Use `https` for secure access.
        enum:
          - http
          - https
      host:
        default: localhost
        description: The host name or IP address of a node running the Query Service.
      port:
        default: "8093"
        description: |-
          The Query Service REST port.
          Use `18093` for secure access.
        enum:
          - "8093"
          - "18093"

tags:
  - name: configuration
    description: Operations for cluster and node configuration.
  - name: prepared statements
    description: Operations for prepared statements.
  - name: active requests
    description: Operations for active requests.
  - name: completed requests
    description: Operations for completed requests.
  - name: statistics
    description: Operations for query statistics.
  - name: settings
    description: Operations for query settings.
  - name: default
    description: Other operations.

# Absolute links begin with /server/8.0 -- this must be replaced for every branch.
# Relative links point to a location relative to the REST API reference page by default.

# The output of this spec is used in more than one location.
# The x-desc-refs attribute is used to override links when content is transcluded to other locations.

# The AsciiDoc Markdown converter does not recognize HTML tags like <a id="foo">.
# Use the x-desc-name vendor extension to specify the anchor for a property.

# The x-desc-more attribute provides additional descriptive text for the static AsciiDoc output.
# It is not displayed in the Redocly output.

paths:
  /admin/clusters:
    get:
      operationId: get_clusters
      summary: Read All Clusters
      description: Returns information about all clusters.
      tags:
        - configuration
      security:
        - Default: []
      responses:
        200:
          description: An array of objects, each of which gives information about one cluster.
          content:
            application/json:
              schema:
                type: array
                items:
                  $ref: "#/components/schemas/Clusters"

  /admin/clusters/{cluster}:
    get:
      operationId: get_cluster
      summary: Read a Cluster
      parameters:
        - $ref: "#/components/parameters/PathCluster"
      description: Returns information about the specified cluster.
      tags:
        - configuration
      security:
        - Default: []
      responses:
        200:
          description: An object giving information about the specified cluster.
          content:
            application/json:
              schema:
                $ref: "#/components/schemas/Clusters"

  /admin/clusters/{cluster}/nodes:
    get:
      operationId: get_nodes
      summary: Read All Nodes
      parameters:
        - $ref: "#/components/parameters/PathCluster"
      description: Returns information about all nodes in the specified cluster.
      tags:
        - configuration
      security:
        - Default: []
      responses:
        200:
          description: An array of objects, each of which gives information about one node.
          content:
            application/json:
              schema:
                type: array
                items:
                  $ref: "#/components/schemas/Nodes"

  /admin/clusters/{cluster}/nodes/{node}:
    get:
      operationId: get_node
      summary: Read a Node
      parameters:
        - $ref: "#/components/parameters/PathCluster"
        - $ref: "#/components/parameters/PathNode"
      description: Returns information about the specified node in the specified cluster.
      tags:
        - configuration
      security:
        - Default: []
      responses:
        200:
          description: An object giving information about the specified node.
          content:
            application/json:
              schema:
                $ref: "#/components/schemas/Nodes"

  /admin/config:
    get:
      operationId: get_config
      summary: Read Configuration
      description: Returns the configuration of the query service on the cluster.
      tags:
        - configuration
      security:
        - Default: []
      responses:
        200:
          description: An object giving information about the specified node.
          content:
            application/json:
              schema:
                $ref: "#/components/schemas/Nodes"

  /admin/prepareds:
    get:
      operationId: get_prepareds
      summary: Retrieve All Prepared Statements
      description: |-
        Returns all prepared statements.
      tags:
        - prepared statements
      security:
        - Default: []
      responses:
        200:
          description: An array of objects, each of which contains information about one prepared statement.
          content:
            application/json:
              schema:
                type: array
                items:
                  $ref: "#/components/schemas/Statements"

  /admin/prepareds/{name}:
    get:
      operationId: get_prepared
      summary: Retrieve a Prepared Statement
      parameters:
        - $ref: "#/components/parameters/PathName"
      description: |-
        Returns the specified prepared statement.
      tags:
        - prepared statements
      security:
        - Default: []
      responses:
        200:
          description: An object containing information about the specified prepared statement.
          content:
            application/json:
              schema:
                $ref: "#/components/schemas/Statements"
    delete:
      operationId: delete_prepared
      summary: Delete a Prepared Statement
      parameters:
        - $ref: "#/components/parameters/PathName"
      description: |-
        Deletes the specified prepared statement.
      tags:
        - prepared statements
      security:
        - Default: []
      responses:
        200:
          description: The prepared statement was successfully deleted.
        500:
          description: Returns an error message if the prepared statement could not be found.
          content:
            application/json:
              schema:
                type: object

  /admin/active_requests:
    get:
      operationId: get_active_requests
      summary: Retrieve All Active Requests
      description: |-
        Returns all active query requests.
      tags:
        - active requests
      security:
        - Default: []
      responses:
        200:
          description: An array of objects, each of which contains information about one active request.
          content:
            application/json:
              schema:
                type: array
                items:
                  $ref: "#/components/schemas/Requests"

  /admin/active_requests/{request}:
    get:
      operationId: get_active_request
      summary: Retrieve an Active Request
      parameters:
        - $ref: "#/components/parameters/PathRequest"
      description: |-
        Returns the specified active query request.
      tags:
        - active requests
      security:
        - Default: []
      responses:
        200:
          description: An object containing information about the specified active request.
          content:
            application/json:
              schema:
                $ref: "#/components/schemas/Requests"
    delete:
      operationId: delete_active_request
      summary: Delete an Active Request
      parameters:
        - $ref: "#/components/parameters/PathRequest"
      description: |-
        Terminates the specified active query request.
      tags:
        - active requests
      security:
        - Default: []
      responses:
        200:
          description: The active request was successfully terminated.
        500:
          description: Returns an error message if the active request could not be found.
          content:
            application/json:
              schema:
                type: object

  /admin/completed_requests:
    get:
      operationId: get_completed_requests
      summary: Retrieve All Completed Requests
      description: |-
        Returns all completed requests.
      tags:
        - completed requests
      security:
        - Default: []
      responses:
        200:
          description: An array of objects, each of which contains information about one completed request.
          content:
            application/json:
              schema:
                type: array
                items:
                  $ref: "#/components/schemas/Requests"

  /admin/completed_requests/{request}:
    get:
      operationId: get_completed_request
      summary: Retrieve a Completed Request
      parameters:
        - $ref: "#/components/parameters/PathRequest"
      description: |-
        Returns the specified completed request.
      tags:
        - completed requests
      security:
        - Default: []
      responses:
        200:
          description: An object containing information about the specified completed request.
          content:
            application/json:
              schema:
                $ref: "#/components/schemas/Requests"
    delete:
      operationId: delete_completed_request
      summary: Delete a Completed Request
      parameters:
        - $ref: "#/components/parameters/PathRequest"
      description: |-
        Purges the specified completed request.
      tags:
        - completed requests
      security:
        - Default: []
      responses:
        200:
          description: The completed request was successfully purged.
        500:
          description: Returns an error message if the completed request could not be found.
          content:
            application/json:
              schema:
                type: object

  /admin/indexes/prepareds:
    get:
      operationId: get_prepared_indexes
      summary: Retrieve Prepared Index Statements
      description: |-
        Returns all prepared index statements.

        * Use [Retrieve a Prepared Statement](#get_prepared) to get information about a prepared index statement.
        * Use [Delete a Prepared Statement](#delete_prepared) to delete a prepared index statement.
      tags:
        - prepared statements
      security:
        - Default: []
      responses:
        200:
          description: An array of strings, each of which is the name of a prepared index statement.
          content:
            application/json:
              schema:
                type: array
                items:
                  type: string
                  description: |-
                    The name of the prepared statement.
                    This may be a UUID that was assigned automatically, or a name that was user-specified when the statement was created.

  /admin/indexes/active_requests:
    get:
      operationId: get_active_indexes
      summary: Retrieve Active Index Requests
      description: |-
        Returns all active index requests.

        * Use [Retrieve an Active Request](#get_active_request) to get information about an active index request.
        * Use [Delete an Active Request](#delete_active_request) to terminate an active index request.
      tags:
        - active requests
      security:
        - Default: []
      responses:
        200:
          description: An array of strings, each of which is the requestID of an active index request.
          content:
            application/json:
              schema:
                type: array
                items:
                  type: string
                  description: Unique request ID internally generated for the query.

  /admin/indexes/completed_requests:
    get:
      operationId: get_completed_indexes
      summary: Retrieve Completed Index Requests
      description: |-
        Returns all completed index requests.

        * Use [Retrieve a Completed Request](#get_completed_request) to get information about a completed index request.
        * Use [Delete a Completed Request](#delete_completed_request) to purge a completed index request.
      tags:
        - completed requests
      security:
        - Default: []
      responses:
        200:
          description: An array of strings, each of which is the requestID of a completed index request.
          content:
            application/json:
              schema:
                type: array
                items:
                  type: string
                  description: Unique request ID internally generated for the query.

  /admin/ping:
    get:
      operationId: get_ping
      summary: Ping
      description: Returns a minimal response, indicating that the service is running and reachable.
      tags:
        - default
      responses:
        200:
          description: An empty object.
          content:
            application/json:
              schema:
                type: object
              example:
                {}

  /admin/gc:
    get:
      operationId: get_gc
      summary: Run Garbage Collector
      description: |-
        Runs the garbage collector.

        A message is written to `query.log` whenever the garbage collector endpoint is invoked.
      tags:
        - default
      security:
        - Default: []
      responses:
        200:
          description: Indicates that the garbage collector was invoked.
          content:
            application/json:
              schema:
                $ref: "#/components/schemas/Garbage"
              example:
                $ref: 'examples/get_gc.json'
        401:
          description: |-
            Error 10000: authentication failure.
            The invoking user is not a valid full-admin user.
          content:
            application/json:
              schema:
                type: object
    post:
      operationId: post_gc
      summary: Run Garbage Collector and Release Memory
      description: |-
        Run the garbage collector and attempts to return freed memory to the OS.

        A message is written to `query.log` whenever the garbage collector endpoint is invoked.
      tags:
        - default
      security:
        - Default: []
      responses:
        200:
          description: Indicates that the garbage collector was invoked.
          content:
            application/json:
              schema:
                $ref: "#/components/schemas/Garbage"
              example:
                $ref: 'examples/post_gc.json'
        401:
          description: |-
            Error 10000: authentication failure.
            The invoking user is not a valid full-admin user.
          content:
            application/json:
              schema:
                type: object

  # /admin/ssl_cert:
  #   get:
  #     deprecated: true

  /admin/vitals:
    get:
      operationId: get_vitals
      summary: Retrieve Vitals
      description: |-
        Returns data about the running state and health of the query engine.
        This information can be very useful to assess the current workload and performance characteristics of a query engine, and hence load-balance the requests being sent to various query engines.
      tags:
        - statistics
      security:
        - Default: []
      responses:
        200:
          description: An object containing all vital statistics.
          content:
            application/json:
              schema:
                $ref: "#/components/schemas/Vitals"

  /admin/stats:
    get:
      operationId: get_stats
      summary: Retrieve All Statistics
      description: Returns all statistics.
      tags:
        - statistics
      security:
        - Default: []
      responses:
        200:
          description: |-
            An object containing all statistics.
            Each statistic consists of a top-level statistic name and a metric name.
            Each statistic has a different set of metrics.
          content:
            application/json:
              schema:
                $ref: "#/components/schemas/Statistics"

  /admin/stats/{stat}:
    get:
      operationId: get_stat
      summary: Retrieve a Statistic
      parameters:
        - $ref: "#/components/parameters/PathStat"
      description: Returns the specified statistic.
      tags:
        - statistics
      security:
        - Default: []
      responses:
        200:
          description: |-
            An object containing all metrics for the specified statistic.
            Each statistic has a different set of metrics.
          content:
            application/json:
              schema:
                $ref: "#/components/schemas/Metrics"

  /debug/vars:
    get:
      operationId: get_debug_vars
      summary: Get Debug Variables
      description: Currently unused.
      tags:
        - statistics
      responses:
        302:
          description: Redirects to the [Retrieve All Statistics](#get_stats) endpoint.
          content:
            text/html:
              schema:
                type: string
                format: text/html

  /admin/settings:
    get:
      operationId: get_settings
      summary: Retrieve Node-Level Query Settings
      description: |-
        Returns node-level query settings.
      tags:
        - settings
      security:
        - Default: []
      responses:
        200:
          description: An object giving node-level query settings.
          content:
            application/json:
              schema:
                $ref: "#/components/schemas/Settings"
    post:
      operationId: post_settings
      summary: Update Node-Level Query Settings
      description: |-
        Updates node-level query settings.
      tags:
        - settings
      security:
        - Default: []
      requestBody:
        description: An object specifying node-level query settings.
        content:
          application/json:
            schema:
              $ref: "#/components/schemas/Settings"
          application/x-www-form-urlencoded:
            schema:
              $ref: "#/components/schemas/Settings"
      responses:
        200:
          description: An object giving node-level query settings, including the latest changes.
          content:
            application/json:
              schema:
                $ref: "#/components/schemas/Settings"

components:
 schemas:
  Clusters:
    type: object
    title: Cluster Information
    properties:
      name:
        type: string
        description: The name of the cluster.
      datastore:
        type: string
        description: The URL of the datastore.
      configstore:
        type: string
        description: The URL of the configstore.
      accountstore:
        type: string
        description: The URL of the accountstore.
      version:
        type: string

  Nodes:
    type: object
    title: Node Information
    properties:
      cluster:
        type: string
        description: The name of the cluster.
      name:
        type: string
        description: The URL of the node, including port number.
      queryEndpoint:
        type: string
        description: The HTTP URL of the query endpoint.
      adminEndpoint:
        type: string
        description: The HTTP URL of the admin endpoint.
      querySecure:
        type: string
        description: The HTTPS URL of the query endpoint.
      adminSecure:
        type: string
        description: The HTTPS URL of the admin endpoint.
      options:
        type: string

  Requests:
    type: object
    title: Requests
    properties:
      clientContextID:
        type: string
        description: |-
          The opaque ID or context provided by the client.
        x-desc-more: |-
          Refer to the [request-level][client_context_id] `client_context_id` parameter for more information.

          [client_context_id]: ../n1ql-rest-query/index.html#client_context_id
        x-desc-refs: |-
<<<<<<< HEAD
          [client_context_id]: #client_context_id
      cpuTime:
        type: string
        format: duration
        description: |-
          The total sum of [execTime][exec_time] across all operators.

          [exec_time]: ../n1ql-rest-query/index.html#exec_time
        x-has-example: true
        example: "90.734075ms"
=======
          [client_context_id]: query-settings.html#client_context_id
>>>>>>> ab7ddb40
      elapsedTime:
        type: string
        format: duration
        description: |-
          The time taken from when the request was acknowledged by the service to when the request was completed.
          It includes the time taken by the service to schedule the request.
      errorCount:
        type: integer
        description: Total number of errors encountered while executing the query.
      ioTime:
        type: string
        format: duration
        description: |-
          The total sum of [servTime][serv_time] across all operators.

          [serv_time]: ../n1ql-rest-query/index.html#serv_time
        x-has-example: true
        example: "752.858519ms"
      memoryQuota:
        type: integer
        description: |-
          The memory quota for the request, in MB.
          This property is only returned if a memory quota is set for the query.
      node:
        type: string
        description: IP address and port number of the node where the query is executed.
      phaseCounts:
        type: object
        description: |-
          Count of documents processed at selective phases involved in the query execution, such as authorize, index scan, fetch, parse, plan, run, etc.

          For active requests, this property is dynamic, depending on the documents processed by various phases up to this moment in time.
          Polling the active requests again may return different values.
        example:
          {
            "fetch": 16,
            "indexScan": 187
          }
        x-has-example: true
      phaseOperators:
        type: object
        description: |-
          Indicates the numbers of each kind of query operator involved in different phases of the query processing.

          For instance, a non-covering index path might involve one index scan and one fetch operator.
          A join would probably involve two or more fetches, one per keyspace.
          A union select would have twice as many operator counts, one per each branch of the union.
        example:
          {
            "authorize": 1,
            "fetch": 1,
            "indexScan": 2
          }
        x-has-example: true
      phaseTimes:
        type: object
        description: |-
          Cumulative execution times for various phases involved in the query execution, such as authorize, index scan, fetch, parse, plan, run, etc.

          For active requests, this property is dynamic, depending on the documents processed by various phases up to this moment in time.
          Polling the active requests again may return different values.
        example:
          {
            "authorize": "823.631µs",
            "fetch": "656.873µs",
            "indexScan": "29.146543ms",
            "instantiate": "236.221µs",
            "parse": "826.382µs",
            "plan": "11.831101ms",
            "run": "16.892181ms"
          }
        x-has-example: true
      remoteAddr:
        type: string
        description: IP address and port number of the client application, from where the query is received.
      requestId:
        type: string
        format: uuid
        description: Unique request ID internally generated for the query.
      requestTime:
        type: string
        format: date-time
        description: Timestamp when the query is received.
      resultCount:
        type: integer
        description: Total number of documents returned in the query result.
      resultSize:
        type: integer
        description: Total number of bytes returned in the query result.
      scanConsistency:
        type: string
        description: The value of the query setting Scan Consistency used for the query.
      serviceTime:
        type: string
        format: duration
        description: Total amount of calendar time taken to complete the query.
      sessionMemory:
        type: integer
        format: bytes
        description: |-
          The memory session size for the request, in bytes.

          Each request has a dedicated memory session.
          When a query requires a document or value, memory is allocated from this session based on the size of the document or value.
          Once the document or value is processed, the allocated memory is returned back to the session, enabling it to be reused by the request.

          This metric is available only when `node-quota` and `node-quota-val-percent` are configured for the node.
      state:
        type: string
        description: |-
          The state of the query execution, such as `completed`, `running`, `cancelled`.

          Note that the `completed` state means that the request was started and completed by the Query service, but it does not mean that it was necessarily successful.
          The request could have been successful, or completed with errors.

          To find requests that were successful, use this field in conjunction with the `errorCount` field: search for requests whose state is `completed` and whose error count is `0`.
      statement:
        type: string
        description: The query statement being executed.
      useCBO:
        type: boolean
        description: Whether the cost-based optimizer is enabled for the query.
      usedMemory:
        type: integer
        description: |-
          The amount of document memory used to execute the request.
          This property is only returned if a memory quota is set for the query.
      userAgent:
        type: string
        description: Name of the client application or program that issued the query.
      users:
        type: string
        description: Username with whose privileges the query is run.
      waitTime:
        type: string
        format: duration
        description: |-
          The total sum of [kernTime][kern_time] across all operators.

          [kern_time]: ../n1ql-rest-query/index.html#kern_time
        x-has-example: true
        example: "1.201307s"
      ~analysis:
          type: array
          items:
            type: string
          description: |-
            An array of text phrases that provide a basic analysis of the request execution.
            These phrases highlight notable aspects of the execution, such as high document counts during primary scans or warnings related to memory and resource usages.
          x-has-example: true
          example:
              [
                "High IO time",
                "High primary scan document count"
              ]

  Statements:
    type: object
    title: Prepared Statements
    required:
      - encoded_plan
      - name
      - statement
      - uses
    properties:
      encoded_plan:
        type: string
        description: The full prepared statement in encoded format.
      featureControls:
        type: integer
        description: |-
          This property is provided for technical support only.
          It is only returned when retrieving a specific prepared statement, not when retrieving all prepared statements.
      indexApiVersion:
        type: integer
        description: |-
          This property is provided for technical support only.
          It is only returned when retrieving a specific prepared statement, not when retrieving all prepared statements.
      name:
        type: string
        description: |-
          The name of the prepared statement.
          This may be a UUID that was assigned automatically, or a name that was user-specified when the statement was created.
      namespace:
        type: string
        description: |-
          The namespace in which the prepared statement is stored.
          Currently, only the `default` namespace is available.
      node:
        type: string
        description: |-
          The node on which the prepared statement is stored.
      statement:
        type: string
        description: The text of the query.
      uses:
        type: integer
        description: The count of times the prepared statement has been executed.
      avgElapsedTime:
        type: string
        format: duration
        description: |-
          The mean time taken from when the request to execute the prepared statement was acknowledged by the service, to when the request was completed.
          It includes the time taken by the service to schedule the request.

          This property is only returned when the prepared statement has been executed.
          It is only returned when retrieving a specific prepared statement, not when retrieving all prepared statements.
      avgServiceTime:
        type: string
        format: duration
        description: |-
          The mean amount of calendar time taken to complete the execution of the prepared statement.

          This property is only returned when the prepared statement has been executed.
          It is only returned when retrieving a specific prepared statement, not when retrieving all prepared statements.
      lastUse:
        type: string
        format: date-time
        description: |-
          Date and time of last use.

          This property is only returned when the prepared statement has been executed.
      maxElapsedTime:
        type: string
        format: duration
        description: |-
          The maximum time taken from when the request to execute the prepared statement was acknowledged by the service, to when the request was completed.
          It includes the time taken by the service to schedule the request.

          This property is only returned when the prepared statement has been executed.
          It is only returned when retrieving a specific prepared statement, not when retrieving all prepared statements.
      maxServiceTime:
        type: string
        format: duration
        description: |-
          The maximum amount of calendar time taken to complete the execution of the prepared statement.

          This property is only returned when the prepared statement has been executed.
          It is only returned when retrieving a specific prepared statement, not when retrieving all prepared statements.
      minElapsedTime:
        type: string
        format: duration
        description: |-
          The minimum time taken from when the request to execute the prepared statement was acknowledged by the service, to when the request was completed.
          It includes the time taken by the service to schedule the request.

          This property is only returned when the prepared statement has been executed.
          It is only returned when retrieving a specific prepared statement, not when retrieving all prepared statements.
      minServiceTime:
        type: string
        format: duration
        description: |-
          The minimum amount of calendar time taken to complete the execution of the prepared statement.

          This property is only returned when the prepared statement has been executed.
          It is only returned when retrieving a specific prepared statement, not when retrieving all prepared statements.

  Vitals:
    type: object
    title: Vital Statistics
    properties:
      bucket.IO.stats:
        type: object
        description: The number of reads and retries for each bucket.
      uptime:
        type: string
        format: duration
        description: The uptime of the query engine.
      local.time:
        type: string
        format: date-time
        description: The local time of the query engine.
      version:
        type: string
        description: The version of the query engine.
      total.threads:
        type: integer
        description: The number of active threads used by the query engine.
      cores:
        type: integer
        description: The maximum number of logical cores available to the query engine.
      ffdc.total:
        type: integer
        description: The total number of times FFDC has been invoked since the last restart.
      gc.num:
        type: integer
        format: int64
        description: The target heap size of the next garbage collection cycle.
      gc.pause.time:
        type: string
        format: duration
        description: The total time spent pausing for garbage collection since the query engine started (ns).
      gc.pause.percent:
        type: integer
        format: int64
        description: The percentage of time spent pausing for garbage collection since the last time the statistics were checked.
      healthy:
        type: boolean
        description: False when either the unbounded or plus request queues are full; true otherwise.
      host.memory.free:
        type: integer
        format: int64
        description: Amount of free memory on the host.
      host.memory.quota:
        type: integer
        format: int64
        description: |-
          The host memory quota.
          This reflects the node-quota setting.
      host.memory.total:
        type: integer
        format: int64
        description: Total memory on the host.
      host.memory.value_quota:
        type: integer
        format: int64
        description: This the total document memory quota on the node.
      load:
        type: integer
        description: A calculation for how busy the server is.
      loadfactor:
        type: integer
        description: The moving 15 minute average of the load calculation.
      memory.usage:
        type: integer
        format: int64
        description: |-
          The amount of memory allocated for heap objects (bytes).
          This increases as heap objects are allocated, and decreases as objects are freed.
      memory.total:
        type: integer
        format: int64
        description: |-
          The cumulative amount of memory allocated for heap objects (bytes).
          This increases as heap objects are allocated, but does not decrease when objects are freed.
      memory.system:
        type: integer
        format: int64
        description: |-
          The total amount of memory obtained from the operating system (bytes).
          This measures the virtual address space reserved by the query engine for heaps, stacks, and other internal data structures.
      node:
        type: string
        description: The name or IP address and port of the node.
      node.allocated.values:
        type: integer
        description: |-
          The total number of values allocated to contain documents or computations around documents.
          (This is only of relevance internally.)
      node.memory.usage:
        type: integer
        description: The currently allocated document memory on the node.
      cpu.user.percent:
        type: integer
        format: int64
        description: |-
          CPU usage.
          The percentage of time spent executing user code since the last time the statistics were checked.
      cpu.sys.percent:
        type: integer
        format: int64
        description: |-
          CPU usage.
          The percentage of time spent executing system code since the last time the statistics were checked.
      process.memory.usage:
        type: integer
        description: Current process memory use.
      process.percore.cpupercent:
        type: number
        description: Average CPU usage per core.
      process.rss:
        type: integer
        description: Process RSS (bytes)
      process.service.usage:
        type: integer
        description: The number of active servicers for the dominant workload &mdash; unbound queue servicers or plus queue servicers.
      request.completed.count:
        type: integer
        description: Total number of completed requests.
      request.active.count:
        type: integer
        description: Total number of active requests.
      request.per.sec.1min:
        type: number
        description: |-
          Number of query requests processed per second.
          1-minute exponentially weighted moving average.
      request.per.sec.5min:
        type: number
        description: |-
          Number of query requests processed per second.
          5-minute exponentially weighted moving average.
      request.per.sec.15min:
        type: number
        description: |-
          Number of query requests processed per second.
          15-minute exponentially weighted moving average.
      request.queued.count:
        type: integer
        description: Number of queued requests.
      request.quota.used.hwm:
        type: integer
        description: High water mark for request quota use.
      request_time.mean:
        type: string
        format: duration
        description: |-
          End-to-end time to process a query.
          The mean value.
      request_time.median:
        type: string
        format: duration
        description: |-
          End-to-end time to process a query.
          The median value.
      request_time.80percentile:
        type: string
        format: duration
        description: |-
          End-to-end time to process a query.
          The 80th percentile.
      request_time.95percentile:
        type: string
        format: duration
        description: |-
          End-to-end time to process a query.
          The 95th percentile.
      request_time.99percentile:
        type: string
        format: duration
        description: |-
          End-to-end time to process a query.
          The 99th percentile.
      request.prepared.percent:
        type: integer
        description: Percentage of requests that are prepared statements.
      servicers.paused.count:
        type: integer
        description: |-
          Number of servicers temporarily paused due to memory pressure.
          (Applies to serverless environments only.)
      servicers.paused.total:
        type: integer
        description: |-
          Number of times servicers have been temporarily paused.
          (Applies to serverless environments only.)
      temp.hwm:
        type: integer
        description: |-
          High water mark for temp space use directly by query.
          (Doesn't include use by the GSI and Search clients.)
      temp.usage:
        type: integer
        description: |-
          Current Query temp space use.
          (Doesn't include use by the GSI and Search clients.)

  Statistics:
    type: object
    title: Statistics
    properties:
      active_requests.count:
        type: integer
        description: Total number of active requests.
      at_plus.count:
        type: integer
        description: Total number of query requests with `at_plus` index consistency.
      audit_actions.count:
        type: integer
        description: |-
          The total number of audit records sent to the server.
          Some requests cause more than one audit record to be emitted.
          Records in the output queue that have not yet been sent to the server are not counted.
      audit_actions_failed.count:
        type: integer
        description: The total number of audit records sent to the server that failed.
      audit_requests_filtered.count:
        type: integer
        description: The number of potentially auditable requests that cause no audit action to be taken.
      audit_requests_total.count:
        type: integer
        description: The total number of potentially auditable requests sent to the query engine.
      cancelled.count:
        type: integer
        description: Total number of cancelled requests.
      deletes.count:
        type: integer
        description: Total number of DELETE operations.
      errors.count:
        type: integer
        description: The total number of query errors returned so far.
      index_scans.count:
        type: integer
        description: Total number of secondary index scans.
      inserts.count:
        type: integer
        description: Total number of INSERT operations.
      invalid_requests.count:
        type: integer
        description: Total number of requests for unsupported endpoints.
      mutations.count:
        type: integer
        description: Total number of document mutations.
      prepared.count:
        type: integer
        description: Total number of prepared statements executed.
      primary_scans.count:
        type: integer
        description: Total number of primary index scans.
      queued_requests.count:
        type: integer
        description: Total number of queued requests.
      request_time.count:
        type: integer
        description: Total end-to-end time to process all queries (ns).
      request_timer.15m.rate:
        type: number
        description: |-
          Number of query requests processed per second.
          15-minute exponentially weighted moving average.
      request_timer.1m.rate:
        type: number
        description: |-
          Number of query requests processed per second.
          1-minute exponentially weighted moving average.
      request_timer.5m.rate:
        type: number
        description: |-
          Number of query requests processed per second.
          5-minute exponentially weighted moving average.
      request_timer.75%:
        type: number
        description: |-
          End-to-end time to process a query (ns).
          The 75th percentile.
      request_timer.95%:
        type: number
        description: |-
          End-to-end time to process a query (ns).
          The 95th percentile.
      request_timer.99%:
        type: number
        description: |-
          End-to-end time to process a query (ns).
          The 99th percentile.
      request_timer.99.9%:
        type: number
        description: |-
          End-to-end time to process a query (ns).
          The 99.9th percentile.
      request_timer.count:
        type: integer
        description: Total number of query requests.
      request_timer.max:
        type: integer
        description: |-
          End-to-end time to process a query (ns).
          The maximum value.
      request_timer.mean:
        type: number
        description: |-
          End-to-end time to process a query (ns).
          The mean value.
      request_timer.mean.rate:
        type: number
        description: |-
          Number of query requests processed per second.
          Mean rate since the query service started.
      request_timer.median:
        type: number
        description: |-
          End-to-end time to process a query (ns).
          The median value.
      request_timer.min:
        type: integer
        description: |-
          End-to-end time to process a query (ns).
          The minimum value.
      request_timer.stddev:
        type: number
        description: |-
          End-to-end time to process a query (ns).
          The standard deviation.
      requests.count:
        type: integer
        description: Total number of query requests.
      requests_1000ms.count:
        type: integer
        description: Number of queries that take longer than 1000ms.
      requests_250ms.count:
        type: integer
        description: Number of queries that take longer than 250ms.
      requests_5000ms.count:
        type: integer
        description: Number of queries that take longer than 5000ms.
      requests_500ms.count:
        type: integer
        description: Number of queries that take longer than 500ms.
      result_count.count:
        type: integer
        description: Total number of results (documents) returned by the query engine.
      result_size.count:
        type: integer
        description: Total size of data returned by the query engine (bytes).
      scan_plus.count:
        type: integer
        description: Total number of query requests with `request_plus` index consistency.
      selects.count:
        type: integer
        description: Total number of SELECT requests.
      service_time.count:
        type: integer
        description: Time to execute all queries (ns).
      unbounded.count:
        type: integer
        description: Total number of query requests with `not_bounded` index consistency.
      updates.count:
        type: integer
        description: Total number of UPDATE requests.
      warnings.count:
        type: integer
        description: The total number of query warnings returned so far.

  Metrics:
    type: object
    title: Metrics
    properties:
      count:
        type: integer
        description: A single value that represents the current state.
      15m.rate:
        type: number
        description: 15-minute exponentially weighted moving average.
      1m.rate:
        type: number
        description: 1-minute exponentially weighted moving average.
      5m.rate:
        type: number
        description: 5-minute exponentially weighted moving average.
      mean.rate:
        type: number
        description: Mean rate since the query service started.
      max:
        type: integer
        description: The maximum value.
      mean:
        type: number
        description: The mean value.
      median:
        type: number
        description: The median value.
      min:
        type: integer
        description: The minimum value.
      stddev:
        type: number
        description: The standard deviation.
      75%:
        type: number
        description: The 75th percentile.
      95%:
        type: number
        description: The 95th percentile.
      99%:
        type: number
        description: The 99th percentile.
      99.9%:
        type: number
        description: The 99.9th percentile.

  Settings:
    type: object
    title: Settings
    properties:
      atrcollection:
        type: string
        default: ""
        example: default:`travel-sample`.transaction.test
        x-has-default: true
        x-has-example: true
        x-desc-name: atrcollection-srv
        description: |-
          Specifies the collection where [active transaction records][additional-storage-use] are stored.
          The collection must be present.
          If not specified, the active transaction record is stored in the default collection in the default scope in the bucket containing the first mutated document within the transaction.

          The value must be a string in the form `"bucket.scope.collection"` or `"namespace:bucket.scope.collection"`.
          If any part of the path contains a special character, that part of the path must be delimited in backticks &grave;&grave;.

          [additional-storage-use]: /server/8.0/learn/data/transactions.html#active-transaction-record-entries
        x-desc-more: |-
          The [request-level][atrcollection_req] `atrcollection` parameter specifies this property per request.
          If a request does not include this parameter, the node-level `atrcollection` setting will be used.

          [atrcollection_req]: ../n1ql-rest-query/index.html#atrcollection_req
        x-desc-refs: |-
          [atrcollection_req]: #atrcollection_req
      auto-prepare:
        type: boolean
        default: false
        example: true
        x-has-default: true
        x-has-example: true
        x-desc-name: auto-prepare
        description: |-
          Specifies whether the query engine should create a prepared statement every time a SQL++ request is submitted, whether the PREPARE statement is included or not.

          Refer to [Auto-Prepare][auto-prepare] for more information.

          [auto-prepare]: ../n1ql/n1ql-language-reference/prepare.html#auto-prepare
        x-desc-refs: |-
          [auto-prepare]: ../n1ql-language-reference/prepare.html#auto-prepare
      cleanupclientattempts:
        type: boolean
        default: true
        example: false
        x-has-default: true
        x-has-example: true
        x-desc-name: cleanupclientattempts
        description: |-
          When enabled, the Query service preferentially aims to clean up just transactions that it has created, leaving transactions for the distributed cleanup process only when it is forced to.
        x-desc-more: |-
          The [cluster-level][queryCleanupClientAttempts] `queryCleanupClientAttempts` setting specifies this property for the whole cluster.
          When you change the cluster-level setting, the node-level setting is over-written for all nodes in the cluster.

          [queryCleanupClientAttempts]: ../n1ql-rest-settings/index.html#queryCleanupClientAttempts
        x-desc-refs: |-
          [queryCleanupClientAttempts]: #queryCleanupClientAttempts
      cleanuplostattempts:
        type: boolean
        default: true
        example: false
        x-has-default: true
        x-has-example: true
        x-desc-name: cleanuplostattempts
        description: |-
          When enabled, the Query service takes part in the distributed cleanup process, and cleans up expired transactions created by any client.
        x-desc-more: |-
          The [cluster-level][queryCleanupLostAttempts] `queryCleanupLostAttempts` setting specifies this property for the whole cluster.
          When you change the cluster-level setting, the node-level setting is over-written for all nodes in the cluster.

          [queryCleanupLostAttempts]: ../n1ql-rest-settings/index.html#queryCleanupLostAttempts
        x-desc-refs: |-
          [queryCleanupLostAttempts]: #queryCleanupLostAttempts
      cleanupwindow:
        type: string
        format: duration
        default: 60s
        example: 30s
        x-has-default: true
        x-has-example: true
        x-desc-name: cleanupwindow
        description: |-
          Specifies how frequently the Query service checks its subset of [active transaction records][additional-storage-use] for cleanup.
          Decreasing this setting causes expiration transactions to be found more swiftly, with the tradeoff of increasing the number of reads per second used for the scanning process.

          The value for this setting is a string.
          Its format includes an amount and a mandatory unit, e.g. `10ms` (10 milliseconds) or `0.5s` (half a second).
          Valid units are:

          * `ns` (nanoseconds)
          * `us` (microseconds)
          * `ms` (milliseconds)
          * `s` (seconds)
          * `m` (minutes)
          * `h` (hours)

          [additional-storage-use]: /server/8.0/learn/data/transactions.html#active-transaction-record-entries
        x-desc-more: |-
          The [cluster-level][queryCleanupWindow] `queryCleanupWindow` setting specifies this property for the whole cluster.
          When you change the cluster-level setting, the node-level setting is over-written for all nodes in the cluster.

          [queryCleanupWindow]: ../n1ql-rest-settings/index.html#queryCleanupWindow
        x-desc-refs: |-
          [queryCleanupWindow]: #queryCleanupWindow
      completed:
        type: object
        title: Logging Parameters
        default: {"aborted": null, "threshold": 1000}
        example: {"user": "marco", "error": 12003}
        x-desc-name: completed
        description: |-
          A nested object that sets the parameters for the completed requests catalog.
          All completed requests that match these parameters are tracked in the completed requests catalog.

          Refer to [Configure Completed Requests][sys-completed-config] for more information and examples.

          [sys-completed-config]: ../n1ql/n1ql-manage/monitoring-n1ql-query.html#sys-completed-config
        x-desc-refs: |-
          [sys-completed-config]: monitoring-n1ql-query.html#sys-completed-config
        properties:
          aborted:
            type: boolean
            default: null
            example: true
            x-has-default: true
            x-has-example: true
            description: If true, all requests that generate a panic are logged.
          client:
            type: string
            default: ""
            example: "172.1.2.3"
            x-has-default: true
            x-has-example: true
            description: |-
              The IP address of the client.
              If specified, all completed requests from this IP address are logged.
          context:
            type: string
            description: |-
              The opaque ID or context provided by the client.
              If specified, all completed requests with this client context ID are logged.
            x-desc-more: |-
              Refer to the [request-level][client_context_id] `client_context_id` parameter for more information.

              [client_context_id]: ../n1ql-rest-query/index.html#client_context_id
            x-desc-refs: |-
              [client_context_id]: #client_context_id
          error:
            type: integer
            format: int32
            default: null
            example: 12003
            x-has-default: true
            x-has-example: true
            description: |-
              An error number.
              If specified, all completed queries returning this error number are logged.
          tag:
            type: string
            default: ""
            example: "both_user_and_error"
            x-has-default: true
            x-has-example: true
            description: |-
              A unique string which tags a set of qualifiers.

              Refer to [Configure Completed Requests][sys-completed-config] for more information.

              [sys-completed-config]: ../n1ql/n1ql-manage/monitoring-n1ql-query.html#sys-completed-config
            x-desc-refs: |-
              [sys-completed-config]: monitoring-n1ql-query.html#sys-completed-config
          threshold:
            type: integer
            format: int32
            default: 1000
            example: 7000
            x-has-default: true
            x-has-example: true
            description: |-
              A duration in milliseconds.
              If specified, all completed queries lasting longer than this threshold are logged.

              This is another way of specifying the `completed-threshold` setting.
          user:
            type: string
            default: ""
            example: "marco"
            x-has-default: true
            x-has-example: true
            description: |-
              A user name, as given in the request credentials.
              If specified, all completed queries with this user name are logged.
          statement:
            type: string
            default: ""
            example: "%FIND USER%"
            x-has-default: true
            x-has-example: true
            description: |-
              A LIKE search pattern to match against the query text.
              If specified, all completed queries where the pattern is found are logged.
          plan:
            $ref: "#/components/schemas/Logging_Parameters_Plan"
          errors:
            type: integer
            format: int32
            example: 5
            x-has-example: true
            description: |-
              The number of errors.
              If specified, all completed queries that return at least this many errors are logged.
              Queries with fewer errors are not logged.
      completed-limit:
        type: integer
        format: int32
        default: 4000
        example: 7000
        x-has-default: true
        x-has-example: true
        x-desc-name: completed-limit
        description: |-
          Sets the number of requests to be logged in the completed requests catalog.
          As new completed requests are added, old ones are removed.

          Increase this when the completed request keyspace is not big enough to track the slow requests, such as when you want a larger sample of slow requests.

          Refer to [Configure Completed Requests][sys-completed-config] for more information and examples.

          [sys-completed-config]: ../n1ql/n1ql-manage/monitoring-n1ql-query.html#sys-completed-config
        x-desc-more: |-
          The [cluster-level][queryCompletedLimit] `queryCompletedLimit` setting specifies this property for the whole cluster.
          When you change the cluster-level setting, the node-level setting is over-written for all nodes in the cluster.

          [queryCompletedLimit]: ../n1ql-rest-settings/index.html#queryCompletedLimit
        x-desc-refs: |-
          [sys-completed-config]: monitoring-n1ql-query.html#sys-completed-config
          [queryCompletedLimit]: #queryCompletedLimit
      completed-max-plan-size:
        type: integer
        format: int32
        default: 262144
        minimum: 0
        maximum: 20840448
        x-has-default: true
        x-desc-name: completed-max-plan-size
        description: |-
          A plan size in bytes.
          Limits the size of query execution plans that can be logged in the completed requests catalog.
          Values larger than the maximum limit are silently treated as the maximum limit.
          Queries with plans larger than this are not logged.
          You must obtain execution plans for such queries via profiling or using the EXPLAIN statement.

          Refer to [Configure Completed Requests][sys-completed-config] for more information.

          [sys-completed-config]: ../n1ql/n1ql-manage/monitoring-n1ql-query.html#sys-completed-config
        x-desc-more: |-
          The [cluster-level][queryCompletedMaxPlanSize] `queryCompletedMaxPlanSize` setting specifies this property for the whole cluster.
          When you change the cluster-level setting, the node-level setting is over-written for all nodes in the cluster.

          [queryCompletedMaxPlanSize]: ../n1ql-rest-settings/index.html#queryCompletedMaxPlanSize
        x-desc-refs: |-
          [sys-completed-config]: monitoring-n1ql-query.html#sys-completed-config
          [queryCompletedMaxPlanSize]: #queryCompletedMaxPlanSize
      completed-stream-size:
        type: integer
        format: int32
        default: 0
        x-desc-name: completed-stream-size
        description: |-
          A file size in MiB.
          When specified, completed requests are saved to the Couchbase Server `logs` directory.
          Completed requests are saved to GZIP archives with the prefix `local_request_log`.
          The value of this property determines the size of the data to retain, per node.

          Specify `0` (the default) to disable completed request streaming.

          Refer to [Stream Completed Requests][sys-history] for more information and examples.

          [sys-history]: ../n1ql/n1ql-manage/monitoring-n1ql-query.html#sys-history
        x-desc-refs: |-
          [sys-history]: monitoring-n1ql-query.html#sys-history
      completed-threshold:
        type: integer
        format: int32
        default: 1000
        example: 7000
        x-has-default: true
        x-has-example: true
        x-desc-name: completed-threshold
        description: |-
          A duration in milliseconds.
          All completed queries lasting longer than this threshold are logged in the completed requests catalog.

          Specify `0` to track all requests, independent of duration.
          Specify any negative number to track none.

          Refer to [Configure Completed Requests][sys-completed-config] for more information and examples.

          [sys-completed-config]: ../n1ql/n1ql-manage/monitoring-n1ql-query.html#sys-completed-config
        x-desc-more: |-
          The [cluster-level][queryCompletedThreshold] `queryCompletedThreshold` setting specifies this property for the whole cluster.
          When you change the cluster-level setting, the node-level setting is over-written for all nodes in the cluster.

          [queryCompletedThreshold]: ../n1ql-rest-settings/index.html#queryCompletedThreshold
        x-desc-refs: |-
          [sys-completed-config]: monitoring-n1ql-query.html#sys-completed-config
          [queryCompletedThreshold]: #queryCompletedThreshold
      controls:
        type: boolean
        default: false
        example: true
        x-has-default: true
        x-has-example: true
        x-desc-name: controls-srv
        description: |-
          Specifies if there should be a controls section returned with the request results.

          When set to `true`, the query response document includes a controls section with runtime information provided along with the request, such as positional and named parameters or settings.

          NOTE: If the request qualifies for caching, these values will also be cached in the `completed_requests` system keyspace.
        x-desc-more: |-
          The [request-level][controls_req] `controls` parameter specifies this property per request.
          If a request does not include this parameter, the node-level `controls` setting will be used.

          [controls_req]: ../n1ql-rest-query/index.html#controls_req
        x-desc-refs: |-
          [controls_req]: #controls_req
      cpuprofile:
        type: string
        default: ""
        example: /tmp/info.txt
        x-has-default: true
        x-has-example: true
        x-desc-name: cpuprofile
        description: |-
          The absolute path and filename to write the CPU profile to a local file.

          The output file includes a controls section and performance measurements, such as memory allocation and garbage collection, to pinpoint bottlenecks and ways to improve your code execution.

          NOTE: If `cpuprofile` is left running too long, it can slow the system down as its file size increases.

          To stop `cpuprofile`, run with the empty setting of `""`.
      debug:
        type: boolean
        default: false
        example: true
        x-has-default: true
        x-has-example: true
        x-desc-name: debug
        description: |-
          Use debug mode.

          When set to `true`, extra logging is provided.
      distribute:
        type: boolean
        example: true
        x-has-example: true
        x-desc-name: distribute
        description: |-
          This field is only available with the POST method.
          When specified alongside other settings, this field instructs the node that is processing the request to cascade those settings to all other query nodes.
          The actual value of this field is ignored.
      functions-limit:
        type: integer
        format: int32
        default: 16384
        example: 7000
        x-has-default: true
        x-has-example: true
        x-desc-name: functions-limit
        description: Maximum number of user-defined functions.
      keep-alive-length:
        type: integer
        format: int32
        default: 16384
        example: 7000
        x-has-default: true
        x-has-example: true
        x-desc-name: keep-alive-length
        description: Maximum size of buffered result.
      loglevel:
        type: string
        default: INFO
        enum: ["DEBUG","TRACE","INFO","WARN","ERROR","SEVERE","NONE"]
        example: DEBUG
        x-has-default: true
        x-has-example: true
        x-desc-name: loglevel
        description: |-
          Log level used in the logger.

          All values, in descending order of data:

          * `DEBUG` &mdash; For developers.
          Writes everything.

          * `TRACE` &mdash; For developers.
          Less info than `DEBUG`.

          * `INFO` &mdash; For admin & customers.
          Lists warnings & errors.

          * `WARN` &mdash; For admin.
          Only abnormal items.

          * `ERROR` &mdash; For admin.
          Only errors to be fixed.

          * `SEVERE` &mdash; For admin.
          Major items, like crashes.

          * `NONE` &mdash; Doesn't write anything.
        x-desc-more: |-
          The [cluster-level][queryLogLevel] `queryLogLevel` setting specifies this property for the whole cluster.
          When you change the cluster-level setting, the node-level setting is over-written for all nodes in the cluster.

          [queryLogLevel]: ../n1ql-rest-settings/index.html#queryLogLevel
        x-desc-refs: |-
          [queryLogLevel]: #queryLogLevel
      max-index-api:
        type: integer
        format: int32
        x-desc-name: max-index-api
        description: |-
          Max index API.
          This setting is provided for technical support only.
      max-parallelism:
        type: integer
        format: int32
        default: 1
        example: 0
        x-has-default: true
        x-has-example: true
        x-desc-name: max-parallelism-srv
        description: |-
          Specifies the maximum parallelism for queries on this node.

          If the value is zero or negative, the maximum parallelism is restricted to the number of allowed cores.
          Similarly, if the value is greater than the number of allowed cores, the maximum parallelism is restricted to the number of allowed cores.

          (The number of allowed cores is the same as the number of logical CPUs.
          In Community Edition, the number of allowed cores cannot be greater than 4.
          In Enterprise Edition, there is no limit to the number of allowed cores.)
          Refer to [Max Parallelism][max-parallelism] for more information.

          [max-parallelism]: ../n1ql/n1ql-language-reference/index-partitioning.html#max-parallelism
        x-desc-more: |-
          The [cluster-level][queryMaxParallelism] `queryMaxParallelism` setting specifies this property for the whole cluster.
          When you change the cluster-level setting, the node-level setting is over-written for all nodes in the cluster.

          In addition, there is a [request-level][max_parallelism_req] `max_parallelism` parameter.
          If a request includes this parameter, it will be capped by the node-level `max-parallelism` setting.

          NOTE: To enable queries to run in parallel, you must specify the cluster-level `queryMaxParallelism` parameter, or specify the node-level `max-parallelism` parameter on all Query nodes.

          [queryMaxParallelism]: ../n1ql-rest-settings/index.html#queryMaxParallelism
          [max_parallelism_req]: ../n1ql-rest-query/index.html#max_parallelism_req
        x-desc-refs: |-
          [max-parallelism]: ../n1ql-language-reference/index-partitioning.html#max-parallelism
          [queryMaxParallelism]: #queryMaxParallelism
          [max_parallelism_req]: #max_parallelism_req
      memory-quota:
        type: integer
        format: int32
        default: 0
        example: 4
        x-has-default: true
        x-has-example: true
        x-desc-name: memory-quota-srv
        description: |-
          Specifies the maximum amount of memory a request may use on this node, in MB.

          Specify `0` (the default value) to disable.
          When disabled, there is no quota.

          This parameter enforces a ceiling on the memory used for the tracked documents required for processing a request.
          It does not take into account any other memory that might be used to process a request, such as the stack, the operators, or some intermediate values.

          Within a transaction, this setting enforces the memory quota for the transaction by tracking the
          delta table and the transaction log (approximately).
        x-desc-more: |-
          The [cluster-level][queryMemoryQuota] `queryMemoryQuota` setting specifies this property for the whole cluster.
          When you change the cluster-level setting, the node-level setting is over-written for all nodes in the cluster.

          In addition, the [request-level][memory_quota_req] `memory_quota` parameter specifies this property per request.
          If a request includes this parameter, it will be capped by the node-level `memory-quota` setting.

          [queryMemoryQuota]: ../n1ql-rest-settings/index.html#queryMemoryQuota
          [memory_quota_req]: ../n1ql-rest-query/index.html#memory_quota_req
        x-desc-refs: |-
          [queryMemoryQuota]: #queryMemoryQuota
          [memory_quota_req]: #memory_quota_req
      memprofile:
        type: string
        default: ""
        example: /tmp/memory-usage.log
        x-has-default: true
        x-has-example: true
        x-desc-name: memprofile
        description: |-
          Filename to write the diagnostic memory usage log.

          NOTE: If `memprofile` is left running too long, it can slow the system down as its file size increases.

          To stop `memprofile`, run with the empty setting of `""`.
      mutexprofile:
        type: boolean
        default: false
        x-has-default: true
        x-desc-name: mutexprofile
        description: |-
          Mutex profile.
          This setting is provided for technical support only.
      n1ql-feat-ctrl:
        type: integer
        # type should be [string, integer] but swagger2markup cannot process
        # fix with move to Redocly / openapi-generator
        format: int32
        default: 76
        example: 16460
        x-example: "0x1"
        x-has-default: true
        x-has-example: true
        x-desc-name: n1ql-feat-ctrl
        description: |-
          SQL++ feature control.
          This setting is provided for technical support only.
          The value may be an integer, or a string representing a hexadecimal number.
        x-desc-more: |-
          The [cluster-level][queryN1QLFeatCtrl] `queryN1QLFeatCtrl` setting specifies this property for the whole cluster.
          When you change the cluster-level setting, the node-level setting is over-written for all nodes in the cluster.

          [queryN1QLFeatCtrl]: ../n1ql-rest-settings/index.html#queryN1QLFeatCtrl
        x-desc-refs: |-
          [queryN1QLFeatCtrl]: #queryN1QLFeatCtrl
      node-quota:
        type: integer
        format: int32
        default: 0
        x-has-default: true
        x-desc-name: node-quota
        description: |-
          Sets the soft memory limit for the Query service on this node, in MB.
          The garbage collector tries to keep below this target.
          It is not a hard, absolute limit, and memory usage may exceed this value.

          When set to `0` (the default), the Query service sets a default soft memory limit for the node.
          To do this, the Query service calculates the difference between the total system RAM and 90% of the total system RAM:

          `Total System RAM - (0.9 * Total System RAM)`

          - If the difference is greater than 8 GiB, the default soft memory limit is set to the total system RAM minus 8 GiB.

          - If the difference is 8 GiB or less, the default soft memory limit is set to 90% of the total system RAM.
        x-desc-more: |-
          The [cluster-level][queryNodeQuota] `queryNodeQuota` setting specifies this property for the whole cluster.
          When you change the cluster-level setting, the node-level setting is over-written for all nodes in the cluster.

          [queryNodeQuota]: ../n1ql-rest-settings/index.html#queryNodeQuota
        x-desc-refs: |-
          [queryNodeQuota]: #queryNodeQuota
      node-quota-val-percent:
        type: integer
        format: int32
        default: 67
        minimum: 0
        maximum: 100
        x-has-default: true
        x-desc-name: node-quota-val-percent
        description: |-
          The percentage of the `node-quota` that is dedicated to tracked value content memory across all active requests on this node.
          (The `memory-quota` setting specifies the maximum amount of document memory an individual request may use on this node.)
        x-desc-more: |-
          The [cluster-level][queryNodeQuotaValPercent] `queryNodeQuotaValPercent` setting specifies this property for the whole cluster.
          When you change the cluster-level setting, the node-level setting is over-written for all nodes in the cluster.

          [queryNodeQuotaValPercent]: ../n1ql-rest-settings/index.html#queryNodeQuotaValPercent
        x-desc-refs: |-
          [queryNodeQuotaValPercent]: #queryNodeQuotaValPercent
      num-cpus:
        type: integer
        format: int32
        default: 0
        x-has-default: true
        x-desc-name: num-cpus
        description: |-
          The number of CPUs the Query service can use on this node.
          Note that this setting requires a restart of the Query service to take effect.

          When set to `0` (the default), the Query service can use all available CPUs, up to the limits described below.

          The number of CPUs can never be greater than the number of logical CPUs.
          In Community Edition, the number of allowed CPUs cannot be greater than 4.
          In Enterprise Edition, there is no limit to the number of allowed CPUs.
        x-desc-more: |-
          The [cluster-level][queryNumCpus] `queryNumCpus` setting specifies this property for the whole cluster.
          When you change the cluster-level setting, the node-level setting is over-written for all nodes in the cluster.

          [queryNumCpus]: ../n1ql-rest-settings/index.html#queryNumCpus
        x-desc-refs: |-
          [queryNumCpus]: #queryNumCpus
      numatrs:
        type: string
        x-desc-name: numatrs-srv
        description: |-
          Specifies the total number of [active transaction records][additional-storage-use].

          [additional-storage-use]: /server/8.0/learn/data/transactions.html#active-transaction-record-entries
        x-desc-more: |-
          The [cluster-level][queryNumAtrs] `queryNumAtrs` setting specifies this property for the whole cluster.
          When you change the cluster-level setting, the node-level setting is over-written for all nodes in the cluster.

          In addition, the [request-level][numatrs_req] `numatrs` parameter specifies this property per request.
          The minimum of that and the node-level `numatrs` setting is applied.

          [queryNumAtrs]: ../n1ql-rest-settings/index.html#queryNumAtrs
          [numatrs_req]: ../n1ql-rest-query/index.html#numatrs_req
        x-desc-refs: |-
          [queryNumAtrs]: #queryNumAtrs
          [numatrs_req]: #numatrs_req
      pipeline-batch:
        type: integer
        format: int32
        default: 16
        example: 64
        x-has-default: true
        x-has-example: true
        x-desc-name: pipeline-batch-srv
        description: |-
          Controls the number of items execution operators can batch for Fetch from the KV.
        x-desc-more: |-
          The [cluster-level][queryPipelineBatch] `queryPipelineBatch` setting specifies this property for the whole cluster.
          When you change the cluster-level setting, the node-level setting is over-written for all nodes in the cluster.

          In addition, the [request-level][pipeline_batch_req] `pipeline_batch` parameter specifies this property per request.
          The minimum of that and the node-level `pipeline-batch` setting is applied.

          [queryPipelineBatch]: ../n1ql-rest-settings/index.html#queryPipelineBatch
          [pipeline_batch_req]: ../n1ql-rest-query/index.html#pipeline_batch_req
        x-desc-refs: |-
          [queryPipelineBatch]: #queryPipelineBatch
          [pipeline_batch_req]: #pipeline_batch_req
      pipeline-cap:
        type: integer
        format: int32
        default: 512
        example: 1024
        x-has-default: true
        x-has-example: true
        x-desc-name: pipeline-cap-srv
        description: |-
          Maximum number of items each execution operator can buffer between various operators.
        x-desc-more: |-
          The [cluster-level][queryPipelineCap] `queryPipelineCap` setting specifies this property for the whole cluster.
          When you change the cluster-level setting, the node-level setting is over-written for all nodes in the cluster.

          In addition, the [request-level][pipeline_cap_req] `pipeline_cap` parameter specifies this property per request.
          The minimum of that and the node-level `pipeline-cap` setting is applied.

          [queryPipelineCap]: ../n1ql-rest-settings/index.html#queryPipelineCap
          [pipeline_cap_req]: ../n1ql-rest-query/index.html#pipeline_cap_req
        x-desc-refs: |-
          [queryPipelineCap]: #queryPipelineCap
          [pipeline_cap_req]: #pipeline_cap_req
      plus-servicers:
        type: integer
        format: int32
        example: 16
        x-has-example: true
        x-desc-name: plus-servicers
        description: |-
          The number of service threads for transactions where the scan consistency is `request_plus` or `at_plus`.
          The default is 16 times the number of logical cores.
      prepared-limit:
        type: integer
        format: int32
        default: 16384
        example: 65536
        x-has-default: true
        x-has-example: true
        x-desc-name: prepared-limit
        description: |-
          Maximum number of prepared statements in the cache.
          When this cache reaches the limit, the least recently used prepared statements will be discarded as new prepared statements are created.
        x-desc-more: |-
          The [cluster-level][queryPreparedLimit] `queryPreparedLimit` setting specifies this property for the whole cluster.
          When you change the cluster-level setting, the node-level setting is over-written for all nodes in the cluster.

          [queryPreparedLimit]: ../n1ql-rest-settings/index.html#queryPreparedLimit
        x-desc-refs: |-
          [queryPreparedLimit]: #queryPreparedLimit
      pretty:
        type: boolean
        default: false
        example: true
        x-has-default: true
        x-has-example: true
        x-desc-name: pretty-srv
        description: |-
          Specifies whether query results are returned in pretty format.
        x-desc-more: |-
          The [request-level][pretty_req] `pretty` parameter specifies this property per request.
          If a request does not include this parameter, the node-level setting is used, which defaults to `false`.

          [pretty_req]: ../n1ql-rest-query/index.html#pretty_req
        x-desc-refs: |-
          [pretty_req]: #pretty_req
      profile:
        type: string
        default: "off"
        example: "phases"
        x-has-default: true
        x-has-example: true
        enum: ["off","phases","timings"]
        x-desc-name: profile-srv
        description: |-
          Specifies if there should be a profile section returned with the request results.
          The valid values are:

          * `off` &mdash; No profiling information is added to the query response.

          * `phases` &mdash; The query response includes a profile section with stats and details about various phases of the query plan and execution.
          Three phase times will be included in the `system:active_requests` and `system:completed_requests` monitoring keyspaces.

          * `timings` &mdash; Besides the phase times, the profile section of the query response document will include a full query plan with timing and information about the number of processed documents at each phase.
          This information will be included in the `system:active_requests` and `system:completed_requests` keyspaces.

          NOTE: If `profile` is not set as one of the above values, then the profile setting does not change.

          Refer to [Monitoring and Profiling Details][monitor-profile-details] for more information and examples.

          [monitor-profile-details]: ../n1ql/n1ql-manage/monitoring-n1ql-query.html#monitor-profile-details
        x-desc-more: |-
          The [request-level][profile_req] `profile` parameter specifies this property per request.
          If a request does not include this parameter, the node-level `profile` setting will be used.

          [profile_req]: ../n1ql-rest-query/index.html#profile_req
        x-desc-refs: |-
          [monitor-profile-details]: monitoring-n1ql-query.html#monitor-profile-details
          [profile_req]: #profile_req
      request-size-cap:
        type: integer
        format: int32
        default: 67108864
        example: 70000
        x-has-default: true
        x-has-example: true
        x-desc-name: request-size-cap
        description: Maximum size of a request.
      scan-cap:
        type: integer
        format: int32
        default: 512
        example: 1024
        x-has-default: true
        x-has-example: true
        x-desc-name: scan-cap-srv
        description: |-
          Maximum buffered channel size between the indexer client and the query service for index scans.
          This parameter controls when to use scan backfill.

          Use `0` or a negative number to disable.
          Smaller values reduce GC, while larger values reduce indexer backfill.
        x-desc-more: |-
          The [cluster-level][queryScanCap] `queryScanCap` setting specifies this property for the whole cluster.
          When you change the cluster-level setting, the node-level setting is over-written for all nodes in the cluster.

          In addition, the [request-level][scan_cap_req] `scan_cap` parameter specifies this property per request.
          The minimum of that and the node-level `scan-cap` setting is applied.

          [queryScanCap]: ../n1ql-rest-settings/index.html#queryScanCap
          [scan_cap_req]: ../n1ql-rest-query/index.html#scan_cap_req
        x-desc-refs: |-
          [queryScanCap]: #queryScanCap
          [scan_cap_req]: #scan_cap_req
      servicers:
        type: integer
        format: int32
        default: 32
        example: 8
        x-has-default: true
        x-has-example: true
        x-desc-name: servicers
        description: |-
          The number of service threads for the query.
          The default is 4 times the number of cores on the query node.
      timeout:
        type: integer
        format: int64
        default: 0
        example: 500000000
        x-has-default: true
        x-has-example: true
        x-desc-name: timeout-srv
        description: |-
          Maximum time to spend on the request before timing out (ns).

          The value for this setting is an integer, representing a duration in nanoseconds.
          It must not be delimited by quotes, and must not include a unit.

          Specify `0` (the default value) or a negative integer to disable.
          When disabled, no timeout is applied and the request runs for however long it takes.
        x-desc-more: |-
          The [cluster-level][queryTimeout] `queryTimeout` setting specifies this property for the whole cluster.
          When you change the cluster-level setting, the node-level setting is over-written for all nodes in the cluster.

          In addition, the [request-level][timeout_req] `timeout` parameter specifies this property per request.
          The minimum of that and the node-level `timeout` setting is applied.

          [queryTimeout]: ../n1ql-rest-settings/index.html#queryTimeout
          [timeout_req]: ../n1ql-rest-query/index.html#timeout_req
        x-desc-refs: |-
          [queryTimeout]: #queryTimeout
          [timeout_req]: #timeout_req
      txtimeout:
        type: integer
        format: int64
        default: 0
        example: 500000000
        x-has-default: true
        x-has-example: true
        x-desc-name: txtimeout-srv
        description: |-
          Maximum time to spend on a transaction before timing out (ns).
          This setting only applies to requests containing the `BEGIN TRANSACTION` statement, or to requests where the [tximplicit][tximplicit] parameter is set.
          For all other requests, it is ignored.

          The value for this setting is an integer, representing a duration in nanoseconds.
          It must not be delimited by quotes, and must not include a unit.

          Specify `0` (the default value) to disable.
          When disabled, no timeout is applied and the transaction runs for however long it takes.

          [tximplicit]: ../n1ql-rest-query/index.html#tximplicit
        x-desc-more: |-
          The [cluster-level][queryTxTimeout] `queryTxTimeout` setting specifies this property for the whole cluster.
          When you change the cluster-level setting, the node-level setting is over-written for all nodes in the cluster.

          In addition, the [request-level][txtimeout_req] `txtimeout` parameter specifies this property per request.
          The minimum of that and the node-level `txtimeout` setting is applied.

          [queryTxTimeout]: ../n1ql-rest-settings/index.html#queryTxTimeout
          [txtimeout_req]: ../n1ql-rest-query/index.html#txtimeout_req
        x-desc-refs: |-
          [tximplicit]: #tximplicit
          [queryTxTimeout]: #queryTxTimeout
          [txtimeout_req]: #txtimeout_req
      use-cbo:
        type: boolean
        default: true
        example: false
        x-has-default: true
        x-has-example: true
        x-desc-name: use-cbo-srv
        description: |-
          Specifies whether the cost-based optimizer is enabled.
        x-desc-more: |-
          The [cluster-level][queryUseCBO] `queryUseCBO` setting specifies this property for the whole cluster.
          When you change the cluster-level setting, the node-level setting is over-written for all nodes in the cluster.

          In addition, the [request-level][use_cbo_req] `use_cbo` parameter specifies this property per request.
          If a request does not include this parameter, the node-level setting is used, which defaults to `true`.

          [queryUseCBO]: ../n1ql-rest-settings/index.html#queryUseCBO
          [use_cbo_req]: ../n1ql-rest-query/index.html#use_cbo_req
        x-desc-refs: |-
          [queryUseCBO]: #queryUseCBO
          [use_cbo_req]: #use_cbo_req
      use-replica:
        type: string
        default: unset
        enum: ["off","on","unset"]
        example: "on"
        x-has-default: true
        x-has-example: true
        x-desc-name: use-replica-srv
        description: |-
          Specifies whether a query can fetch data from a replica vBucket if active vBuckets are inaccessible.
          The possible values are:

          * `off` &mdash; read from replica is disabled for all queries and cannot be overridden at request level.

          * `on` &mdash; read from replica is enabled for all queries, but can be disabled at request level.

          * `unset` &mdash; read from replica is enabled or disabled at request level.

          Do not enable read from replica when you require consistent results.
          Only SELECT queries that are not within a transaction can read from replica.

          Reading from replica is only possible if the cluster uses Couchbase Server 7.6.0 or later.

          Note that KV range scans cannot currently be started on a replica vBucket.
          If a query uses sequential scan and a data node becomes unavailable, the query might return an error, even if read from replica is enabled for the request.
        x-desc-more: |-
          The [cluster-level][queryUseReplica] `queryUseReplica` setting specifies the default for this property for the whole cluster.
          When you change the cluster-level setting, the node-level setting is overwritten for all nodes in the cluster.

          In addition, the [request-level][use_replica_req] `use_replica` parameter specifies this property per request.
          If a request does not include this parameter, or if the request-level parameter is `unset`, the node-level setting is used.
          If the request-level parameter and the node-level setting are both `unset`, read from replica is disabled for that request.

          [queryUseReplica]: ../n1ql-rest-settings/index.html#queryUseReplica
          [use_replica_req]: ../n1ql-rest-query/index.html#use_replica_req
        x-desc-refs: |-
          [queryUseReplica]: #queryUseReplica
          [use_replica_req]: #use_replica_req

  Logging_Parameters_Plan:
    title: Plan Qualifier
    description: |-
      An object, or an array of objects, containing one or more field:value pairs to match against the query plan.
      Each pair describes a field in the query plan and the value it must have.
      All completed queries where the specified field:value pairs are found in the plan are logged.
    oneOf:
      - $ref: '#/components/schemas/Logging_Parameters_Plan_Pairs'
      - type: array
        title: 'Repeated Field:Value Pairs'
        description: An array of objects, each containing one or more field:value pairs.
        example:
          - index: ix1
          - index: ix2
        items:
          $ref: '#/components/schemas/Logging_Parameters_Plan_Pairs'

  Logging_Parameters_Plan_Pairs:
    type: object
    title: 'Field:Value Pairs'
    default: {}
    example:
      index: ix1
      '#operator': IntersectScan
    description: An object containing one or more field:value pairs.
    additionalProperties:
      x-additionalPropertiesName: field
      description: |-
        A field:value pair describing a field in the query plan, and the value that the field must have for the request to be logged.
        The name of the property is the name of the field in the query plan.
        The value may be a string, number, array, or any other JSON value.

        Within a single JSON object, if multiple field:value pairs are specified, then all pairs must be matched (using AND).
        For example, `{"index": "ix1", "#operator": "IntersectScan"}` specifies that if the query plan has an `index` field with the value `"ix1"` AND has an `IntersectScan` operator, then the request should be logged.

        Within an array of JSON objects, each field:value pair must be unique, but fields can be repeated.
        For example, `[{"index": "ix1"}, {"index": "ix2"}]` specifies that if the query plan has an `index` field with the value `"ix1"` AND another `index` field with the value `"ix2"`, then the request should be logged.

  Garbage:
    type: object
    title: Garbage Collection
    properties:
      freed:
        type: integer
        description: The amount of memory freed.
      released:
        type: integer
        description: |-
          Only returned by the POST method.
          The amount of memory released to the OS.
      status:
        type: string
        description: The status of the garbage collector.
    required:
      - freed
      - status

 parameters:
  PathStat:
    name: stat
    in: path
    required: true
    schema:
     type: string
     enum:
      - active_requests
      - at_plus
      - audit_actions
      - audit_actions_failed
      - audit_requests_filtered
      - audit_requests_total
      - cancelled
      - deletes
      - errors
      - index_scans
      - inserts
      - invalid_requests
      - mutations
      - prepared
      - primary_scans
      - queued_requests
      - request_time
      - request_timer
      - requests
      - requests_1000ms
      - requests_250ms
      - requests_5000ms
      - requests_500ms
      - result_count
      - result_size
      - scan_plus
      - selects
      - service_time
      - unbounded
      - updates
      - warnings
    description: |-
      The name of a statistic.
      Only top-level statistic names can be used.
      You cannot specify a metric.

  PathName:
    name: name
    schema:
     type: string
    in: path
    required: true
    description: |-
      The name of a prepared statement.
      This may be a UUID that was assigned automatically, or a name that was user-specified when the statement was created.

  PathRequest:
    name: request
    schema:
     type: string
    in: path
    required: true
    description: |-
      The name of a request.
      This is the `requestID` that was assigned automatically when the statement was created.

  PathCluster:
    name: cluster
    schema:
     type: string
    in: path
    required: true
    description: The name of a cluster.

  PathNode:
    name: node
    schema:
     type: string
    in: path
    required: true
    description: The name of a node.

 securitySchemes:
  Default:
    type: http
    scheme: basic
    description: |-
      The Admin API supports admin credentials.
      Credentials can be passed via HTTP headers (HTTP basic authentication).<|MERGE_RESOLUTION|>--- conflicted
+++ resolved
@@ -666,8 +666,7 @@
 
           [client_context_id]: ../n1ql-rest-query/index.html#client_context_id
         x-desc-refs: |-
-<<<<<<< HEAD
-          [client_context_id]: #client_context_id
+          [client_context_id]: query-settings.html#client_context_id
       cpuTime:
         type: string
         format: duration
@@ -677,9 +676,6 @@
           [exec_time]: ../n1ql-rest-query/index.html#exec_time
         x-has-example: true
         example: "90.734075ms"
-=======
-          [client_context_id]: query-settings.html#client_context_id
->>>>>>> ab7ddb40
       elapsedTime:
         type: string
         format: duration
