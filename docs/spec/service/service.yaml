--- conflicted
+++ resolved
@@ -603,31 +603,8 @@
         format: int32
         x-desc-name: numatrs_req
         description: |-
-<<<<<<< HEAD
-          Specifies the total number of [active transaction records][additional-storage-use].
-          Must be a positive integer.
-
-          [additional-storage-use]: /server/8.0/learn/data/transactions.html#active-transaction-record-entries
-        x-desc-more: |-
-          The [node-level][numatrs-srv] `numatrs` setting specifies the default for this parameter for a single node.
-          The request-level parameter overrides the node-level setting.
-
-          In addition, the [cluster-level][queryNumAtrs] `queryNumAtrs` setting specifies the default for this parameter for the whole cluster.
-          When you change the cluster-level setting, the node-level setting is overwritten for all nodes in the cluster.
-
-          [numatrs-srv]: ../n1ql-rest-admin/index.html#numatrs-srv
-          [queryNumAtrs]: ../n1ql-rest-settings/index.html#queryNumAtrs
-        x-desc-refs: |-
-          [numatrs-srv]: #numatrs-srv
-          [queryNumAtrs]: #queryNumAtrs
-        x-has-default: true
-        x-has-example: true
-        default: 1024
-        example: 512
-=======
           Reserved for future use.
           This parameter is ignored and has no effect.
->>>>>>> 1fae7b56
       pipeline_batch:
         type: integer
         format: int32
