--- conflicted
+++ resolved
@@ -60,7 +60,6 @@
 	META_NRU:            "nru",
 }
 
-<<<<<<< HEAD
 const (
 	ATT_UNNEST_POSITION int16 = iota
 	ATT_LIST
@@ -81,8 +80,6 @@
 	ATT_PARENT
 )
 
-=======
->>>>>>> e0b6e6a1
 const _DEFAULT_ATTACHMENT_SIZE = 6
 
 type AnnotatedValues []AnnotatedValue
@@ -150,15 +147,9 @@
 	ResetAttachments()
 	GetId() interface{}
 	SetId(id interface{})
-<<<<<<< HEAD
 	GetMetaMap() map[string]interface{} // only intended for returning metadata in the Meta() expression function
 	CopyMeta(AnnotatedValue)
 	GetMetaField(id int) interface{}
-=======
-	NewMeta() map[string]interface{}
-	GetMeta() map[string]interface{}
-	SetMeta(meta map[string]interface{})
->>>>>>> e0b6e6a1
 	SetMetaField(id int, v interface{})
 	ResetMeta()
 	Covers() Value
