--- conflicted
+++ resolved
@@ -321,20 +321,6 @@
 	for i, v := range this.mem {
 		vv := v.GetValue()
 		if sv, ok := vv.(*ScopeValue); ok {
-<<<<<<< HEAD
-			parent := sv.Parent()
-			ps := fmt.Sprintf("%p", parent)
-			_, ok := this.parentsMap[ps]
-			if !ok && len(this.parentsMap) < _MAX_PARENTS {
-				parent.Track()
-				this.parentsMap[ps] = parent
-				ok = true
-			}
-			if ok {
-				// avoid spilling the parent; spill the map key only
-				sv.ResetParent(nil)
-				v.SetAttachment(ATT_PARENT, ps)
-=======
 			if parent := sv.Parent(); parent != nil {
 				ps := fmt.Sprintf("%p", parent)
 				_, ok := this.parentsMap[ps]
@@ -346,9 +332,8 @@
 				if ok {
 					// avoid spilling the parent; spill the map key only
 					sv.ResetParent(nil)
-					v.SetAttachment("~parent", ps)
+					v.SetAttachment(ATT_PARENT, ps)
 				}
->>>>>>> 1cab3731
 			}
 		}
 		s := time.Now()
