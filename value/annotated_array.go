--- conflicted
+++ resolved
@@ -45,7 +45,7 @@
 	compress bool
 }
 
-func (this *spillFile) rewind(trackMem func(int64) error) error {
+func (this *spillFile) rewind() error {
 	_, err := this.f.Seek(0, os.SEEK_SET)
 	if err != nil {
 		return errors.NewValueError(errors.E_VALUE_SPILL_READ, err)
@@ -54,17 +54,7 @@
 	if this.compress {
 		this.reader, _ = zlib.NewReader(this.reader)
 	}
-<<<<<<< HEAD
-	err = this.nextValue(trackMem)
-	if err != nil {
-		if _, ok := err.(errors.Error); ok {
-			return err
-		}
-		return errors.NewValueError(errors.E_VALUE_SPILL_READ, err)
-	}
-=======
 	this.current = nil
->>>>>>> 210d3805
 	return nil
 }
 
@@ -333,24 +323,18 @@
 	this.iterator.memIndex = 0
 
 	for i := range this.spill {
-		err := this.spill[i].rewind(this.trackMemory)
+		err := this.spill[i].rewind()
 		if err != nil {
 			logging.Debugf("[%p] rewind failed on [%d] %s: %v", this, i, this.spill[i].f.Name(), err)
 			return errors.NewValueError(errors.E_VALUE_SPILL_READ, err)
 		}
-<<<<<<< HEAD
-=======
 		if this.less != nil {
-			err = this.spill[i].nextValue()
+			err = this.spill[i].nextValue(this.trackMemory)
 			if err != nil {
 				logging.Debugf("[%p] initial read failed on [%d] %s: %v", this, i, this.spill[i].f.Name(), err)
 				return errors.NewValueError(errors.E_VALUE_SPILL_READ, err)
 			}
-			if this.trackMemory != nil {
-				this.trackMemory(int64(this.spill[i].current.Size()))
-			}
-		}
->>>>>>> 210d3805
+		}
 	}
 
 	if this.less != nil {
@@ -417,15 +401,10 @@
 			}
 			return nil, errors.NewValueError(errors.E_VALUE_SPILL_READ, err), false
 		}
-<<<<<<< HEAD
-=======
 		if this.spill[this.iterator.fileIndex].current == nil {
 			logging.Debugf("[%p] nil value for [%d] %s", this, this.iterator.fileIndex,
 				this.spill[this.iterator.fileIndex].f.Name())
-		} else if this.trackMemory != nil {
-			this.trackMemory(int64(this.spill[this.iterator.fileIndex].current.Size()))
-		}
->>>>>>> 210d3805
+		}
 		return this.spill[this.iterator.fileIndex].current, nil, false
 	}
 }
