--- conflicted
+++ resolved
@@ -901,7 +901,6 @@
 		}
 
 		if av, ok := val.(value.AnnotatedValue); ok {
-<<<<<<< HEAD
 			if x := av.GetMetaField(value.META_XATTRS); x != nil {
 				// low probability of a conflict with an existing document field
 				// nevertheless generate a unique name if necessary
@@ -913,21 +912,6 @@
 					name = fmt.Sprintf("xattrs:%d", i)
 				}
 				schema.fields = append(schema.fields, NewField(name, value.NewValue(x)))
-=======
-			if m := av.GetMeta(); m != nil {
-				if x := m["xattrs"]; x != nil {
-					// low probability of a conflict with an existing document field
-					// nevertheless generate a unique name if necessary
-					name := "xattrs"
-					for i := 0; ; i++ {
-						if _, ok := elements[name]; !ok {
-							break
-						}
-						name = fmt.Sprintf("xattrs:%d", i)
-					}
-					schema.fields = append(schema.fields, NewField(name, value.NewValue(x)))
-				}
->>>>>>> bafb2898
 			}
 		}
 
