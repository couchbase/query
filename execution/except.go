//  Copyright (c) 2014 Couchbase, Inc.
//  Licensed under the Apache License, Version 2.0 (the "License"); you may not use this file
//  except in compliance with the License. You may obtain a copy of the License at
//    http://www.apache.org/licenses/LICENSE-2.0
//  Unless required by applicable law or agreed to in writing, software distributed under the
//  License is distributed on an "AS IS" BASIS, WITHOUT WARRANTIES OR CONDITIONS OF ANY KIND,
//  either express or implied. See the License for the specific language governing permissions
//  and limitations under the License.

package execution

import (
	"encoding/json"

	"github.com/couchbase/query/plan"
	"github.com/couchbase/query/value"
)

type ExceptAll struct {
	base
	plan         *plan.ExceptAll
	first        Operator
	second       Operator
	childChannel StopChannel
	set          *value.Set
}

func NewExceptAll(plan *plan.ExceptAll, first, second Operator) *ExceptAll {
	rv := &ExceptAll{
		base:         newBase(),
		plan:         plan,
		first:        first,
		second:       second,
		childChannel: make(StopChannel, 2),
	}

	rv.output = rv
	return rv
}

func (this *ExceptAll) Accept(visitor Visitor) (interface{}, error) {
	return visitor.VisitExceptAll(this)
}

func (this *ExceptAll) Copy() Operator {
	rv := &ExceptAll{
		base:         this.base.copy(),
		plan:         this.plan,
		first:        this.first.Copy(),
		second:       this.second.Copy(),
		childChannel: make(StopChannel, 2),
	}

	return rv
}

func (this *ExceptAll) RunOnce(context *Context, parent value.Value) {
	this.runConsumer(this, context, parent)
}

func (this *ExceptAll) beforeItems(context *Context, parent value.Value) bool {

	// FIXME: this should be handled by the planner
	distinct := NewDistinct(plan.NewDistinct(), true)
	sequence := NewSequence(plan.NewSequence(), this.second, distinct)
	sequence.SetParent(this)
	go sequence.RunOnce(context, parent)

	stopped := false
loop:
	for {
		select {
		case <-this.childChannel: // Never closed
			// Wait for child
			break loop
		case <-this.stopChannel: // Never closed
			stopped = true
			this.notifyStop()
			notifyChildren(sequence)
		}
	}

	if stopped {
		return false
	}

	this.set = distinct.Set()
	this.SetInput(this.first.Output())
	this.SetStop(this.first)
	return true
}

func (this *ExceptAll) processItem(item value.AnnotatedValue, context *Context) bool {
	return this.set.Has(item) || this.sendItem(item)
}

func (this *ExceptAll) afterItems(context *Context) {
	this.set = nil
	context.SetSortCount(0)
}

func (this *ExceptAll) ChildChannel() StopChannel {
	return this.childChannel
}

func (this *ExceptAll) MarshalJSON() ([]byte, error) {
	r := this.plan.MarshalBase(func(r map[string]interface{}) {
		this.marshalTimes(r)
		r["first"] = this.first
		r["second"] = this.second
	})
	return json.Marshal(r)
}

func (this *ExceptAll) Done() {
	this.first.Done()
	this.second.Done()
<<<<<<< HEAD
=======
	this.first = nil
	this.second = nil
>>>>>>> b0025b5e
}<|MERGE_RESOLUTION|>--- conflicted
+++ resolved
@@ -115,9 +115,6 @@
 func (this *ExceptAll) Done() {
 	this.first.Done()
 	this.second.Done()
-<<<<<<< HEAD
-=======
 	this.first = nil
 	this.second = nil
->>>>>>> b0025b5e
 }