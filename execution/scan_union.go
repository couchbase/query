//  Copyright (c) 2014 Couchbase, Inc.
//  Licensed under the Apache License, Version 2.0 (the "License"); you may not use this file
//  except in compliance with the License. You may obtain a copy of the License at
//    http://www.apache.org/licenses/LICENSE-2.0
//  Unless required by applicable law or agreed to in writing, software distributed under the
//  License is distributed on an "AS IS" BASIS, WITHOUT WARRANTIES OR CONDITIONS OF ANY KIND,
//  either express or implied. See the License for the specific language governing permissions
//  and limitations under the License.

package execution

import (
	"encoding/json"
	"fmt"

	"github.com/couchbase/query/errors"
	"github.com/couchbase/query/plan"
	"github.com/couchbase/query/value"
)

type UnionScan struct {
	base
	plan         *plan.UnionScan
	scans        []Operator
	keys         map[string]bool
	childChannel StopChannel
}

func NewUnionScan(plan *plan.UnionScan, scans []Operator) *UnionScan {
	rv := &UnionScan{
		base:         newBase(),
		plan:         plan,
		scans:        scans,
		childChannel: make(StopChannel, len(scans)),
	}

	rv.output = rv
	return rv
}

func (this *UnionScan) Accept(visitor Visitor) (interface{}, error) {
	return visitor.VisitUnionScan(this)
}

func (this *UnionScan) Copy() Operator {
	scans := _INDEX_SCAN_POOL.Get()

	for i, s := range this.scans {
		scans[i] = s.Copy()
	}

	return &UnionScan{
		base:         this.base.copy(),
		plan:         this.plan,
		scans:        scans,
		childChannel: make(StopChannel, len(scans)),
	}
}

func (this *UnionScan) RunOnce(context *Context, parent value.Value) {
	this.once.Do(func() {
		defer context.Recover()       // Recover from any panic
		defer close(this.itemChannel) // Broadcast that I have stopped
		defer this.notify()           // Notify that I have stopped

		this.keys = _STRING_BOOL_POOL.Get()
		defer func() {
			_STRING_BOOL_POOL.Put(this.keys)
			this.keys = nil
		}()

		channel := NewChannel()
		defer channel.Close()

		for _, scan := range this.scans {
			scan.SetParent(this)
			scan.SetOutput(channel)
			go scan.RunOnce(context, parent)
		}

		var item value.AnnotatedValue
		n := len(this.scans)
		ok := true

	loop:
		for ok {
			select {
			case <-this.stopChannel:
				break loop
			default:
			}

			select {
			case item, ok = <-channel.ItemChannel():
				if ok {
					ok = this.processKey(item, context)
				}
			case <-this.childChannel:
				n--
			case <-this.stopChannel:
				break loop
			default:
				if n == 0 {
					break loop
				}
			}
		}

		notifyChildren(this.scans...)

		// Await children
		for ; n > 0; n-- {
			<-this.childChannel
		}
	})
}

func (this *UnionScan) ChildChannel() StopChannel {
	return this.childChannel
}

func (this *UnionScan) processKey(item value.AnnotatedValue, context *Context) bool {
	m := item.GetAttachment("meta")
	meta, ok := m.(map[string]interface{})
	if !ok {
		context.Error(errors.NewInvalidValueError(
			fmt.Sprintf("Missing or invalid meta %v of type %T.", m, m)))
		return false
	}

	k := meta["id"]
	key, ok := k.(string)
	if !ok {
		context.Error(errors.NewInvalidValueError(
			fmt.Sprintf("Missing or invalid primary key %v of type %T.", k, k)))
		return false
	}

	if _, ok = this.keys[key]; ok {
		return true
	}

	this.keys[key] = true
	return this.sendItem(item)
}

func (this *UnionScan) MarshalJSON() ([]byte, error) {
	r := this.plan.MarshalBase(func(r map[string]interface{}) {
		this.marshalTimes(r)
		r["scans"] = this.scans
	})
	return json.Marshal(r)
}

func (this *UnionScan) Done() {
<<<<<<< HEAD
	for _, scan := range this.scans {
		scan.Done()
=======
	for s, scan := range this.scans {
		scan.Done()
		this.scans[s] = nil
>>>>>>> b0025b5e
	}
	_INDEX_SCAN_POOL.Put(this.scans)
	this.scans = nil
}<|MERGE_RESOLUTION|>--- conflicted
+++ resolved
@@ -153,14 +153,9 @@
 }
 
 func (this *UnionScan) Done() {
-<<<<<<< HEAD
-	for _, scan := range this.scans {
-		scan.Done()
-=======
 	for s, scan := range this.scans {
 		scan.Done()
 		this.scans[s] = nil
->>>>>>> b0025b5e
 	}
 	_INDEX_SCAN_POOL.Put(this.scans)
 	this.scans = nil
