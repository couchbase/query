--- conflicted
+++ resolved
@@ -142,9 +142,7 @@
 		offset = this.offset.offset
 	}
 
-	sortCount := this.numProcessedRows
 	if offset < int64(this.values.Length()) {
-<<<<<<< HEAD
 		earlyOrder := this.plan.IsEarlyOrder()
 		useRequestQuota := context.UseRequestQuota()
 		err := this.values.Foreach(func(av value.AnnotatedValue) bool {
@@ -166,10 +164,6 @@
 			context.Error(err)
 		}
 		logging.Debuga(func() string { return this.values.Stats() })
-=======
-		this.numProcessedRows -= uint64(this.values.Length()) // this.Order will add to the phase count too
-		this.Order.afterItems(context)
->>>>>>> 3e134bad
 	} else {
 		this.Order.values.Truncate(
 			func(v value.AnnotatedValue) {
@@ -181,7 +175,7 @@
 	}
 
 	context.AddPhaseCount(SORT, this.numProcessedRows)
-	context.SetSortCount(sortCount)
+	context.SetSortCount(this.numProcessedRows)
 }
 
 func (this *OrderLimit) MarshalJSON() ([]byte, error) {
