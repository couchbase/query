--- conflicted
+++ resolved
@@ -137,19 +137,11 @@
 	if this.stopped {
 		return
 	}
-<<<<<<< HEAD
-=======
-
->>>>>>> 864b9e9a
 	offset := int64(0)
 	if this.offset != nil {
 		offset = this.offset.offset
 	}
-<<<<<<< HEAD
-
-=======
 	sortCount := this.numProcessedRows
->>>>>>> 864b9e9a
 	if offset < int64(this.values.Length()) {
 		earlyOrder := this.plan.IsEarlyOrder()
 		useRequestQuota := context.UseRequestQuota()
@@ -183,7 +175,7 @@
 	}
 
 	context.AddPhaseCount(SORT, this.numProcessedRows)
-	context.SetSortCount(this.numProcessedRows)
+	context.SetSortCount(sortCount)
 }
 
 func (this *OrderLimit) MarshalJSON() ([]byte, error) {
