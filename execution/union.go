--- conflicted
+++ resolved
@@ -100,14 +100,9 @@
 }
 
 func (this *UnionAll) Done() {
-<<<<<<< HEAD
-	for _, child := range this.children {
-		child.Done()
-=======
 	for c, child := range this.children {
 		child.Done()
 		this.children[c] = nil
->>>>>>> b0025b5e
 	}
 	_UNION_POOL.Put(this.children)
 	this.children = nil
