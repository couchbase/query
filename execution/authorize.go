--- conflicted
+++ resolved
@@ -106,8 +106,5 @@
 
 func (this *Authorize) Done() {
 	this.child.Done()
-<<<<<<< HEAD
-=======
 	this.child = nil
->>>>>>> b0025b5e
 }