--- conflicted
+++ resolved
@@ -99,14 +99,10 @@
 }
 
 func (this *IndexScan) Done() {
-<<<<<<< HEAD
-	// we happen to know that there's nothing to be done for the chilren spans
-=======
 	for c, _ := range this.children {
 		// we happen to know that there's nothing to be done for the chilren spans
 		this.children[c] = nil
 	}
->>>>>>> b0025b5e
 	_INDEX_SCAN_POOL.Put(this.children)
 	this.children = nil
 }
