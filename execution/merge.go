--- conflicted
+++ resolved
@@ -80,12 +80,8 @@
 					context.ReleaseValueSize(uint64(-size))
 				} else {
 					if err := context.TrackValueSize(uint64(size)); err != nil {
-<<<<<<< HEAD
-						context.Fatal(errors.NewMemoryQuotaExceededError())
+						context.Fatal(err)
 						return err
-=======
-						context.Fatal(err)
->>>>>>> d6dff267
 					}
 				}
 			}
