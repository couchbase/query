//  Copyright 2017-Present Couchbase, Inc.
//
//  Use of this software is governed by the Business Source License included
//  in the file licenses/BSL-Couchbase.txt.  As of the Change Date specified
//  in that file, in accordance with the Business Source License, use of this
//  software will be governed by the Apache License, Version 2.0, included in
//  the file licenses/APL2.txt.

package execution

import (
	"encoding/json"
	"math"

	"github.com/couchbase/query/datastore"
	"github.com/couchbase/query/errors"
	"github.com/couchbase/query/expression"
	"github.com/couchbase/query/plan"
	"github.com/couchbase/query/plannerbase"
	"github.com/couchbase/query/sort"
	"github.com/couchbase/query/util"
	"github.com/couchbase/query/value"
)

type IndexScan3 struct {
	base
	buildBitFilterBase
	probeBitFilterBase
	conn    *datastore.IndexConnection
	plan    *plan.IndexScan3
	keys    map[string]bool
	pool    bool
	results []*datastore.IndexEntry
}

func NewIndexScan3(plan *plan.IndexScan3, context *Context) *IndexScan3 {
	rv := &IndexScan3{plan: plan}
	newBase(&rv.base, context)
	rv.phase = INDEX_SCAN
	if plan.IndexVector() != nil {
		if index6, ok := plan.Index().(datastore.Index6); ok {
			if index6.IsBhive() {
				rv.phase = INDEX_SCAN_HVI
			} else {
				rv.phase = INDEX_SCAN_CVI
			}
		}
	} else if p, ok := indexerPhase[plan.Index().Indexer().Name()]; ok {
		rv.phase = p.index
	}
	rv.output = rv
	return rv
}

func (this *IndexScan3) Accept(visitor Visitor) (interface{}, error) {
	return visitor.VisitIndexScan3(this)
}

func (this *IndexScan3) Copy() Operator {
	rv := &IndexScan3{}
	rv.plan = this.plan
	this.base.copy(&rv.base)
	return rv
}

func (this *IndexScan3) PlanOp() plan.Operator {
	return this.plan
}

type scanDesc struct {
	scan               *IndexScan3
	context            *Context
	parent             value.Value
	indexVector        *datastore.IndexVector
	inlineFilter       string
	indexPartitionSets datastore.IndexPartitionSets
}

func scanFork(p interface{}) {
	d := p.(scanDesc)
	d.scan.scan(d.context, d.scan.conn, d.parent, d.indexVector, d.inlineFilter, d.indexPartitionSets)
}

func (this *IndexScan3) RunOnce(context *Context, parent value.Value) {
	this.once.Do(func() {
		defer context.Recover(&this.base) // Recover from any panic
		active := this.active()
		this.switchPhase(_EXECTIME)
		this.setExecPhaseWithAgg(this.Phase(), context)
		defer this.cleanup(context)
		if !active {
			return
		}

		// use cached results if available
		cacheResult := this.plan.HasCacheResult()
		hasCache := cacheResult && this.results != nil

		var results []*datastore.IndexEntry
		if cacheResult && !hasCache {
			results = make([]*datastore.IndexEntry, 0, _MAX_RESULT_CACHE_SIZE)
		}

		if this.plan.HasDeltaKeyspace() {
			defer func() {
				this.keys, this.pool = this.deltaKeyspaceDone(this.keys, this.pool)
			}()
			this.keys, this.pool = this.scanDeltaKeyspace(this.plan.Keyspace(), parent,
				this.Phase(), context, this.plan.AllCovers())
		}

		if !hasCache {
			this.conn = datastore.NewIndexConnection(context)
			this.conn.SetSkipNewKeys(this.plan.SkipNewKeys())
			defer this.conn.Dispose()  // Dispose of the connection
			defer this.conn.SendStop() // Notify index that I have stopped
		}

		filter := this.plan.Filter()
		if filter != nil {
			filter.EnableInlistHash(&this.operatorCtx)
			defer filter.ResetMemory(&this.operatorCtx)
		}

		alias := this.plan.Term().Alias()

		var buildBitFltr, probeBitFltr bool
		buildBitFilters := this.plan.GetBuildBitFilters()
		if len(buildBitFilters) > 0 {
			this.createLocalBuildFilters(buildBitFilters)
			buildBitFltr = this.hasBuildBitFilter()
			defer this.setBuildBitFilters(alias, context)
		}
		probeBitFilters := this.plan.GetProbeBitFilters()
		if len(probeBitFilters) > 0 {
			err := this.getLocalProbeFilters(probeBitFilters, context)
			if err != nil {
				context.Error(err)
				return
			}
			probeBitFltr = this.hasProbeBitFilter()
			defer this.clearProbeBitFilters(context)
		}

		var squareRoot bool
		vectorPos := -1
		fltrPushed := false
		if !hasCache {
			var er errors.Error
			var indexVector *datastore.IndexVector
			var inlineFilter string
			if this.plan.IndexVector() != nil {
				index6, ok := this.plan.Index().(datastore.Index6)
				if !ok {
					context.Error(errors.NewExecutionInternalError("Vector index not Index6"))
					return
				}

				planIndexVector := this.plan.IndexVector()
				indexVector = &datastore.IndexVector{
					IndexKeyPos: planIndexVector.IndexKeyPos,
				}
				er = getIndexVector(planIndexVector, indexVector, parent,
					index6.VectorDimension(), &this.operatorCtx)
				if er != nil {
					context.Error(er)
					return
				}
				squareRoot = planIndexVector.SquareRoot
				vectorPos = planIndexVector.IndexKeyPos
				if filter != nil && index6.IsBhive() {
					if len(context.namedArgs) > 0 || len(context.positionalArgs) > 0 {
						fltrExpr, err := plannerbase.ReplaceParameters(filter,
							context.namedArgs, context.positionalArgs)
						if err != nil {
							context.Error(errors.NewEvaluationWithCauseError(err, "replace query parameters"))
							return
						}
						inlineFilter = fltrExpr.String()
					} else {
						inlineFilter = filter.String()
					}
					fltrPushed = true
				}
			}
			var indexPartitionSets datastore.IndexPartitionSets
			planIndexPartitionSets := this.plan.IndexPartitionSets()
			if len(planIndexPartitionSets) > 0 {
				indexPartitionSets, er = getIndexPartitionSets(planIndexPartitionSets,
					parent, &this.operatorCtx)
				if er != nil {
					context.Error(er)
					return
				}
			}
			util.Fork(scanFork, scanDesc{this, context, parent, indexVector, inlineFilter, indexPartitionSets})
		}

		ok := true
		var docs uint64 = 0

		var countDocs = func() {
			if docs > 0 {
				context.AddPhaseCountWithAgg(this.Phase(), docs)
			}
		}
		defer countDocs()

		// at runtime treat Covers() and IndexKeys() the same way
		covers := this.plan.AllCovers()
		lcovers := len(covers)
		fullCover := this.plan.Covering()

		var entryKeys []int
		proj := this.plan.Projection()
		if proj != nil {
			entryKeys = proj.EntryKeys
		}

		// for right hand side of nested-loop join we don't want to include values
		// from the left hand side of the join in the returned scope value, however
		// we do want to include the "original" parent value, i.e. correlation value,
		// function arguments, WITH clause, etc.
		scope_value := parent
		if this.plan.IsUnderNL() {
			if val, ok := scope_value.(value.AnnotatedValue); ok {
				scope_value = val.GetParent()
			} else {
				scope_value = nil
			}
		}

		cacheIndex := 0
		for ok {
			var entry *datastore.IndexEntry
			var cont bool
			if hasCache {
				if cacheIndex < len(this.results) {
					entry = this.results[cacheIndex].Copy()
					cacheIndex++
				}
				cont = true
			} else {
				entry, cont = this.getItemEntry(this.conn)
			}
			if cont {
				if entry != nil {
					this.addInDocs(1)
					if _, sok := this.keys[entry.PrimaryKey]; !sok {
						av := this.newEmptyDocumentWithKey(entry.PrimaryKey, scope_value, context)
						if lcovers > 0 {

							for c, v := range this.plan.AllFilterCovers() {
								av.SetCover(c.Text(), v)
							}

							// Matches planner.builder.buildCoveringScan()
							for i, ek := range entry.EntryKey {
								if proj == nil || i < len(entryKeys) {
									if fullCover && i < len(entryKeys) {
										i = entryKeys[i]
									}

									if i < lcovers {
										if squareRoot && i == vectorPos {
											var dv value.Value
											if ek.Type() == value.NUMBER {
												ef := value.AsNumberValue(ek).Float64()
												if ef >= 0.0 {
													dv = value.NewValue(math.Sqrt(ef))
												} else {
													dv = value.NULL_VALUE
												}
											} else {
												dv = value.NULL_VALUE
											}
											av.SetCover(covers[i].Text(), dv)
										} else {
											av.SetCover(covers[i].Text(), ek)
										}
									}
								}
							}

							// Matches planner.builder.buildCoveringScan()
							if proj == nil || proj.PrimaryKey {
								av.SetCover(covers[len(covers)-1].Text(),
									value.NewValue(entry.PrimaryKey))
							}

							av.SetField(alias, av)

							// for vector index 'filter' is pushed to the indexer
							// as 'inlineFilter' (see above)
							if filter != nil && !fltrPushed {
								result, err := filter.Evaluate(av, &this.operatorCtx)
								if err != nil {
									context.Error(errors.NewEvaluationError(err, "filter"))
									return
								}
								if !result.Truth() {
									av.Recycle()
									continue
								}
							}
							if buildBitFltr && !this.buildBitFilters(av, &this.operatorCtx) {
								return
							}
							if probeBitFltr {
								ok1, pass := this.probeBitFilters(av, &this.operatorCtx)
								if !ok1 {
									return
								} else if !pass {
									av.Recycle()
									continue
								}
							}
						}
						if context.UseRequestQuota() {
							err := context.TrackValueSize(av.Size())
							if err != nil {
								context.Error(err)
								av.Recycle()
								ok = false
								break
							}
						}

						av.SetBit(this.bit)

						if cacheResult && !hasCache {
							if len(results) >= _MAX_RESULT_CACHE_SIZE {
								if this.plan.IsUnderNL() {
									context.Error(errors.NewNLInnerPrimaryDocsExceeded(alias, _MAX_RESULT_CACHE_SIZE))
								} else {
									context.Error(errors.NewSubqueryNumDocsExceeded(alias, _MAX_RESULT_CACHE_SIZE))
								}
								return
							}
							results = append(results, entry.Copy())
						}

						ok = this.sendItem(av)
						docs++
						if docs > _PHASE_UPDATE_COUNT {
							context.AddPhaseCountWithAgg(this.Phase(), docs)
							docs = 0
						}
					}
				} else {
					ok = false
				}
			} else {
				return
			}
		}
		if cacheResult && !hasCache {
			this.results, results = results, nil
		}
	})
}

func (this *IndexScan3) scan(context *Context, conn *datastore.IndexConnection, parent value.Value,
	indexVector *datastore.IndexVector, inlineFilter string, indexPartitionSets datastore.IndexPartitionSets) {

	defer context.Recover(nil) // Recover from any panic

	qplan := this.plan
	index3 := qplan.Index()

	// for nested-loop join we need to pass in values from left-hand-side (outer) of the join
	// for span evaluation

	groupAggs := qplan.GroupAggs()
	dspans, empty, err := evalSpan3(qplan.Spans(), parent, qplan.HasDynamicInSpan(), &this.operatorCtx)

	// empty span with Index aggregation is present and no group by requies produce default row.
	// Therefore, do IndexScan

	if err != nil || (empty && (groupAggs == nil || len(groupAggs.Group) > 0)) {
		if err != nil {
			context.Error(errors.NewEvaluationError(err, "span"))
		}
		conn.Sender().Close()
		return
	}

<<<<<<< HEAD
	var inclSpans datastore.Spans2
	if len(qplan.IncludeSpans()) > 0 {
		// there is no dynamic in capability in include spans, thus evalSpan2 is sufficient
		inclSpans, empty, err = evalSpan2(qplan.IncludeSpans(), parent, &this.operatorCtx)
		if err != nil || (empty && (groupAggs == nil || len(groupAggs.Group) > 0)) {
			if err != nil {
				context.Error(errors.NewEvaluationError(err, "include span"))
			}
			conn.Sender().Close()
			return
		}
	}
=======
	if context.reqLoggingEnabled {
		context.Debugf("'%s':'%s' has %v Spans", this.plan.Term().Alias(), plan.Index().Name(), len(dspans))
	}

	offset := evalLimitOffset(this.plan.Offset(), parent, int64(0), this.plan.Covering(), &this.operatorCtx)
	limit := evalLimitOffset(this.plan.Limit(), parent, math.MaxInt64, this.plan.Covering(), &this.operatorCtx)
	scanVector := context.ScanVectorSource().ScanVector(plan.Term().Namespace(), plan.Term().Path().Bucket())
>>>>>>> 51b41d45

	offset := evalLimitOffset(qplan.Offset(), parent, int64(0), qplan.Covering(), &this.operatorCtx)
	limit := evalLimitOffset(qplan.Limit(), parent, math.MaxInt64, qplan.Covering(), &this.operatorCtx)

	if index6, ok := index3.(datastore.Index6); ok && indexVector != nil {
		maxHeap := int64(0)
		if qplan.Limit() != nil && limit >= 0 && limit < math.MaxInt64 {
			maxHeap += limit
		}
		if qplan.Offset() != nil && offset >= 0 {
			maxHeap += offset
		}
		if maxHeap > int64(index6.MaxHeapSize()) {
			context.Error(errors.NewMaxHeapSizeExceeded(int(maxHeap), index6.MaxHeapSize(), index6.Name()))
			conn.Sender().Close()
			return
		}
	}
	scanVector := context.ScanVectorSource().ScanVector(qplan.Term().Namespace(), qplan.Term().Path().Bucket())

	indexProjection, indexOrder, indexGroupAggs := planToScanMapping(index3, qplan.Projection(),
		qplan.OrderTerms(), qplan.GroupAggs(), qplan.Covers())

	if index6, ok := index3.(datastore.Index6); ok && indexVector != nil {
		index6.Scan6(context.RequestId(), dspans, inclSpans, qplan.Reverse(), qplan.Distinct(),
			indexProjection, offset, limit, indexGroupAggs, indexOrder,
			qplan.IndexKeyNames(), inlineFilter, indexVector, indexPartitionSets,
			context.ScanConsistency(), scanVector, conn)
	} else {
		index3.Scan3(context.RequestId(), dspans, qplan.Reverse(), qplan.Distinct(),
			indexProjection, offset, limit, indexGroupAggs, indexOrder,
			context.ScanConsistency(), scanVector, conn)
	}
}

func evalSpan3(pspans plan.Spans2, parent value.Value, hasDynamicInSpan bool, context *opContext) (
	datastore.Spans2, bool, error) {
	spans := pspans
	if hasDynamicInSpan {
		numspans := len(pspans)
		minPos := 0
		maxPos := 0
		for _, ps := range pspans {
			for i, rg := range ps.Ranges {
				if !rg.IsDynamicIn() {
					continue
				}

				av, empty, err := evalOne(rg.GetDynamicInExpr(), context, parent)
				if err != nil {
					return nil, false, err
				}
				if !empty && av.Type() == value.ARRAY {
					arr := av.ActualForIndex().([]interface{})
					set := value.NewSet(len(arr), true, false)
					set.AddAll(arr)
					arr = set.Actuals()
					sort.Sort(value.NewSorter(value.NewValue(arr)))
					newlength := numspans + (maxPos-minPos+1)*(len(arr)-1)
					if newlength <= util.FullSpanFanout(false) {
						ospans := spans
						spans = make(plan.Spans2, 0, newlength)
						add := 0
						for j, sp := range ospans {
							if j >= minPos && j <= maxPos {
								for _, v := range arr {
									spn := sp.Copy()
									nrg := spn.Ranges[i]
									nrg.Low = expression.NewConstant(v)
									nrg.High = nrg.Low
									nrg.Inclusion = datastore.BOTH
									spans = append(spans, spn)
								}
								add = add + len(arr) - 1
							} else {
								spans = append(spans, sp)
							}
						}
						numspans = len(spans)
						maxPos = maxPos + add
					}
				}
			}
			minPos = maxPos + 1
			maxPos = minPos
		}
	}

	return evalSpan2(spans, parent, context)
}

func planToScanMapping(index datastore.Index, proj *plan.IndexProjection, indexOrderTerms plan.IndexKeyOrders,
	groupAggs *plan.IndexGroupAggregates, covers expression.Covers) (indexProjection *datastore.IndexProjection,
	indexOrder datastore.IndexKeyOrders, indexGroupAggs *datastore.IndexGroupAggregates) {

	if proj != nil {
		indexProjection = &datastore.IndexProjection{EntryKeys: proj.EntryKeys, PrimaryKey: proj.PrimaryKey}
	}

	if len(indexOrderTerms) > 0 {
		indexOrder = make(datastore.IndexKeyOrders, 0, len(indexOrderTerms))
		for _, o := range indexOrderTerms {
			indexOrder = append(indexOrder, &datastore.IndexKeyOrder{KeyPos: o.KeyPos, Desc: o.Desc})
		}
	}

	if groupAggs != nil {
		var group datastore.IndexGroupKeys
		var aggs datastore.IndexAggregates

		if len(groupAggs.Group) > 0 {
			group = make(datastore.IndexGroupKeys, 0, len(groupAggs.Group))
			for _, g := range groupAggs.Group {
				group = append(group, &datastore.IndexGroupKey{EntryKeyId: g.EntryKeyId,
					KeyPos: g.KeyPos, Expr: g.Expr})
			}
		}

		if len(groupAggs.Aggregates) > 0 {
			aggs = make(datastore.IndexAggregates, 0, len(groupAggs.Aggregates))
			for _, a := range groupAggs.Aggregates {
				aggs = append(aggs, &datastore.IndexAggregate{Operation: a.Operation,
					EntryKeyId: a.EntryKeyId, KeyPos: a.KeyPos, Expr: a.Expr,
					Distinct: a.Distinct})
			}
		}

		indexGroupAggs = &datastore.IndexGroupAggregates{Name: groupAggs.Name, Group: group,
			Aggregates: aggs, DependsOnIndexKeys: groupAggs.DependsOnIndexKeys,
			IndexKeyNames: getIndexKeyNames(index, covers), OneForPrimaryKey: groupAggs.DistinctDocid,
			AllowPartialAggr: groupAggs.Partial}
	}

	return
}

func (this *IndexScan3) MarshalJSON() ([]byte, error) {
	r := this.plan.MarshalBase(func(r map[string]interface{}) {
		this.marshalTimes(r)
	})
	return json.Marshal(r)
}

// send a stop/pause
func (this *IndexScan3) SendAction(action opAction) {
	this.connSendAction(this.conn, action)
}

func (this *IndexScan3) Done() {
	this.baseDone()
	this.keys, this.pool = this.deltaKeyspaceDone(this.keys, this.pool)
	if this.plan.HasCacheResult() && this.results != nil {
		this.results = nil
	}
}

func getIndexKeyNames(index datastore.Index, covers expression.Covers) []string {
	pos := 0
	names := make([]string, 0, len(covers))
	for _, key := range index.RangeKey() {
		if all, ok := key.(*expression.All); ok && all.Flatten() {
			for _, _ = range all.FlattenKeys().Operands() {
				names = append(names, covers[pos].Text())
				pos++
			}
		} else {
			names = append(names, covers[pos].Text())
			pos++
		}
	}
	names = append(names, covers[pos].Text()) // include META().id
	return names
}<|MERGE_RESOLUTION|>--- conflicted
+++ resolved
@@ -385,7 +385,6 @@
 		return
 	}
 
-<<<<<<< HEAD
 	var inclSpans datastore.Spans2
 	if len(qplan.IncludeSpans()) > 0 {
 		// there is no dynamic in capability in include spans, thus evalSpan2 is sufficient
@@ -398,15 +397,9 @@
 			return
 		}
 	}
-=======
 	if context.reqLoggingEnabled {
-		context.Debugf("'%s':'%s' has %v Spans", this.plan.Term().Alias(), plan.Index().Name(), len(dspans))
-	}
-
-	offset := evalLimitOffset(this.plan.Offset(), parent, int64(0), this.plan.Covering(), &this.operatorCtx)
-	limit := evalLimitOffset(this.plan.Limit(), parent, math.MaxInt64, this.plan.Covering(), &this.operatorCtx)
-	scanVector := context.ScanVectorSource().ScanVector(plan.Term().Namespace(), plan.Term().Path().Bucket())
->>>>>>> 51b41d45
+		context.Debugf("'%s':'%s' has %v Spans", qplan.Term().Alias(), index3.Name(), len(dspans))
+	}
 
 	offset := evalLimitOffset(qplan.Offset(), parent, int64(0), qplan.Covering(), &this.operatorCtx)
 	limit := evalLimitOffset(qplan.Limit(), parent, math.MaxInt64, qplan.Covering(), &this.operatorCtx)
