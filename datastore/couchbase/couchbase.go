//  Copyright (c) 2014 Couchbase, Inc.
//  Licensed under the Apache License, Version 2.0 (the "License"); you may not use this file
//  except in compliance with the License. You may obtain a copy of the License at
//    http://www.apache.org/licenses/LICENSE-2.0
//  Unless required by applicable law or agreed to in writing, software distributed under the
//  License is distributed on an "AS IS" BASIS, WITHOUT WARRANTIES OR CONDITIONS OF ANY KIND,
//  either express or implied. See the License for the specific language governing permissions
//  and limitations under the License.

/*

Package file provides a couchbase-server implementation of the datasite
package.

*/

package couchbase

import (
	"encoding/binary"
	"fmt"
	"net/url"
	"strconv"
	"strings"
	"sync"
	"time"

	"github.com/couchbase/cbauth"
<<<<<<< HEAD
	lsm "github.com/couchbase/indexing/secondary/queryport/n1ql"
=======
>>>>>>> 748f6be9
	cb "github.com/couchbaselabs/go-couchbase"
	"github.com/couchbaselabs/query/datastore"
	"github.com/couchbaselabs/query/errors"
	"github.com/couchbaselabs/query/expression"
	"github.com/couchbaselabs/query/logging"
	"github.com/couchbaselabs/query/value"
)

const (
	PRIMARY_INDEX = "#primary"
	ALLDOCS_INDEX = "#alldocs"
)

// datasite is the root for the couchbase datasite
type site struct {
	client         cb.Client             // instance of go-couchbase client
	namespaceCache map[string]*namespace // map of pool-names and IDs
}

// Admin credentials
type credentials struct {
	user     string // username,i.e. Administrator
	password string //  Administrator password
}

func (s *site) Id() string {
	return s.URL()
}

func (s *site) URL() string {
	return s.client.BaseURL.String()
}

func (s *site) NamespaceIds() ([]string, errors.Error) {
	return s.NamespaceNames()
}

func (s *site) NamespaceNames() ([]string, errors.Error) {
	return []string{"default"}, nil
}

func (s *site) NamespaceById(id string) (p datastore.Namespace, e errors.Error) {
	return s.NamespaceByName(id)
}

func (s *site) NamespaceByName(name string) (p datastore.Namespace, e errors.Error) {
	p, ok := s.namespaceCache[name]
	if !ok {
		var err errors.Error
		p, err = loadNamespace(s, name)
		if err != nil {
			return nil, err
		}
		s.namespaceCache[name] = p.(*namespace)
	}
	return p, nil
}

// NewSite creates a new Couchbase site for the given url.
func NewDatastore(u string) (s datastore.Datastore, e errors.Error) {

	up, err := url.Parse(u)
	if err != nil {
		return nil, errors.NewError(nil, fmt.Sprintf("Failed to parse url %s", u))
	}
	hostport := up.Host

	if hostport == "" {
		return nil, errors.NewError(nil, fmt.Sprintf("Invalid url %s", u))
	}

	logging.Infof("Connecting to %s", hostport)
	httpUser, httpPassword, err := cbauth.GetHTTPServiceAuth(hostport)
	if err != nil {
		return nil, errors.NewError(err, "")
	}

	client, err := cb.ConnectWithAuthCreds(u, httpUser, httpPassword)
	if err != nil {
		return nil, errors.NewError(err, "Cannot connect to url "+u)
	}

	site := &site{
		client:         client,
		namespaceCache: make(map[string]*namespace),
	}

	// initialize the default pool.
	// TODO can couchbase server contain more than one pool ?

	defaultPool, Err := loadNamespace(site, "default")
	if Err != nil {
		logging.Errorf("Cannot connect to default pool")
		return nil, Err
	}

	site.namespaceCache["default"] = defaultPool
	logging.Infof("New site created with url %s", u)

	return site, nil
}

func loadNamespace(s *site, name string) (*namespace, errors.Error) {

	cbpool, err := s.client.GetPool(name)
	if err != nil {
		if name == "default" {

			u := s.URL()
			up, _ := url.Parse(u)
			hostport := up.Host
			// get http service user-name & password
			httpUser, httpPassword, err := cbauth.GetHTTPServiceAuth(hostport)
			if err != nil {
				return nil, errors.NewError(err, "")
			}

			// if default pool is not available, try reconnecting to the server
			client, err := cb.ConnectWithAuthCreds(u, httpUser, httpPassword)
			if err != nil {
				return nil, errors.NewError(nil, fmt.Sprintf("Pool %v not found.", name))
			}
			// check if the default pool exists
			cbpool, err = client.GetPool(name)
			if err != nil {
				return nil, errors.NewError(nil, fmt.Sprintf("Pool %v not found.", name))
			}
			s.client = client
		}
	}

	rv := namespace{
		site:          s,
		name:          name,
		cbNamespace:   cbpool,
		keyspaceCache: make(map[string]datastore.Keyspace),
	}
	go keepPoolFresh(&rv)
	return &rv, nil
}

// a namespace represents a couchbase pool
type namespace struct {
	site             *site
	name             string
	cbNamespace      cb.Pool
	keyspaceCache    map[string]datastore.Keyspace
	lock             sync.Mutex   // lock to guard the keyspaceCache
	nslock           sync.RWMutex // lock for this structure
	adminCredentials *credentials
}

func (p *namespace) DatastoreId() string {
	return p.site.Id()
}

func (p *namespace) Id() string {
	return p.Name()
}

func (p *namespace) Name() string {
	return p.name
}

func (p *namespace) KeyspaceIds() ([]string, errors.Error) {
	return p.KeyspaceNames()
}

func (p *namespace) KeyspaceNames() ([]string, errors.Error) {
	rv := make([]string, 0, len(p.cbNamespace.BucketMap))
	for name, _ := range p.cbNamespace.BucketMap {
		rv = append(rv, name)
	}
	return rv, nil
}

func (p *namespace) KeyspaceByName(name string) (b datastore.Keyspace, e errors.Error) {

	b, ok := p.keyspaceCache[name]
	if !ok {
		var err errors.Error
		b, err = newKeyspace(p, name)
		if err != nil {
			return nil, errors.NewError(err, "Keyspace "+name+" name not found")
		}
		p.lock.Lock()
		defer p.lock.Unlock()
		p.keyspaceCache[name] = b
	}
	return b, nil
}

func (p *namespace) KeyspaceById(id string) (datastore.Keyspace, errors.Error) {
	return p.KeyspaceByName(id)
}

func (p *namespace) setPool(cbpool cb.Pool) {
	p.nslock.Lock()
	defer p.nslock.Unlock()
	p.cbNamespace = cbpool
}

func (p *namespace) getPool() cb.Pool {
	p.nslock.RLock()
	defer p.nslock.RUnlock()
	return p.cbNamespace
}

func (p *namespace) refresh(changed bool) {

	var hostport string
	// trigger refresh of this pool
	logging.Infof("Refreshing pool %s", p.name)
	u := p.site.URL()
	up, _ := url.Parse(u)
	hostport = up.Host

	newpool, err := p.site.client.GetPool(p.name)
	if err != nil {
		logging.Errorf("Error updating pool name %s: Error %v", p.name, err)

		httpUser, httpPassword, err := cbauth.GetHTTPServiceAuth(hostport)
		if err != nil {
			logging.Errorf("Failed to get Service credentials %v", err)
			return
		}

		client, err := cb.ConnectWithAuthCreds(u, httpUser, httpPassword)
		if err != nil {
			logging.Errorf("Error connecting to URL %s", u)
			return
		}
		// check if the default pool exists
		newpool, err = client.GetPool(p.name)
		if err != nil {
			logging.Errorf("Retry Failed Error updating pool name %s: Error %v", p.name, err)
			return
		}
		p.site.client = client

	}

	mUser, mPassword, err := cbauth.GetMemcachedServiceAuth(hostport)
	if err != nil {
		logging.Errorf("Failed to get Memcached Service credentials %v", err)
		return
	}

	p.lock.Lock()
	defer p.lock.Unlock()
	for name, keySpace := range p.keyspaceCache {
		logging.Infof(" Checking keyspace %s", name)
		_, err := newpool.GetBucketWithAuth(name, mUser, mPassword)
		if err != nil {
			changed = true
			keySpace.(*keyspace).deleted = true
			logging.Errorf(" Error retrieving bucket %s", name)
			delete(p.keyspaceCache, name)

		}
	}

	if changed == true {
		p.setPool(newpool)
	}
}

func keepPoolFresh(p *namespace) {

	tickChan := time.Tick(15 * time.Second)

	for _ = range tickChan {
		p.refresh(false)
	}
}

type keyspace struct {
	namespace        *namespace
	name             string
	indexes          map[string]datastore.Index
	primary          datastore.PrimaryIndex
	cbbucket         *cb.Bucket
	deleted          bool
<<<<<<< HEAD
	nonUsableIndexes []string          // indexes that cannot be used
	saslPassword     string            // SASL password
	viewIndexer      datastore.Indexer // View index provider
	lsmIndexer       datastore.Indexer // LSM index provider
=======
	nonUsableIndexes []string // indexes that cannot be used
	saslPassword     string   // SASL password
}

func (b *keyspace) refresh() {
	// trigger refresh of this pool
	logging.Infof("Refreshing Indexes in keyspace %s", b.name)

	indexes, err := loadViewIndexes(b)
	if err != nil {
		logging.Errorf(" Error loading indexes for bucket %s", b.name)
		return
	}

	if len(indexes) == 0 {
		return
	}

	for _, index := range indexes {
		logging.Infof("Found index %s  on keyspace %s", (*index).Name(), b.name)
		name := (*index).Name()
		b.indexes[name] = *index
	}

}

func keepIndexesFresh(b *keyspace) {

	tickChan := time.Tick(15 * time.Second)
>>>>>>> 748f6be9

}

func newKeyspace(p *namespace, name string) (datastore.Keyspace, errors.Error) {

	var saslPassword string
	var cbbucket *cb.Bucket

	cbNamespace := p.getPool()

	u := p.site.URL()
	up, _ := url.Parse(u)
	hostport := up.Host

	mUser, mPassword, err := cbauth.GetMemcachedServiceAuth(hostport)
	if err != nil {
		return nil, errors.NewError(nil, fmt.Sprintf("Failed to get Memcached Service credentials %v", err))
	}

	cbbucket, err = cbNamespace.GetBucketWithAuth(name, mUser, mPassword)

	if err != nil {
		logging.Infof(" keyspace %s not found %v", name, err)
		// go-couchbase caches the buckets
		// to be sure no such bucket exists right now
		// we trigger a refresh
		p.refresh(true)
		cbNamespace = p.getPool()

		// and then check one more time
		logging.Infof(" Retrying bucket %s", name)
		cbbucket, err = cbNamespace.GetBucketWithAuth(name, mUser, mPassword)
		if err != nil {
			// really no such bucket exists
			return nil, errors.NewError(err, fmt.Sprintf("Bucket %v not found.", name))
		}
	}

	rv := &keyspace{
		namespace:    p,
		name:         name,
		cbbucket:     cbbucket,
		saslPassword: saslPassword,
	}

	// Initialize index providers
	rv.viewIndexer = newViewIndexer(rv)

	logging.Infof("Created New Bucket %s", name)

	//discover existing indexes
	if ierr := rv.loadIndexes(); ierr != nil {
		logging.Warnf("Error loading indexes for keyspace %s, Error %v", name, ierr)
	}

	rv.lsmIndexer = lsm.NewLSMIndexer(p.Name(), name)

	return rv, nil
}

func (b *keyspace) NamespaceId() string {
	return b.namespace.Id()
}

func (b *keyspace) Id() string {
	return b.Name()
}

func (b *keyspace) Name() string {
	return b.name
}

func (b *keyspace) Count() (int64, errors.Error) {
	var err error

	statsMap := b.cbbucket.GetStats("")
	for _, stats := range statsMap {
		itemCount := stats["curr_items_tot"]
		if totalCount, err := strconv.Atoi(itemCount); err == nil {
			return int64(totalCount), nil
		}

	}

	pi, err := b.IndexByPrimary()
	if err != nil || pi == nil {
		return 0, errors.NewError(nil, "Unable to get item count and no primary index found for bucket "+b.Name())
	}

	var totalCount int64

	switch pi := pi.(type) {
	case *primaryIndex:
		vi := pi
		totalCount, err = ViewTotalRows(vi.keyspace.cbbucket, vi.DDocName(), vi.ViewName(), map[string]interface{}{})
	case *viewIndex:
		vi := pi
		totalCount, err = ViewTotalRows(vi.keyspace.cbbucket, vi.DDocName(), vi.ViewName(), map[string]interface{}{})
	}

	if err != nil {
		return 0, errors.NewError(err, "")
	}

	return totalCount, nil
}

func (b *keyspace) Indexer(name datastore.IndexType) (datastore.Indexer, errors.Error) {

	switch name {
	case datastore.VIEW:
		return b.viewIndexer, nil
	case datastore.LSM:
		return b.lsmIndexer, nil
	default:
		return nil, errors.NewError(nil, "Not yet implemented.")
	}
}

func (b *keyspace) Indexers() ([]datastore.Indexer, errors.Error) {
	indexers := make([]datastore.Indexer, 0, 4)

	// There will always be a VIEW indexer
	indexers = append(indexers, b.viewIndexer)
	indexers = append(indexers, b.lsmIndexer)
	return indexers, nil
}

// To be deprecated
func (b *keyspace) IndexIds() ([]string, errors.Error) {
	vi, _ := b.viewIndexer.IndexIds()
	lsm, _ := b.lsmIndexer.IndexIds()
	return append(vi, lsm...), nil
}

func (b *keyspace) IndexNames() ([]string, errors.Error) {
	vi, _ := b.viewIndexer.IndexNames()
	lsm, _ := b.lsmIndexer.IndexNames()
	return append(vi, lsm...), nil
}

func (b *keyspace) IndexById(id string) (datastore.Index, errors.Error) {
	return b.IndexByName(id)
}

func (b *keyspace) IndexByName(name string) (datastore.Index, errors.Error) {
	idx, err := b.viewIndexer.IndexByName(name)
	if err != nil {
		return b.lsmIndexer.IndexByName(name)
	}
	return idx, nil
}

// End of to be deprecated block

func (b *keyspace) IndexByPrimary() (datastore.PrimaryIndex, errors.Error) {

	//TODO: Who gets priority. View Indexes or 2i ?
	pi, err := b.viewIndexer.IndexByPrimary()

	if err != nil {
		index, _ := b.lsmIndexer.IndexByPrimary()
		logging.Infof("No view indexes found. Getting LSM index %v", index)
		return b.lsmIndexer.IndexByPrimary()
	}

	return pi, nil
}

func (b *keyspace) Indexes() ([]datastore.Index, errors.Error) {
	indexes := make([]datastore.Index, 0, 1)
	indexes, err := b.viewIndexer.Indexes()
	if err != nil {
		logging.Infof(" Failed to get View Indexes %v", err)
	}
	lsmIndexes, err := b.lsmIndexer.Indexes()
	if err != nil {
		logging.Infof(" Failed to get LSM Indexes %v", err)
	}
	indexes = append(indexes, lsmIndexes...)
	return indexes, err
}

func doAuth(username, password, bucket string, requested datastore.Privileges) (bool, error) {

	logging.Infof(" Authenticating for bucket %s username %s password %s", bucket, username, password)
	creds, err := cbauth.Auth(username, password)
	if err != nil {
		return false, err
	}

	if (requested & datastore.CAN_DDL) != 0 {
		authResult, err := creds.CanDDLBucket(bucket)
		if err != nil || authResult == false {
			return false, err
		}

	} else if (requested & datastore.CAN_WRITE) != 0 {
		authResult, err := creds.CanAccessBucket(bucket)
		if err != nil || authResult == false {
			return false, err
		}

	} else if (requested & datastore.CAN_READ) != 0 {
		authResult, err := creds.CanReadBucket(bucket)
		if err != nil || authResult == false {
			return false, err
		}

	} else {
		return false, fmt.Errorf("Invalid Privileges")
	}

	return true, nil

}

func (b *keyspace) Authenticate(credentials datastore.Credentials, requested datastore.Privileges) errors.Error {

	var authResult bool
	var err error

	// No auth required for default bucket
	if b.Name() == "default" {
		return nil
	}

	logging.Infof("Authenticating for bucket %s", b.Name())

	for _, cred := range credentials {
		username := cred.Username()
		password, _ := cred.Password()

		userCreds := strings.Split(username, ":")

		if strings.EqualFold(userCreds[0], "admin") {
			authResult, err = doAuth(userCreds[1], password, b.Name(), requested)
		} else if len(userCreds) > 1 && userCreds[1] == b.Name() {
			authResult, err = doAuth(userCreds[1], password, b.Name(), requested)
		} else {
			//try with empty password
			authResult, err = doAuth(b.Name(), "", b.Name(), requested)
		}

		if err != nil {
			return errors.NewError(err, "Authentication Failed")
		}

		// Auth succeeded
		if authResult == true {
			return nil
		}
		continue

	}

	// no credentials specified
	if len(credentials) == 0 {
		authResult, err = doAuth(b.Name(), "", b.Name(), requested)
	}

	if authResult == false {
		return errors.NewError(nil, "Authentication Failed for bucket "+b.Name())
	}

	return nil
}

func doAuth(username, password, bucket string, requested datastore.Privileges) (bool, error) {

	logging.Infof(" Authenticating for bucket %s username %s password %s", bucket, username, password)
	creds, err := cbauth.Auth(username, password)
	if err != nil {
		return false, err
	}

	if (requested & datastore.CAN_DDL) != 0 {
		authResult, err := creds.CanDDLBucket(bucket)
		if err != nil || authResult == false {
			return false, err
		}

	} else if (requested & datastore.CAN_WRITE) != 0 {
		authResult, err := creds.CanAccessBucket(bucket)
		if err != nil || authResult == false {
			return false, err
		}

	} else if (requested & datastore.CAN_READ) != 0 {
		authResult, err := creds.CanReadBucket(bucket)
		if err != nil || authResult == false {
			return false, err
		}

	} else {
		return false, fmt.Errorf("Invalid Privileges")
	}

	return true, nil

}

func (b *keyspace) Authenticate(credentials datastore.Credentials, requested datastore.Privileges) errors.Error {

	var authResult bool
	var err error

	// No auth required for default bucket
	if b.Name() == "default" {
		return nil
	}

	logging.Infof("Authenticating for bucket %s", b.Name())

	for _, cred := range credentials {
		username := cred.Username()
		password, _ := cred.Password()

		userCreds := strings.Split(username, ":")

		if strings.EqualFold(userCreds[0], "admin") {
			authResult, err = doAuth(userCreds[1], password, b.Name(), requested)
		} else if len(userCreds) > 1 && userCreds[1] == b.Name() {
			authResult, err = doAuth(userCreds[1], password, b.Name(), requested)
		} else {
			//try with empty password
			authResult, err = doAuth(b.Name(), "", b.Name(), requested)
		}

		if err != nil {
			return errors.NewError(err, "Authentication Failed")
		}

		// Auth succeeded
		if authResult == true {
			return nil
		}
		continue

	}

	// no credentials specified
	if len(credentials) == 0 {
		authResult, err = doAuth(b.Name(), "", b.Name(), requested)
	}

	if authResult == false {
		return errors.NewError(nil, "Authentication Failed for bucket "+b.Name())
	}

	return nil
}

func (b *keyspace) CreatePrimaryIndex(using datastore.IndexType) (datastore.PrimaryIndex, errors.Error) {
	switch using {
	case datastore.VIEW:
		return b.viewIndexer.CreatePrimaryIndex()
	case datastore.LSM:
		return b.lsmIndexer.CreatePrimaryIndex()

	default:
		return nil, errors.NewError(nil, "Not yet implemented.")
	}
}

func (b *keyspace) CreateIndex(name string, equalKey, rangeKey expression.Expressions,
	where expression.Expression, using datastore.IndexType) (datastore.Index, errors.Error) {

	switch using {
	case datastore.VIEW:
		return b.viewIndexer.CreateIndex(name, equalKey, rangeKey, where)
	case datastore.LSM:
		return b.lsmIndexer.CreateIndex(name, equalKey, rangeKey, where)

	default:
		return nil, errors.NewError(nil, "Not yet implemented.")
	}
}

func (b *keyspace) Fetch(keys []string) ([]datastore.AnnotatedPair, errors.Error) {

	if len(keys) == 0 {
		return nil, errors.NewError(nil, "No keys to fetch")
	}

	bulkResponse, err := b.cbbucket.GetBulk(keys)
	if err != nil {
		// Ignore "Not found" keys
		if !isNotFoundError(err) {
			return nil, errors.NewError(err, "Error doing bulk get")
		}
	}

	i := 0
	rv := make([]datastore.AnnotatedPair, len(bulkResponse))
	for k, v := range bulkResponse {

		var doc datastore.AnnotatedPair
		doc.Key = k

		Value := value.NewAnnotatedValue(value.NewValue(v.Body))

		meta_flags := binary.BigEndian.Uint32(v.Extras[0:4])
		meta_type := "json"
		if Value.Type() == value.BINARY {
			meta_type = "base64"
		}
		Value.SetAttachment("meta", map[string]interface{}{
			"id":    k,
			"cas":   float64(v.Cas),
			"type":  meta_type,
			"flags": float64(meta_flags),
		})

		doc.Value = Value
		rv[i] = doc
		i++

	}

	logging.Debugf("Fetched %d keys ", i)

	return rv, nil
}

const (
	INSERT = 0x01
	UPDATE = 0x02
	UPSERT = 0x04
)

func opToString(op int) string {

	switch op {
	case INSERT:
		return "insert"
	case UPDATE:
		return "update"
	case UPSERT:
		return "upsert"
	}

	return "unknown operation"
}

func isNotFoundError(err error) bool {
	return strings.HasSuffix(err.Error(), "msg: Not found}")
}

func (b *keyspace) performOp(op int, inserts []datastore.Pair) ([]datastore.Pair, errors.Error) {

	if len(inserts) == 0 {
		return nil, errors.NewError(nil, "No keys to insert")
	}

	insertedKeys := make([]datastore.Pair, 0)
	var err error

	for _, kv := range inserts {
		key := kv.Key
		value := kv.Value.Actual()

		// TODO Need to also set meta
		switch op {

		case INSERT:
			var added bool
			// add the key to the backend
			added, err = b.cbbucket.Add(key, 0, value)
			if added == false {
				err = errors.NewError(nil, "Key "+key+" Exists")
			}
		case UPDATE:
			// check if the key exists and if so then use the cas value
			// to update the key
			rv := map[string]interface{}{}
			var cas uint64

			err = b.cbbucket.Gets(key, &rv, &cas)
			if err == nil {
				err = b.cbbucket.Set(key, 0, value)
			} else {
				logging.Errorf("Failed to insert. Key exists %s", key)
			}
		case UPSERT:
			err = b.cbbucket.Set(key, 0, value)
		}

		if err != nil {
			logging.Errorf("Failed to perform %s on key %s Error %v", opToString(op), key, err)
		} else {
			insertedKeys = append(insertedKeys, kv)
		}
	}

	if len(insertedKeys) == 0 {
		return nil, errors.NewError(err, "Failed to perform "+opToString(op))
	}

	return insertedKeys, nil

}

func (b *keyspace) Insert(inserts []datastore.Pair) ([]datastore.Pair, errors.Error) {
	return b.performOp(INSERT, inserts)

}

func (b *keyspace) Update(updates []datastore.Pair) ([]datastore.Pair, errors.Error) {
	return b.performOp(UPDATE, updates)
}

func (b *keyspace) Upsert(upserts []datastore.Pair) ([]datastore.Pair, errors.Error) {
	return b.performOp(UPSERT, upserts)
}

func (b *keyspace) Delete(deletes []string) ([]string, errors.Error) {

	failedDeletes := make([]string, 0)
	actualDeletes := make([]string, 0)
	var err error
	for _, key := range deletes {
		if err = b.cbbucket.Delete(key); err != nil {
			if !isNotFoundError(err) {
				logging.Infof("Failed to delete key %s", key)
				failedDeletes = append(failedDeletes, key)
			}
		} else {
			actualDeletes = append(actualDeletes, key)
		}
	}

	if len(failedDeletes) > 0 {
		return actualDeletes, errors.NewError(err, "Some keys were not deleted "+fmt.Sprintf("%v", failedDeletes))
	}

	return actualDeletes, nil
}

func (b *keyspace) Release() {
	b.deleted = true
	b.cbbucket.Close()
}

func (b *keyspace) loadIndexes() (err errors.Error) {
	viewIndexer := b.viewIndexer.(*viewIndexer)
	if err1 := viewIndexer.loadViewIndexes(); err1 != nil {
		err = err1
	}
	return
}

// primaryIndex performs full keyspace scans.
type primaryIndex struct {
	viewIndex
}

func (pi *primaryIndex) KeyspaceId() string {
	return pi.keyspace.Id()
}

func (pi *primaryIndex) Id() string {
	return pi.Name()
}

func (pi *primaryIndex) Name() string {
	return pi.name
}

func (pi *primaryIndex) Type() datastore.IndexType {
	return pi.viewIndex.Type()
}

func (pi *primaryIndex) SeekKey() expression.Expressions {
	return pi.viewIndex.SeekKey()
}

func (pi *primaryIndex) RangeKey() expression.Expressions {
	return pi.viewIndex.RangeKey()
}

func (pi *primaryIndex) Condition() expression.Expression {
	return pi.viewIndex.Condition()
}

func (pi *primaryIndex) State() (datastore.IndexState, errors.Error) {
	return pi.viewIndex.State()
}

func (pi *primaryIndex) Statistics(span *datastore.Span) (datastore.Statistics, errors.Error) {
	return pi.viewIndex.Statistics(span)
}

func (pi *primaryIndex) Drop() errors.Error {
	return pi.viewIndex.Drop()
}

func (pi *primaryIndex) Scan(span *datastore.Span, distinct bool, limit int64, conn *datastore.IndexConnection) {
	pi.viewIndex.Scan(span, distinct, limit, conn)
}

func (pi *primaryIndex) ScanEntries(limit int64, conn *datastore.IndexConnection) {
	pi.viewIndex.ScanEntries(limit, conn)
}<|MERGE_RESOLUTION|>--- conflicted
+++ resolved
@@ -26,10 +26,7 @@
 	"time"
 
 	"github.com/couchbase/cbauth"
-<<<<<<< HEAD
 	lsm "github.com/couchbase/indexing/secondary/queryport/n1ql"
-=======
->>>>>>> 748f6be9
 	cb "github.com/couchbaselabs/go-couchbase"
 	"github.com/couchbaselabs/query/datastore"
 	"github.com/couchbaselabs/query/errors"
@@ -313,43 +310,10 @@
 	primary          datastore.PrimaryIndex
 	cbbucket         *cb.Bucket
 	deleted          bool
-<<<<<<< HEAD
 	nonUsableIndexes []string          // indexes that cannot be used
 	saslPassword     string            // SASL password
 	viewIndexer      datastore.Indexer // View index provider
 	lsmIndexer       datastore.Indexer // LSM index provider
-=======
-	nonUsableIndexes []string // indexes that cannot be used
-	saslPassword     string   // SASL password
-}
-
-func (b *keyspace) refresh() {
-	// trigger refresh of this pool
-	logging.Infof("Refreshing Indexes in keyspace %s", b.name)
-
-	indexes, err := loadViewIndexes(b)
-	if err != nil {
-		logging.Errorf(" Error loading indexes for bucket %s", b.name)
-		return
-	}
-
-	if len(indexes) == 0 {
-		return
-	}
-
-	for _, index := range indexes {
-		logging.Infof("Found index %s  on keyspace %s", (*index).Name(), b.name)
-		name := (*index).Name()
-		b.indexes[name] = *index
-	}
-
-}
-
-func keepIndexesFresh(b *keyspace) {
-
-	tickChan := time.Tick(15 * time.Second)
->>>>>>> 748f6be9
-
 }
 
 func newKeyspace(p *namespace, name string) (datastore.Keyspace, errors.Error) {
@@ -530,91 +494,6 @@
 	}
 	indexes = append(indexes, lsmIndexes...)
 	return indexes, err
-}
-
-func doAuth(username, password, bucket string, requested datastore.Privileges) (bool, error) {
-
-	logging.Infof(" Authenticating for bucket %s username %s password %s", bucket, username, password)
-	creds, err := cbauth.Auth(username, password)
-	if err != nil {
-		return false, err
-	}
-
-	if (requested & datastore.CAN_DDL) != 0 {
-		authResult, err := creds.CanDDLBucket(bucket)
-		if err != nil || authResult == false {
-			return false, err
-		}
-
-	} else if (requested & datastore.CAN_WRITE) != 0 {
-		authResult, err := creds.CanAccessBucket(bucket)
-		if err != nil || authResult == false {
-			return false, err
-		}
-
-	} else if (requested & datastore.CAN_READ) != 0 {
-		authResult, err := creds.CanReadBucket(bucket)
-		if err != nil || authResult == false {
-			return false, err
-		}
-
-	} else {
-		return false, fmt.Errorf("Invalid Privileges")
-	}
-
-	return true, nil
-
-}
-
-func (b *keyspace) Authenticate(credentials datastore.Credentials, requested datastore.Privileges) errors.Error {
-
-	var authResult bool
-	var err error
-
-	// No auth required for default bucket
-	if b.Name() == "default" {
-		return nil
-	}
-
-	logging.Infof("Authenticating for bucket %s", b.Name())
-
-	for _, cred := range credentials {
-		username := cred.Username()
-		password, _ := cred.Password()
-
-		userCreds := strings.Split(username, ":")
-
-		if strings.EqualFold(userCreds[0], "admin") {
-			authResult, err = doAuth(userCreds[1], password, b.Name(), requested)
-		} else if len(userCreds) > 1 && userCreds[1] == b.Name() {
-			authResult, err = doAuth(userCreds[1], password, b.Name(), requested)
-		} else {
-			//try with empty password
-			authResult, err = doAuth(b.Name(), "", b.Name(), requested)
-		}
-
-		if err != nil {
-			return errors.NewError(err, "Authentication Failed")
-		}
-
-		// Auth succeeded
-		if authResult == true {
-			return nil
-		}
-		continue
-
-	}
-
-	// no credentials specified
-	if len(credentials) == 0 {
-		authResult, err = doAuth(b.Name(), "", b.Name(), requested)
-	}
-
-	if authResult == false {
-		return errors.NewError(nil, "Authentication Failed for bucket "+b.Name())
-	}
-
-	return nil
 }
 
 func doAuth(username, password, bucket string, requested datastore.Privileges) (bool, error) {
