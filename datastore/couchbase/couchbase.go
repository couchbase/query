//  Copyright 2014-Present Couchbase, Inc.
//
//  Use of this software is governed by the Business Source License included
//  in the file licenses/BSL-Couchbase.txt.  As of the Change Date specified
//  in that file, in accordance with the Business Source License, use of this
//  software will be governed by the Apache License, Version 2.0, included in
//  the file licenses/APL2.txt.

/*

Package couchbase provides a couchbase-server implementation of the datastore
package.

*/

package couchbase

import (
	"encoding/binary"
	"fmt"
	"io"
	"math"
	"math/rand"
	"net/http"
	"net/url"
	"os"
	"strconv"
	"strings"
	"sync"
	"time"

	"github.com/couchbase/cbauth"
	json "github.com/couchbase/go_json"
	"github.com/couchbase/gomemcached"
	memcached "github.com/couchbase/gomemcached/client" // package name is memcached
	gsi "github.com/couchbase/indexing/secondary/queryport/n1ql"
	ftsclient "github.com/couchbase/n1fty"
	"github.com/couchbase/query/auth"
	"github.com/couchbase/query/datastore"
	"github.com/couchbase/query/datastore/couchbase/gcagent"
	"github.com/couchbase/query/datastore/virtual"
	"github.com/couchbase/query/errors"
	"github.com/couchbase/query/functions"
	"github.com/couchbase/query/logging"
	cb "github.com/couchbase/query/primitives/couchbase"
	"github.com/couchbase/query/sequences"
	"github.com/couchbase/query/server"
	"github.com/couchbase/query/tenant"
	"github.com/couchbase/query/transactions"
	"github.com/couchbase/query/util"
	"github.com/couchbase/query/value"
	"github.com/golang/snappy"
)

var REQUIRE_CBAUTH bool           // Connection to authorization system must succeed.
var _SKIP_IMPERSONATE bool = true //  don't send actual user names

// cbPoolMap and cbPoolServices implement a local cache of the datastore's topology
type cbPoolMap struct {
	sync.RWMutex
	poolServices map[string]*cbPoolServices
}

type cbPoolServices struct {
	sync.RWMutex
	name         string
	lastUpdate   util.Time
	rev          int
	pool         cb.Pool
	nodeServices map[string]interface{}
}

const _INFO_INTERVAL = time.Second

var _POOLMAP cbPoolMap

const (
	PRIMARY_INDEX          = "#primary"
	_TRAN_CLEANUP_INTERVAL = 1 * time.Minute
)

type mutationState int // state of the mutation operation

const (
	_MUTATED mutationState = iota // if the key was mutated successfully
	_STOPPED                      // if the mutation operation was stopped
	_FAILED                       // if the mutation failed a reason
	_NONE
)

const (
	_DEFAULT_CONN       = 64
	_SERVERLESS_CONN    = 16
	_OVERFLOW_CONN      = 64
	_DEFAULT_TIMEOUT    = 30 * time.Second
	_SERVERLESS_TIMEOUT = 20 * time.Second
)

// Max number of mutation workers
// 1 routine for every 4 CPU cores
// But, a max of 4 go routines are allowed
var _MAX_MUTATION_ROUTINES = util.MinInt(util.MaxInt(1, int(util.NumCPU()/4)), 4)

// bucket capabilities used for migration
var bucketCapabilities = map[string]datastore.Migration{
	"querySystemCollection": datastore.HAS_SYSTEM_COLLECTION,
}

var migration2Capability = map[datastore.Migration]string{
	datastore.HAS_SYSTEM_COLLECTION: "querySystemCollection",
}

func init() {

	// MB-27415 have a larger overflow pool and close overflow connections asynchronously
	cb.SetConnectionPoolParams(_DEFAULT_CONN, _OVERFLOW_CONN)
	cb.EnableAsynchronousCloser(true, _DEFAULT_TIMEOUT)

	val, err := strconv.ParseBool(os.Getenv("REQUIRE_CBAUTH"))
	if err != nil {
		REQUIRE_CBAUTH = val
	} else {
		REQUIRE_CBAUTH = true // default
	}

	// enable data type response
	cb.EnableDataType = true

	// enable xattrs
	cb.EnableXattr = true

	// start the fetch workers for servicing the BulkGet operations
	cb.InitBulkGet()
	_POOLMAP.poolServices = make(map[string]*cbPoolServices, 1)

	// Enable sync replication (durability)
	cb.EnableSyncReplication = true

	// Enable collections
	cb.EnableCollections = true

	// Enable Preserve Expiry
	cb.EnablePreserveExpiry = true

	// Enable KV Error maps
	cb.EnableXerror = true

	// transaction cache initialization
	transactions.TranContextCacheInit(_TRAN_CLEANUP_INTERVAL)

}

// Pass Deployment Model to gsi+n1fty
func SetDeploymentModel(deploymentModel string) {
	if deploymentModel == datastore.DEPLOYMENT_MODEL_SERVERLESS {
		cb.SetConnectionPoolParams(_SERVERLESS_CONN, _OVERFLOW_CONN)
		cb.EnableAsynchronousCloser(true, _SERVERLESS_TIMEOUT)
	}
	gsi.SetDeploymentModel(deploymentModel)
	ftsclient.SetDeploymentModel(deploymentModel)
}

// store is the root for the couchbase datastore
type store struct {
	client         cb.Client // instance of primitives/couchbase client
	gcClient       *gcagent.Client
	namespaceCache map[string]*namespace // map of pool-names and IDs
	CbAuthInit     bool                  // whether cbAuth is initialized
	inferencer     datastore.Inferencer  // what we use to infer schemas
	statUpdater    datastore.StatUpdater // what we use to update statistics
	connectionUrl  string                // where to contact ns_server
	connSecConfig  *datastore.ConnectionSecurityConfig
	nslock         sync.RWMutex
}

func (s *store) Id() string {
	return s.URL()
}

func (s *store) URL() string {
	return s.client.BaseURL.String()
}

func (s *store) Info() datastore.Info {
	info := &infoImpl{client: &s.client}
	return info
}

type infoImpl struct {
	client *cb.Client
}

func (info *infoImpl) Version() string {
	return info.client.Info.ImplementationVersion
}

func fullhostName(n string) string {
	hostName, portVal := server.HostNameandPort(n)
	if hostName != "" && portVal != "" {
		return n
	}
	if portVal != "" {
		portVal = ":" + portVal
	}
	return server.GetIP(true) + portVal
}

func (info *infoImpl) Topology() ([]string, []errors.Error) {
	var nodes []string

	isReadLock, errs := info.refresh()
	for _, p := range _POOLMAP.poolServices {
		p.RLock()
		for node, _ := range p.nodeServices {
			nodes = append(nodes, node)
		}
		p.RUnlock()
	}
	if isReadLock {
		_POOLMAP.RUnlock()
	} else {
		_POOLMAP.Unlock()
	}
	return nodes, errs
}

func (info *infoImpl) Services(node string) (map[string]interface{}, []errors.Error) {
	isReadLock, errs := info.refresh()

	defer func() {
		if isReadLock {
			_POOLMAP.RUnlock()
		} else {
			_POOLMAP.Unlock()
		}
	}()
	for _, p := range _POOLMAP.poolServices {
		p.RLock()
		n, ok := p.nodeServices[node]
		if ok {
			// Return a safely writeable copy of the information.  This is not a full value copy since the values themselves can
			// typically be changed without issue, but the map can't.
			m := n.(map[string]interface{})
			ret := make(map[string]interface{}, len(m))
			for k, v := range m {
				ret[k] = v
			}
			p.RUnlock()
			return ret, nil
		}
		p.RUnlock()
	}
	return map[string]interface{}{}, errs
}

func (info *infoImpl) refresh() (bool, []errors.Error) {
	var errs []errors.Error

	isReadLock := true
	_POOLMAP.RLock()

	// scan the pools
	for _, p := range info.client.Info.Pools {
		poolEntry, found := _POOLMAP.poolServices[p.Name]
		if found && util.Since(poolEntry.lastUpdate) < _INFO_INTERVAL {
			continue
		}

		pool, err := info.client.GetPool(p.Name)
		poolServices, pErr := info.client.GetPoolServices(p.Name)

		if err == nil && pErr == nil {

			// missing the information, rebuild
			if !found || poolEntry.rev != poolServices.Rev {

				// promote the lock
				if isReadLock {
					var ok bool

					_POOLMAP.RUnlock()
					_POOLMAP.Lock()
					isReadLock = false

					// now that we have promoted the lock, did we get beaten by somebody else to it?
					poolEntry, ok = _POOLMAP.poolServices[p.Name]
					if ok && (poolEntry.rev == poolServices.Rev) {
						continue
					}
				}

				newPoolServices := &cbPoolServices{name: p.Name, rev: poolServices.Rev}
				nodeServices := make(map[string]interface{}, len(pool.Nodes))

				// go through all the nodes in the pool
				for _, n := range pool.Nodes {
					var servicesCopy []interface{}

					newServices := make(map[string]interface{}, 4)
					newServices["name"] = fullhostName(n.Hostname)
					newServices["uuid"] = n.NodeUUID
					newServices["status"] = n.Status
					for _, s := range n.Services {
						servicesCopy = append(servicesCopy, s)
					}
					newServices["services"] = servicesCopy

					// go through all bucket independet services in the pool
					for _, ns := range poolServices.NodesExt {

						mgmtPort := ns.Services["mgmt"]
						if mgmtPort == 0 {

							// shouldn't happen, there should always be a mgmt port on each node
							// we should return an error
							msg := fmt.Sprintf("NodeServices does not report mgmt endpoint for this node: %v", newServices["name"])
							errs = append(errs, errors.NewAdminGetNodeError(nil, msg))
							continue
						}

						nsHostname := ""
						if ns.Hostname != "" {
							nsHostname = ns.Hostname + ":" + strconv.Itoa(mgmtPort)
						}
						// if we can positively match nodeServices and node, add ports
						if n.Hostname == nsHostname ||
							(nsHostname == "" && ns.ThisNode && n.ThisNode) {
							ports := make(map[string]interface{}, len(ns.Services))

							// only add the ports for those services that are advertised
							for _, s := range n.Services {
								for pn, p := range ns.Services {
									if strings.Index(pn, s) == 0 {
										ports[pn] = p
									}
								}
							}
							newServices["ports"] = ports
							break
						}
					}
					nodeServices[fullhostName(n.Hostname)] = newServices
				}
				newPoolServices.nodeServices = nodeServices
				newPoolServices.lastUpdate = util.Now()
				_POOLMAP.poolServices[p.Name] = newPoolServices
			} else {

				// just update the node statuses
				poolEntry.Lock()
				for _, n := range pool.Nodes {
					m := poolEntry.nodeServices[fullhostName(n.Hostname)].(map[string]interface{})
					m["status"] = n.Status
				}
				poolEntry.lastUpdate = util.Now()
				poolEntry.Unlock()
			}
		} else {
			if err != nil {
				errs = append(errs, errors.NewDatastoreClusterError(err, p.Name))
			}
			if pErr != nil {
				errs = append(errs, errors.NewDatastoreClusterError(pErr, p.Name))
			}

			// promote the lock
			if isReadLock {
				_POOLMAP.RUnlock()
				_POOLMAP.Lock()
				isReadLock = false
			}

			// pool not found, remove any previous entry
			delete(_POOLMAP.poolServices, p.Name)
		}
		if err == nil {
			pool.Close()
		}
	}

	// cached pool map differs, cleanup
	if len(_POOLMAP.poolServices) != len(info.client.Info.Pools) {

		// promote the lock
		if isReadLock {
			_POOLMAP.RUnlock()
			_POOLMAP.Lock()
			isReadLock = false
		}

		for e, _ := range _POOLMAP.poolServices {
			found := false
			for _, p := range info.client.Info.Pools {
				if e == p.Name {
					found = true
					break
				}
			}
			if !found {
				delete(_POOLMAP.poolServices, e)
			}
		}
	}
	return isReadLock, errs
}

func (s *store) NamespaceIds() ([]string, errors.Error) {
	return s.NamespaceNames()
}

func (s *store) NamespaceNames() ([]string, errors.Error) {
	return []string{"default"}, nil
}

func (s *store) NamespaceById(id string) (p datastore.Namespace, e errors.Error) {
	return s.NamespaceByName(id)
}

func (s *store) NamespaceByName(name string) (p datastore.Namespace, e errors.Error) {
	p, ok := s.namespaceCache[name]
	if !ok {
		var err errors.Error
		p, err = loadNamespace(s, name)
		if err != nil {
			return nil, err
		}
		s.namespaceCache[name] = p.(*namespace)
	}
	return p, nil
}

func (s *store) ForeachBucket(f func(datastore.ExtendedBucket)) {
	for _, n := range s.namespaceCache {
		for _, k := range n.keyspaceCache {
			if k.cbKeyspace != nil {
				f(k.cbKeyspace)
			}
		}
	}
}

func (s *store) LoadAllBuckets(f func(datastore.ExtendedBucket)) {
	for _, n := range s.namespaceCache {
		n.refresh()
		for k, _ := range n.cbNamespace.BucketMap {
			if b, err := n.KeyspaceByName(k); err == nil && b != nil {
				if eb, ok := b.(datastore.ExtendedBucket); ok && eb != nil {
					f(eb)
				}
			}
		}
	}
}

// The ns_server admin API is open iff we can access the /pools API without a password.
func (s *store) adminIsOpen() bool {
	url := s.connectionUrl + "/pools"
	resp, err := http.Get(url)
	if err != nil {
		return false
	}
	defer resp.Body.Close()
	if resp.StatusCode != 200 {
		return false
	}
	return true
}

func (s *store) auth(user, pwd string) (cbauth.Creds, error) {
	return cbauth.Auth(user, pwd)
}

func (s *store) authWebCreds(req *http.Request) (cbauth.Creds, error) {
	return cbauth.AuthWebCreds(req)
}

func (s *store) Authorize(privileges *auth.Privileges, credentials *auth.Credentials) errors.Error {
	if s.CbAuthInit == false {
		// cbauth is not initialized. Access to SASL protected buckets will be
		// denied by the couchbase server
		logging.Warnf("CbAuth not intialized")
		return nil
	}
	return cbAuthorize(s, privileges, credentials, false)
}

func (s *store) AuthorizeInternal(privileges *auth.Privileges, credentials *auth.Credentials) errors.Error {
	if s.CbAuthInit == false {
		// cbauth is not initialized. Access to SASL protected buckets will be
		// denied by the couchbase server
		logging.Warnf("CbAuth not intialized")
		return nil
	}
	return cbAuthorize(s, privileges, credentials, true)
}

func (s *store) AdminUser(node string) (string, string, error) {
	if s.CbAuthInit == false {
		// cbauth is not initialized. Access to SASL protected buckets will be
		// denied by the couchbase server
		logging.Warnf("CbAuth not intialized")
		return "", "", fmt.Errorf("CbAuth not initialized")
	}
	return cbauth.GetHTTPServiceAuth(node)
}

func (s *store) GetUserUUID(creds *auth.Credentials) string {
	if creds != nil && len(creds.CbauthCredentialsList) > 0 {
		res, _ := cbauth.GetUserUuid(creds.CbauthCredentialsList[0].User())
		return res
	}
	return ""
}

func (s *store) GetUserBuckets(creds *auth.Credentials) []string {
	if s.CbAuthInit == false {
		// cbauth is not initialized. Access to SASL protected buckets will be
		// denied by the couchbase server
		logging.Warnf("CbAuth not intialized")
		return []string{}
	}
	if creds == nil || len(creds.CbauthCredentialsList) == 0 {
		return []string{}
	}
	res, _ := creds.CbauthCredentialsList[0].GetBuckets()

	return res
}

func (s *store) GetImpersonateBuckets(user, domain string) []string {
	if s.CbAuthInit == false {
		// cbauth is not initialized. Access to SASL protected buckets will be
		// denied by the couchbase server
		logging.Warnf("CbAuth not intialized")
		return []string{}
	}
	if len(user) == 0 {
		return []string{}
	}
	res, _ := cbauth.GetUserBuckets(user, domain)
	return res
}

func (s *store) PreAuthorize(privileges *auth.Privileges) {
	cbPreAuthorize(privileges)
}

func (s *store) CredsString(creds *auth.Credentials) (string, string) {
	if creds != nil && len(creds.CbauthCredentialsList) > 0 {
		u, d := creds.CbauthCredentialsList[0].User()

		// defensively
		if d == "" {
			d = "local"
		}
		return u, d
	}
	return "", ""
}

func (s *store) SetLogLevel(level logging.Level) {
	for _, n := range s.namespaceCache {
		defer n.lock.Unlock()
		n.lock.Lock()
		for _, k := range n.keyspaceCache {
			if k.cbKeyspace == nil {
				continue
			}
			indexers, _ := k.cbKeyspace.Indexers()
			if len(indexers) > 0 {
				for _, idxr := range indexers {
					idxr.SetLogLevel(level)
				}

				return
			}
		}
	}
}

// Ignore the name parameter for now
func (s *store) Inferencer(name datastore.InferenceType) (datastore.Inferencer, errors.Error) {
	return s.inferencer, nil
}

func (s *store) Inferencers() ([]datastore.Inferencer, errors.Error) {
	return []datastore.Inferencer{s.inferencer}, nil
}

func (s *store) StatUpdater() (datastore.StatUpdater, errors.Error) {
	return s.statUpdater, nil
}

func (s *store) AuditInfo() (*datastore.AuditInfo, errors.Error) {
	auditSpec, err := s.client.GetAuditSpec()
	if err != nil {
		return nil, errors.NewSystemUnableToRetrieveError(err, "audit information")
	}

	users := make(map[datastore.UserInfo]bool, len(auditSpec.DisabledUsers))
	for _, u := range auditSpec.DisabledUsers {
		ui := datastore.UserInfo{Name: u.Name, Domain: u.Domain}
		users[ui] = true
	}

	events := make(map[uint32]bool, len(auditSpec.Disabled))
	for _, eid := range auditSpec.Disabled {
		events[eid] = true
	}

	ret := &datastore.AuditInfo{
		EventDisabled:   events,
		UserAllowlisted: users,
		AuditEnabled:    auditSpec.AuditdEnabled,
		Uid:             auditSpec.Uid,
	}
	return ret, nil
}

func (s *store) ProcessAuditUpdateStream(callb func(uid string) error) errors.Error {
	f := func(data interface{}) error {
		d, ok := data.(*DefaultObject)
		if !ok {
			return fmt.Errorf("Unable to convert received object to proper type: %T", data)
		}
		return callb(d.Uid)
	}
	do := DefaultObject{}
	err := s.client.ProcessStream("/poolsStreaming/default", f, &do)
	if err != nil {
		return errors.NewAuditStreamHandlerFailed(err)
	}
	return nil
}

func (s *store) EnableStorageAudit(val bool) {
	_SKIP_IMPERSONATE = !val
}

type DefaultObject struct {
	Uid string `json:"auditUid"`
}

func (s *store) UserInfo() (value.Value, errors.Error) {
	data, err := s.client.GetUserRoles()
	if err != nil {
		return nil, errors.NewSystemUnableToRetrieveError(err, "user information")
	}
	return value.NewValue(data), nil
}

func (s *store) GetUserInfoAll() ([]datastore.User, errors.Error) {
	sourceUsers, err := s.client.GetUserInfoAll()
	if err != nil {
		return nil, errors.NewSystemUnableToRetrieveError(err, "user information")
	}
	resultUsers := make([]datastore.User, len(sourceUsers))
	for i, u := range sourceUsers {
		resultUsers[i].Name = u.Name
		resultUsers[i].Id = u.Id
		resultUsers[i].Domain = u.Domain
		roles := make([]datastore.Role, len(u.Roles))
		for j, r := range u.Roles {
			roles[j].Name = r.Role
			if r.CollectionName != "" && r.CollectionName != "*" {
				roles[j].Target = r.BucketName + ":" + r.ScopeName + ":" + r.CollectionName
			} else if r.ScopeName != "" && r.ScopeName != "*" {
				roles[j].Target = r.BucketName + ":" + r.ScopeName
			} else if r.BucketName != "" {
				roles[j].Target = r.BucketName
			}
		}
		resultUsers[i].Roles = roles
	}
	return resultUsers, nil
}

func (s *store) PutUserInfo(u *datastore.User) errors.Error {
	var outputUser cb.User
	outputUser.Name = u.Name
	outputUser.Id = u.Id
	outputUser.Roles = make([]cb.Role, len(u.Roles))
	outputUser.Domain = u.Domain
	for i, r := range u.Roles {
		outputUser.Roles[i].Role = r.Name
		if len(r.Target) > 0 {
			outputUser.Roles[i].BucketName = r.Target
		}
	}
	outputUser.Password = u.Password
	outputUser.Groups = u.Groups
	err := s.client.PutUserInfo(&outputUser)
	if err != nil {
		return errors.NewSystemUnableToUpdateError(err, "user")
	}
	return nil
}

func (s *store) DeleteUser(u *datastore.User) errors.Error {
	var outputUser cb.User
	outputUser.Id = u.Id
	outputUser.Domain = u.Domain
	err := s.client.DeleteUser(&outputUser)
	if err != nil {
		return errors.NewSystemUnableToUpdateError(err, "user")
	}
	return nil
}

func (s *store) GetUserInfo(u *datastore.User) errors.Error {
	var outputUser cb.User
	outputUser.Id = u.Id
	outputUser.Domain = u.Domain
	err := s.client.GetUserInfo(&outputUser)
	if err != nil {
		return errors.NewSystemUnableToRetrieveError(err, "user information")
	}
	u.Id = outputUser.Id
	u.Domain = outputUser.Domain
	if len(outputUser.Roles) > 0 {
		u.Roles = make([]datastore.Role, len(outputUser.Roles))
		for i, v := range outputUser.Roles {
			u.Roles[i].Name = v.Role
			u.Roles[i].Target = v.BucketName
			u.Roles[i].IsScope = v.ScopeName != "" && v.CollectionName == ""
		}
	}
	u.Name = outputUser.Name
	u.Groups = outputUser.Groups
	return nil
}

func (s *store) GetRolesAll() ([]datastore.Role, errors.Error) {
	roleDescList, err := s.client.GetRolesAll()
	if err != nil {
		return nil, errors.NewDatastoreUnableToRetrieveRoles(err)
	}
	roles := make([]datastore.Role, len(roleDescList))
	for i, rd := range roleDescList {
		roles[i].Name = rd.Role
		roles[i].Target = rd.BucketName
		roles[i].IsScope = rd.ScopeName != "" && rd.CollectionName == ""
	}
	return roles, nil
}

func (s *store) GetGroupInfo(g *datastore.Group) errors.Error {
	var outputGroup cb.Group
	outputGroup.Id = g.Id
	err := s.client.GetGroupInfo(&outputGroup)
	if err != nil {
		return errors.NewSystemUnableToRetrieveError(err, "group information")
	}
	g.Id = outputGroup.Id
	g.Desc = outputGroup.Desc
	if len(outputGroup.Roles) > 0 {
		g.Roles = make([]datastore.Role, len(outputGroup.Roles))
		for i := range outputGroup.Roles {
			g.Roles[i].Name = outputGroup.Roles[i].Role
			if outputGroup.Roles[i].BucketName != "" {
				g.Roles[i].Target = outputGroup.Roles[i].BucketName
				if outputGroup.Roles[i].ScopeName != "" && outputGroup.Roles[i].ScopeName != "*" {
					g.Roles[i].Target += ":" + outputGroup.Roles[i].ScopeName
					if outputGroup.Roles[i].CollectionName != "" && outputGroup.Roles[i].CollectionName != "*" {
						g.Roles[i].Target += ":" + outputGroup.Roles[i].CollectionName
					}
				}
			}
		}
	} else {
		g.Roles = nil
	}
	return nil
}

func (s *store) PutGroupInfo(g *datastore.Group) errors.Error {
	var outputGroup cb.Group
	outputGroup.Id = g.Id
	outputGroup.Desc = g.Desc
	if len(g.Roles) > 0 {
		outputGroup.Roles = make([]cb.Role, len(g.Roles))
		for i := range g.Roles {
			outputGroup.Roles[i].Role = g.Roles[i].Name
			if len(g.Roles[i].Target) > 0 {
				parts := strings.Split(g.Roles[i].Target, ":")
				outputGroup.Roles[i].BucketName = parts[0]
				if len(parts) > 1 {
					outputGroup.Roles[i].ScopeName = parts[1]
				}
				if len(parts) > 2 {
					outputGroup.Roles[i].CollectionName = parts[2]
				}
			}
		}
	}
	err := s.client.PutGroupInfo(&outputGroup)
	if err != nil {
		return errors.NewSystemUnableToUpdateError(err, "group")
	}
	return nil
}

func (s *store) DeleteGroup(g *datastore.Group) errors.Error {
	var outputGroup cb.Group
	outputGroup.Id = g.Id
	err := s.client.DeleteGroup(&outputGroup)
	if err != nil {
		return errors.NewSystemUnableToUpdateError(err, "group")
	}
	return nil
}

func (s *store) GroupInfo() (value.Value, errors.Error) {
	sourceGroups, err := s.client.GroupInfo()
	if err != nil {
		return nil, errors.NewSystemUnableToRetrieveError(err, "group information")
	}
	return value.NewValue(sourceGroups), nil
}

func (s *store) GetGroupInfoAll() ([]datastore.Group, errors.Error) {
	sourceGroups, err := s.client.GetGroupInfoAll()
	if err != nil {
		return nil, errors.NewSystemUnableToRetrieveError(err, "group information")
	}
	resultGroups := make([]datastore.Group, len(sourceGroups))
	for i, g := range sourceGroups {
		resultGroups[i].Id = g.Id
		resultGroups[i].Desc = g.Desc
		roles := make([]datastore.Role, len(g.Roles))
		for j, r := range g.Roles {
			roles[j].Name = r.Role
			if r.CollectionName != "" && r.CollectionName != "*" {
				roles[j].Target = r.BucketName + ":" + r.ScopeName + ":" + r.CollectionName
			} else if r.ScopeName != "" && r.ScopeName != "*" {
				roles[j].Target = r.BucketName + ":" + r.ScopeName
			} else if r.BucketName != "" {
				roles[j].Target = r.BucketName
			}
		}
		resultGroups[i].Roles = roles
	}
	return resultGroups, nil
}

func (s *store) CreateBucket(name string, with value.Value) errors.Error {
	withArg := with.CopyForUpdate().Actual().(map[string]interface{})
	withArg["name"] = name
	b, _ := json.Marshal(withArg)
	var param map[string]interface{}
	json.Unmarshal(b, &param)
	err := s.client.CreateBucket(param)
	if err != nil {
		return errors.NewSystemUnableToUpdateError(err, "bucket")
	}
	return nil
}

func (s *store) AlterBucket(name string, with value.Value) errors.Error {
	b, _ := json.Marshal(with)
	var param map[string]interface{}
	json.Unmarshal(b, &param)
	err := s.client.AlterBucket(name, param)
	if err != nil {
		return errors.NewSystemUnableToUpdateError(err, "bucket")
	}
	return nil
}

func (s *store) DropBucket(name string) errors.Error {
	err := s.client.DropBucket(name)
	if err != nil {
		return errors.NewSystemUnableToUpdateError(err, "bucket")
	}
	return nil
}

func (s *store) BucketInfo() (value.Value, errors.Error) {
	sourceBuckets, err := s.client.BucketInfo()
	if err != nil {
		return nil, errors.NewSystemUnableToRetrieveError(err, "bucket information")
	}
	return value.NewValue(sourceBuckets), nil
}

func (s *store) SetClientConnectionSecurityConfig() (err error) {
	if s.connSecConfig != nil &&
		s.connSecConfig.ClusterEncryptionConfig.EncryptData {

		// For every initTLS call when info is refreshed pass the
		// cert and key info along with passphrase to client.

		err = s.client.InitTLS(s.connSecConfig.CAFile,
			s.connSecConfig.CertFile,
			s.connSecConfig.KeyFile,
			s.connSecConfig.ClusterEncryptionConfig.DisableNonSSLPorts,
			s.connSecConfig.TLSConfig.PrivateKeyPassphrase,
			s.connSecConfig.TLSConfig.ShouldClientsUseClientCert,
			s.connSecConfig.InternalClientCertFile,
			s.connSecConfig.InternalClientKeyFile,
			s.connSecConfig.TLSConfig.ClientPrivateKeyPassphrase)

		if err == nil && s.gcClient != nil {
			err = s.gcClient.InitTLS(s.connSecConfig.CAFile,
				s.connSecConfig.CertFile,
				s.connSecConfig.KeyFile,
				s.connSecConfig.TLSConfig.PrivateKeyPassphrase,
				s.connSecConfig.TLSConfig.ShouldClientsUseClientCert,
				s.connSecConfig.InternalClientCertFile,
				s.connSecConfig.InternalClientKeyFile,
				s.connSecConfig.TLSConfig.ClientPrivateKeyPassphrase)
		}
		if err != nil {
			if len(s.connSecConfig.CAFile) > 0 {
				err = fmt.Errorf("Unable to initialize TLS using certificate %s. Aborting security update. Error:%v",
					s.connSecConfig.CAFile, err)
			} else {
				err = fmt.Errorf("Unable to initialize TLS using certificate %s. Aborting security update. Error:%v",
					s.connSecConfig.CertFile, err)
			}

			logging.Errorf("%v", err)
			return
		}
	} else {
		s.client.ClearTLS()
		if s.gcClient != nil {
			s.gcClient.ClearTLS()
		}
	}
	return
}

func (s *store) SetConnectionSecurityConfig(connSecConfig *datastore.ConnectionSecurityConfig) {
	s.connSecConfig = connSecConfig
	if err := s.SetClientConnectionSecurityConfig(); err != nil {
		return
	}

	gsi.SetConnectionSecurityConfig(connSecConfig)
	ftsclient.SetConnectionSecurityConfig(connSecConfig)

	// for any active buckets set new security config
	for _, n := range s.namespaceCache {

		// force a full pool refresh
		n.refreshFully()
		n.lock.Lock()
		for _, k := range n.keyspaceCache {
			if k.cbKeyspace == nil {
				continue
			}

			// Make new TLS settings take effect in the buckets.
			if k.cbKeyspace.agentProvider != nil {
				k.cbKeyspace.agentProvider.Refresh()
			}

			// Pass new settings to indexers.
			indexers, _ := k.cbKeyspace.Indexers()
			if len(indexers) > 0 {
				for _, idxr := range indexers {
					idxr.SetConnectionSecurityConfig(connSecConfig)
				}
			}
		}
		n.lock.Unlock()
	}
}

func initCbAuth(url string) (*cb.Client, error) {

	transport := cbauth.WrapHTTPTransport(cb.HTTPTransport, nil)
	cb.HTTPClient.Transport = transport

	client, err := cb.ConnectWithAuth(url, cbauth.NewAuthHandler(nil), cb.USER_AGENT)
	if err != nil {
		return nil, err
	}

	logging.Infof(" Initialization of cbauth succeeded ")

	return &client, nil
}

func parseUrl(u string) (host string, username string, password string, err error) {
	url, err := url.Parse(u)
	if err != nil {
		return "", "", "", err
	}
	if url.User == nil {
		return "", "", "", fmt.Errorf("Unusable url %s. No user information.", u)
	}
	password, _ = url.User.Password()
	if password == "" {
		logging.Warnf("No password found in url <ud>%s</ud>", u)
	}
	if url.User.Username() == "" {
		logging.Warnf("No username found in url <ud>%s</ud>", u)
	}
	return url.Host, url.User.Username(), password, nil
}

// NewStore creates a new Couchbase store for the given url.
// In the main server, and error return here will cause the server to shut down.
func NewDatastore(u string) (s datastore.Datastore, e errors.Error) {
	var client cb.Client
	var cbAuthInit bool
	var err error
	var connectionUrl string

	// initialize cbauth
	c, err := initCbAuth(u)
	if err != nil {
		logging.Errorf("Unable to initialize cbauth. Error %v", err)

		// intialize cb_auth variables manually
		host, username, password, err := parseUrl(u)
		if err != nil {
			logging.Warnf("Unable to parse url <ud>%s</ud>: %v", u, err)
		} else {
			set, err := cbauth.InternalRetryDefaultInit(host, username, password)
			if set == false || err != nil {
				logging.Errorf("Unable to initialize cbauth variables. Error %v", err)
			} else {
				c, err = initCbAuth("http://" + host)
				if err != nil {
					logging.Errorf("Unable to initialize cbauth. Error %v", err)
				} else {
					client = *c
					cbAuthInit = true
					connectionUrl = "http://" + host
				}
			}
		}
	} else {
		client = *c
		cbAuthInit = true
		connectionUrl = u
	}

	if !cbAuthInit {
		if REQUIRE_CBAUTH {
			return nil, errors.NewUnableToInitCbAuthError(err)
		}
		// connect without auth
		logging.Warnf("Unable to initialize cbAuth, access to couchbase buckets may be restricted")
		cb.HTTPClient = &http.Client{}
		client, err = cb.Connect(u, cb.USER_AGENT)
		if err != nil {
			return nil, errors.NewCbConnectionError(err, "url "+u)
		}
	}

	store := &store{
		client:         client,
		namespaceCache: make(map[string]*namespace),
		CbAuthInit:     cbAuthInit,
		connectionUrl:  connectionUrl,
	}

	// get the schema inferencer
	var er errors.Error
	store.inferencer, er = GetDefaultInferencer(store)
	if er != nil {
		return nil, er
	}

	// get statistics updater
	store.statUpdater, er = GetDefaultStatUpdater(store)
	if er != nil {
		return nil, er
	}

	// initialize the default pool.
	// TODO can couchbase server contain more than one pool ?

	defaultPool, er := loadNamespace(store, "default")
	if er != nil {
		logging.Errorf("Cannot connect to default pool: %v", er)
		return nil, er
	}

	store.namespaceCache["default"] = defaultPool
	logging.Infof("New store created with url %s", u)

	tenant.RegisterResourceManager(func(bucket string) { store.manageTenant(bucket) })

	if tenant.IsServerless() {
		cb.EnableComputeUnits = true
		cb.EnableHandleThrottle = true
		cb.Suspend = tenant.Suspend
		cb.IsSuspended = tenant.IsSuspended
	}

	return store, nil
}

func (s *store) manageTenant(bucket string) {
	var cbKeyspace *keyspace

	p := s.namespaceCache["default"]

	// nothing to unload
	if p == nil {
		return
	}
	logging.Infof("Unloading tenant %v", bucket)
	p.lock.Lock()

	ks, ok := p.keyspaceCache[bucket]
	if ok && ks.cbKeyspace != nil {
		cbKeyspace = ks.cbKeyspace
		ks.cbKeyspace.Release(false)
		delete(p.keyspaceCache, bucket)

		// keyspace has been deleted, force full auto reprepare check
		p.version++
	} else {
		logging.Warnf("Keyspace %v not configured on this server", bucket)
	}
	p.lock.Unlock()

	if cbKeyspace != nil {
		if isSysBucket(cbKeyspace.name) {
			DropDictionaryCache()
		} else {
			// clearDictCacheEntries() needs to be called outside p.lock
			// since it'll need to lock it when trying to delete from
			// system collection
			clearDictCacheEntries(cbKeyspace)
		}
	}
}

func loadNamespace(s *store, name string) (*namespace, errors.Error) {
	cbpool, err := s.client.GetPool(name)
	if err != nil {
		if name == "default" {
			// if default pool is not available, try reconnecting to the server
			url := s.URL()

			var client cb.Client

			if s.CbAuthInit == true {
				client, err = cb.ConnectWithAuth(url, cbauth.NewAuthHandler(nil), cb.USER_AGENT)
			} else {
				client, err = cb.Connect(url, cb.USER_AGENT)
			}
			if err != nil {
				return nil, errors.NewCbNamespaceNotFoundError(err, name)
			}
			// check if the default pool exists
			cbpool, err = client.GetPool(name)
			if err != nil {
				return nil, errors.NewCbNamespaceNotFoundError(err, name)
			}
			s.client = client

			err = s.SetClientConnectionSecurityConfig()
			if err != nil {
				return nil, errors.NewCbNamespaceNotFoundError(err, name)
			}
		} else {
			logging.Errorf(" Error while retrieving pool %v", err)
		}
	}

	rv := namespace{
		store:         s,
		name:          name,
		cbNamespace:   &cbpool,
		keyspaceCache: make(map[string]*keyspaceEntry),
	}

	return &rv, nil
}

// full name representation of a bucket / scope / keyspace for error message purposes
func fullName(elems ...string) string {
	switch len(elems) {
	case 1:
		return elems[0]
	case 2:
		return elems[0] + ":" + elems[1]
	default:
		res := elems[0] + ":" + elems[1]
		for i := 2; i < len(elems); i++ {
			res = res + "." + elems[i]
		}
		return res
	}
}

// a namespace represents a couchbase pool
type namespace struct {
	store         *store
	name          string
	cbNamespace   *cb.Pool
	last          util.Time // last time we refreshed the pool
	keyspaceCache map[string]*keyspaceEntry
	version       uint64
	lock          sync.RWMutex // lock to guard the keyspaceCache
	nslock        sync.RWMutex // lock for this structure
}

type keyspaceEntry struct {
	sync.Mutex
	cbKeyspace *keyspace
	errCount   int
	errTime    util.Time
	lastUse    util.Time
}

func (this *keyspaceEntry) recordError() {
	// We try not to flood the log with errors
	if this.errCount == 0 {
		this.errTime = util.Now()
	} else if util.Since(this.errTime) > _MIN_ERR_INTERVAL {
		this.errTime = util.Now()
	}
	this.errCount++
}

const (
	_MIN_ERR_INTERVAL            time.Duration = 5 * time.Second
	_THROTTLING_TIMEOUT          time.Duration = 10 * time.Millisecond
	_CLEANUP_INTERVAL            time.Duration = time.Hour
	_NAMESPACE_REFRESH_THRESHOLD time.Duration = 100 * time.Millisecond
	_STATS_REFRESH_THRESHOLD     time.Duration = 1 * time.Second
)

func (p *namespace) Datastore() datastore.Datastore {
	return p.store
}

func (p *namespace) Id() string {
	return p.Name()
}

func (p *namespace) Name() string {
	return p.name
}

func (p *namespace) KeyspaceIds() ([]string, errors.Error) {
	return p.KeyspaceNames()
}

func (p *namespace) KeyspaceNames() ([]string, errors.Error) {
	p.refresh()
	p.nslock.RLock()
	rv := make([]string, len(p.cbNamespace.BucketMap))
	i := 0
	for name, _ := range p.cbNamespace.BucketMap {
		rv[i] = name
		i++
	}
	p.nslock.RUnlock()
	return rv, nil
}

func (p *namespace) Objects(credentials *auth.Credentials, filter func(string) bool, preload bool) (
	[]datastore.Object, errors.Error) {

	if len(credentials.CbauthCredentialsList) == 0 {
		return nil, errors.NewDatastoreUnableToRetrieveBuckets(fmt.Errorf("empty credentials"))
	}

	b, err := credentials.CbauthCredentialsList[0].GetBuckets()
	if err != nil {
		return nil, errors.NewDatastoreUnableToRetrieveBuckets(err)
	}

	rv := make([]datastore.Object, 0, len(b))
	for i := range b {
		if filter != nil && !filter(b[i]) {
			continue
		}
		rv = append(rv, datastore.Object{b[i], b[i], false, false})
	}

	p.refresh()

	i := 0

	// separate loops because rv might shrink if the entry is nether a bucket nor a keyspace
	for i = 0; i < len(rv); {
		var defaultCollection datastore.Keyspace

		name := rv[i].Name

		p.lock.RLock()
		entry := p.keyspaceCache[name]
		if entry != nil && entry.cbKeyspace != nil {
			defaultCollection = entry.cbKeyspace.defaultCollection
		}
		p.lock.RUnlock()

		if preload && defaultCollection == nil {
			ks, err := p.KeyspaceByName(name)
			if ks != nil && err == nil {
				defaultCollection = ks.(*keyspace).defaultCollection
			}
		}

		// if we have loaded the bucket, check if the bucket has a default collection
		// if we haven't loaded the bucket, see if you can get the default collection id
		// the bucket is a keyspace if the default collection exists
		if defaultCollection != nil {
			switch k := defaultCollection.(type) {
			case *collection:
				rv[i].IsKeyspace = (k != nil)
				rv[i].IsBucket = true
			case *keyspace:
				rv[i].IsKeyspace = (k != nil)
				rv[i].IsBucket = false
			}
		} else if !preload {
			bucket, _ := p.cbNamespace.GetBucket(name)
			if bucket != nil {
				_, _, err := bucket.GetCollectionCID("_default", "_default", time.Time{})
				if err == nil {
					rv[i].IsKeyspace = true
				}
			}
			rv[i].IsBucket = true
		}

		// skip entries that may have been zapped in the interim
		if !rv[i].IsKeyspace && !rv[i].IsBucket {
			if i == len(rv)-1 {
				rv = rv[:i]
			} else {
				rv = append(rv[:i], rv[i+1:]...)
			}
			continue
		}
		i++
	}
	b = nil // to aid the GC
	return rv, nil
}

func (p *namespace) KeyspaceByName(name string) (datastore.Keyspace, errors.Error) {
	rv, err := p.keyspaceByName(name)
	if rv == nil {
		// this returns a detectable nil; if a nil rv (pointer) is returned directly, the result is a non-nil interface type
		return nil, err
	}
	return rv, err
}

func (p *namespace) VirtualKeyspaceByName(path []string) (datastore.Keyspace, errors.Error) {
	return virtual.NewVirtualKeyspace(p, path)
}

func (p *namespace) keyspaceByName(name string) (*keyspace, errors.Error) {
	var keyspace, oldCbKeyspace *keyspace

	// make sure that no one is deleting the keyspace as we check
	p.lock.RLock()
	entry := p.keyspaceCache[name]
	if entry != nil {
		keyspace = entry.cbKeyspace
	}
	p.lock.RUnlock()
	if keyspace != nil {

		// shortcut if good, or only manifest needed
		switch keyspace.flags {
		case _NEEDS_MANIFEST:

			// avoid a race condition where we read a manifest while the uid is increased
			// by the bucket update callback
			for {
				mani, err := keyspace.cbbucket.GetCollectionsManifest()
				if err == nil {

					// see later: another case for shared optimistic locks.
					// only the first one in gets to change scopes, every one else's work is wasted
					scopes, defaultCollection := refreshScopesAndCollections(mani, keyspace)

					// if any other flag has been set in the interim, we go the reload route
					keyspace.Lock()
					if keyspace.flags == _NEEDS_MANIFEST {

						// another manifest arrived in the interim, and we've loaded the old one
						// try again
						if mani.Uid < keyspace.newCollectionsManifestUid {
							keyspace.Unlock()
							continue
						}

						// do not update if somebody has already done it
						if mani.Uid > keyspace.collectionsManifestUid ||
							keyspace.collectionsManifestUid == _INVALID_MANIFEST_UID {
							keyspace.collectionsManifestUid = mani.Uid
							keyspace.scopes = scopes
							logging.Infof("Refreshed manifest for bucket %v id %v", name, mani.Uid)

							// if there's no scopes fall back to bucket access
							if len(scopes) == 0 {
								keyspace.defaultCollection = keyspace
							} else {
								keyspace.defaultCollection = defaultCollection
							}
							keyspace.flags = 0
						}
					}
					keyspace.Unlock()
					if keyspace.flags == 0 {
						return keyspace, nil
					}
				} else {
					logging.Infof("Unable to retrieve collections info for bucket %s: %v", name, err)
				}
				break
			}
		case 0:
			return keyspace, nil
		}
	}

	// MB-19601 we haven't found the keyspace, so we have to load it,
	// however, there might be a flood of other requests coming in, all
	// wanting to do use the same keyspace and all needing to load it.
	// In the previous implementation all requests would first create
	// and refresh the keyspace, refreshing the indexes, etc
	// In YCSB enviroments this resulted in thousends of requests
	// flooding ns_server with buckets and ddocs load at the same time.
	// What we want instead is for one request to do the work, and all the
	// others waiting and benefiting from that work.
	// This is the exact scenario for using Shared Optimistic Locks, but,
	// sadly, they are patented by IBM, so clearly it's no go for us.
	// What we do is create the keyspace entry, and record that we are priming
	// it by locking that entry.
	// Everyone else will have to wait on the lock, and once they get it,
	// they can check on the keyspace again - if all is fine, just continue
	// if not try and load again.
	// Shared Optimistic Locks by stealth, although not as efficient (there
	// might be sequencing of would be loaders on the keyspace lock after
	// the initial keyspace loading has been done).
	// If we fail, again! then there's something wrong with the keyspace,
	// which means that retrying over and over again, we'll be loading ns_server
	// so what we do is throttle the reloads and log errors, so that the
	// powers that be are alerted that there's some resource issue.
	// Finally, since we are having to use two locks rather than one, make sure
	// that the locking sequence is predictable.
	// keyspace lock is always locked outside of the keyspace cache lock.

	// 1) create the entry if necessary, record time of loading attempt
	p.lock.Lock()
	version := p.version // used to detect pool refresh whilst we're busy here

	runCleanup := false
	refresh := false
	entry = p.keyspaceCache[name]
	if entry == nil {

		// adding a new keyspace does not force the namespace version to change
		// all previously prepared statements are still good
		entry = &keyspaceEntry{}
		p.keyspaceCache[name] = entry
		runCleanup = true
	} else if entry.cbKeyspace != nil && entry.cbKeyspace.flags&(_NEEDS_REFRESH|_DELETED) != 0 {

		// a keyspace that has been deleted or needs refreshing causes a
		// version change
		oldCbKeyspace = entry.cbKeyspace
		refresh = true
	}
	entry.lastUse = util.Now()
	p.lock.Unlock()

	// 2) serialize the loading by locking the entry
	entry.Lock()
	defer entry.Unlock()

	// 3) check if somebody has done the job for us in the interim
	if entry.cbKeyspace != nil && (!refresh || entry.cbKeyspace != oldCbKeyspace) {
		return entry.cbKeyspace, nil
	}

	// we may have to retry the loading if a refresh completes whilst we're busy here
	for {
		// 4) if previous loads resulted in errors, throttle requests
		if entry.errCount > 0 && util.Since(entry.lastUse) < _THROTTLING_TIMEOUT {
			time.Sleep(_THROTTLING_TIMEOUT)
		}

		// 5) try the loading
		k, err := newKeyspace(p, name, &version)
		if err != nil {
			entry.recordError()
			// if the bucket was closed under us, then we should retry as the pool has been refreshed
			if err.Code() == errors.E_CB_BUCKET_CLOSED {
				if k != nil && k.cbbucket != nil {
					k.cbbucket.StopUpdater()
				}
				k = nil
				continue // retry
			}
			return nil, err
		}

		// we need to be sure the pool doesn't refresh and close our bucket whilst we're adding this keyspace to the cache so we
		// acquire the lock again then check the version hasn't changed whilst we've been busy
		p.lock.Lock()
		if p.version != version {
			entry.recordError()
			version = p.version
			if k != nil && k.cbbucket != nil {
				k.cbbucket.StopUpdater()
			}
			k = nil
			p.lock.Unlock()
			continue // retry
		}
		entry.errCount = 0
		// this is the only place where entry.cbKeyspace is set
		// it is never unset - so it's safe to test cbKeyspace != nil
		entry.cbKeyspace = k
		p.lock.Unlock()
		// once successfully loaded we can check if we need to clean-up after external actions
		// this is only needed when loading a keyspace that wasn't previously loaded
		// and migration has completed (which populates system collection)
		if runCleanup && datastore.IsMigrationComplete(datastore.HAS_SYSTEM_COLLECTION) {
			go CleanupSystemCollection(p.name, name)
		}
		return k, nil
	}
}

// compare the list of node addresses
// Assumption: the list of node addresses in each list are sorted
func compareNodeAddress(a, b []string) bool {

	if len(a) != len(b) {
		return false
	}

	for i := 0; i < len(a); i++ {
		if a[i] != b[i] {
			return false
		}
	}
	return true
}

func (p *namespace) KeyspaceById(id string) (datastore.Keyspace, errors.Error) {
	rv, err := p.keyspaceByName(id)
	if rv == nil {
		// this returns a detectable nil; if a nil rv (pointer) is returned directly, the result is a non-nil interface type
		return nil, err
	}
	return rv, err
}

// namespace implements KeyspaceMetadata
func (p *namespace) MetadataVersion() uint64 {
	return p.version
}

// ditto
func (p *namespace) MetadataId() string {
	return p.name
}

func (p *namespace) BucketIds() ([]string, errors.Error) {
	return p.KeyspaceIds()
}

func (p *namespace) BucketNames() ([]string, errors.Error) {
	return p.KeyspaceNames()
}

func (p *namespace) BucketById(name string) (datastore.Bucket, errors.Error) {
	rv, err := p.keyspaceByName(name)
	if rv == nil {
		// this returns a detectable nil; if a nil rv (pointer) is returned directly, the result is a non-nil interface type
		return nil, err
	}
	return rv, err
}

func (p *namespace) BucketByName(name string) (datastore.Bucket, errors.Error) {
	rv, err := p.keyspaceByName(name)
	if rv == nil {
		// this returns a detectable nil; if a nil rv (pointer) is returned directly, the result is a non-nil interface type
		return nil, err
	}
	return rv, err
}

func (p *namespace) getPool() *cb.Pool {
	p.nslock.RLock()
	defer p.nslock.RUnlock()
	return p.cbNamespace
}

func (p *namespace) refresh() {
	if util.Since(p.last) < _NAMESPACE_REFRESH_THRESHOLD {
		return
	}
	logging.Debugf("Refreshing pool %s", p.name)
	p.refreshFully()
}

func (p *namespace) refreshFully() {

	// trigger refresh of this pool
	newpool, err := p.store.client.GetPool(p.name)
	if err != nil {
		newpool, err = p.reload1(err)
		if err == nil {
			p.reload2(&newpool, nil)
			p.last = util.Now()
		}
		return
	}

	// MB-36458 do not switch pools as checks are being made
	p.nslock.RLock()
	oldpool := p.cbNamespace
	changed := len(oldpool.BucketMap) != len(newpool.BucketMap)
	if !changed {
		for on, ob := range oldpool.BucketMap {
			nb := newpool.BucketMap[on]
			if nb != nil && ob != nil && nb.UUID == ob.UUID {
				continue
			}
			changed = true
			break
		}
	}
	p.nslock.RUnlock()
	if changed {
		p.reload2(&newpool, nil)
		p.last = util.Now()
		return
	}
	newpool.Close()

	p.lock.Lock()
	for _, ks := range p.keyspaceCache {

		// in case a change has kicked in in between checking bucketMaps and acquiring the lock
		if ks.cbKeyspace == nil {
			continue
		}

		// Not deleted. Check if GSI indexer is available
		if ks.cbKeyspace.gsiIndexer == nil {
			ks.cbKeyspace.refreshGSIIndexer(p.store.URL(), p.Name())
		}

		// Not deleted. Check if FTS indexer is available
		if ks.cbKeyspace.ftsIndexer == nil {
			ks.cbKeyspace.refreshFTSIndexer(p.store.URL(), p.Name())
		}
	}
	p.lock.Unlock()
	p.last = util.Now()
}

func (p *namespace) reload(version *uint64) {
	logging.Debugf("[%p] Reload '%s'", p, p.name)

	newpool, err := p.store.client.GetPool(p.name)
	if err != nil {
		newpool, err = p.reload1(err)
		if err != nil {
			return
		}
	}
	p.reload2(&newpool, version)
}

func (p *namespace) reload1(err error) (cb.Pool, error) {
	var client cb.Client

	logging.Errorf("Error updating pool name <ud>'%s'</ud>: %v", p.name, err)
	url := p.store.URL()

	/*
		transport := cbauth.WrapHTTPTransport(cb.HTTPTransport, nil)
		cb.HTTPClient.Transport = transport
	*/

	if p.store.CbAuthInit == true {
		client, err = cb.ConnectWithAuth(url, cbauth.NewAuthHandler(nil), cb.USER_AGENT)
	} else {
		client, err = cb.Connect(url, cb.USER_AGENT)
	}
	if err != nil {
		logging.Errorf("Error connecting to URL %s: %v", url, err)
		return cb.Pool{}, err
	}
	// check if the default pool exists
	newpool, err := client.GetPool(p.name)
	if err != nil {
		logging.Errorf("Retry Failed Error updating pool name <ud>%s</ud>: %v", p.name, err)
		return newpool, err
	}
	p.store.client = client

	err = p.store.SetClientConnectionSecurityConfig()
	if err != nil {
		return newpool, err
	}

	return newpool, nil
}

func (p *namespace) reload2(newpool *cb.Pool, version *uint64) {
	p.lock.Lock()
	for name, ks := range p.keyspaceCache {
		logging.Debugf("Checking keyspace '%s'", name)
		if ks.cbKeyspace == nil {
			if util.Since(ks.lastUse) > _CLEANUP_INTERVAL {
				delete(p.keyspaceCache, name)
			}
			continue
		}
		newbucket, err := newpool.GetBucket(name)
		if err != nil {
			ks.cbKeyspace.Release(true)
			logging.Errorf("Error retrieving bucket '%s': %v", name, err)
			delete(p.keyspaceCache, name)
		} else if ks.cbKeyspace.cbbucket.UUID != newbucket.UUID {
			logging.Debugf("UUid of keyspace %v uuid now %v", ks.cbKeyspace.cbbucket.UUID, newbucket.UUID)
			// UUID has changed. Update the keyspace struct with the newbucket
			// and release old one
			ks.cbKeyspace.cbbucket.Close()
			ks.cbKeyspace.cbbucket = newbucket
			if !newbucket.RunBucketUpdater2(p.KeyspaceUpdateCallback, p.KeyspaceDeleteCallback) {
				logging.Errorf("[%p] Bucket '%s' is closed.", newbucket, newbucket.Name)
				delete(p.keyspaceCache, name)
			}
		} else {
			// we are reloading, so close old and set new bucket
			ks.cbKeyspace.cbbucket.Close()
			ks.cbKeyspace.cbbucket = newbucket
			if !newbucket.RunBucketUpdater2(p.KeyspaceUpdateCallback, p.KeyspaceDeleteCallback) {
				logging.Errorf("[%p] Bucket '%s' is closed.", newbucket, newbucket.Name)
				delete(p.keyspaceCache, name)
			}
		}

		// Not deleted. Check if GSI indexer is available
		if ks.cbKeyspace.gsiIndexer == nil {
			ks.cbKeyspace.refreshGSIIndexer(p.store.URL(), p.Name())
		}

		// Not deleted. Check if FTS indexer is available
		if ks.cbKeyspace.ftsIndexer == nil {
			ks.cbKeyspace.refreshFTSIndexer(p.store.URL(), p.Name())
		}
	}
	// keyspaces have been reloaded, force full auto reprepare check
	p.version++ // this must be done under the lock so we can detect the refresh in the keyspace addition code
	if version != nil {
		*version = p.version
	}
	p.lock.Unlock()

	// MB-36458 switch pool and...
	p.nslock.Lock()
	oldPool := p.cbNamespace
	p.cbNamespace = newpool
	p.nslock.Unlock()

	// ...MB-33185 let go of old pool when noone is accessing it
	oldPool.Close()
}

const (
	_DELETED        = 1 << iota // this bucket no longer exists
	_NEEDS_REFRESH              // received error that indicates the bucket needs refreshing
	_NEEDS_MANIFEST             // scopes or collections changed
)

const _INVALID_MANIFEST_UID = math.MaxUint64

type keyspace struct {
	sync.RWMutex   // to change flags and manifests in flight
	namespace      *namespace
	name           string
	fullName       string
	uidString      string
	cbbucket       *cb.Bucket
	agentProvider  *gcagent.AgentProvider
	flags          int
	gsiIndexer     datastore.Indexer // GSI index provider
	ftsIndexer     datastore.Indexer // FTS index provider
	ssIndexer      datastore.Indexer // sequential scan provider
	chkIndex       chkIndexDict
	indexersLoaded bool

	collectionsManifestUid    uint64            // current manifest id
	newCollectionsManifestUid uint64            // announced manifest id
	scopes                    map[string]*scope // scopes by id
	defaultCollection         datastore.Keyspace
	last                      util.Time // last refresh
}

var _NO_SCOPES map[string]*scope = map[string]*scope{}

func newKeyspace(p *namespace, name string, version *uint64) (*keyspace, errors.Error) {

	cbNamespace := p.getPool()
	cbbucket, err := cbNamespace.GetBucket(name)

	if err != nil {
		if !strings.Contains(err.Error(), "HTTP error 404") {
			logging.Infof("Bucket %s not found: %v", name, err)
		} else {
			logging.Debugf("Bucket %s not found", name)
		}
		// connect and check if the bucket exists
		if !cbNamespace.BucketExists(name) {
			return nil, errors.NewCbKeyspaceNotFoundError(err, fullName(p.name, name))
		}
		// it does, so we just need to refresh the primitives cache
		p.reload(version)
		cbNamespace = p.getPool()

		// and then check one more time
		logging.Infof("Retrying bucket %s", name)
		cbbucket, err = cbNamespace.GetBucket(name)
		if err != nil {
			// really no such bucket exists
			return nil, errors.NewCbKeyspaceNotFoundError(err, fullName(p.name, name))
		}
	}

	if strings.EqualFold(cbbucket.Type, "memcached") {
		return nil, errors.NewCbBucketTypeNotSupportedError(nil, cbbucket.Type)
	}

	connSecConfig := p.store.connSecConfig
	if connSecConfig == nil {
		return nil, errors.NewCbSecurityConfigNotProvided(fullName(p.name, name))
	}

	if cbbucket.IsClosed() {
		return nil, errors.NewCbBucketClosedError(fullName(p.name, name))
	}

	rv := &keyspace{
		namespace: p,
		name:      name,
		fullName:  p.Name() + ":" + name,
		uidString: cbbucket.UUID,
		cbbucket:  cbbucket,
	}

	rv.scopes = _NO_SCOPES
	mani, err := cbbucket.GetCollectionsManifest()
	if err == nil {
		rv.collectionsManifestUid = mani.Uid
		rv.scopes, rv.defaultCollection = buildScopesAndCollections(mani, rv)
		logging.Infof("Loaded manifest for bucket %v id %v", name, mani.Uid)
	} else {
		level := logging.INFO
		// if we're a bit early and the data service is still starting up we may key a KEY_NOENT result here
		// don't write this to the log so that we don't cause any alarm
		if strings.Contains(err.Error(), "status=KEY_ENOENT, opcode=0x89") {
			level = logging.DEBUG
		}
		logging.Logf(level, "Unable to retrieve collections info for bucket %s: %v", name, err)
		// set collectionsManifestUid to _INVALID_MANIFEST_UID such that if collection becomes
		// available (e.g. after legacy node is removed from cluster during rolling upgrade)
		// it'll trigger a refresh of collection manifest
		rv.collectionsManifestUid = _INVALID_MANIFEST_UID
	}

	// if we don't have any scope (not even default) revert to old style keyspace
	if len(rv.scopes) == 0 {
		rv.defaultCollection = rv
	}

	// Create a bucket updater that will keep the couchbase bucket fresh.
	if !cbbucket.RunBucketUpdater2(p.KeyspaceUpdateCallback, p.KeyspaceDeleteCallback) {
		return nil, errors.NewCbBucketClosedError(fullName(p.name, name))
	} else {
		logging.Infof("Loaded bucket %s (%s)", name, cbbucket.GetAbbreviatedUUID())
	}

	return rv, nil
}

// Called by primitives/couchbase if a configured keyspace is deleted
func (p *namespace) KeyspaceDeleteCallback(name string, err error) {

	var cbKeyspace *keyspace

	p.lock.Lock()

	ks, ok := p.keyspaceCache[name]
	if ok && ks.cbKeyspace != nil {
		logging.Infof("Keyspace %v is being deleted", name)
		cbKeyspace = ks.cbKeyspace
		ks.cbKeyspace.Release(true)
		delete(p.keyspaceCache, name)

		// keyspace has been deleted, force full auto reprepare check
		p.version++
	} else {
		logging.Warnf("Keyspace %v not configured on this server", name)
	}

	p.lock.Unlock()

	if cbKeyspace != nil {
		if isSysBucket(cbKeyspace.name) {
			DropDictionaryCache()
		} else {
			// dropDictCacheEntries() needs to be called outside p.lock
			// since it'll need to lock it when trying to delete from
			// system collection
			dropDictCacheEntries(cbKeyspace)
		}
	}
}

// Called by primitives/couchbase if a configured keyspace is updated
func (p *namespace) KeyspaceUpdateCallback(bucket *cb.Bucket, msgPrefix string) bool {

	ret := true
	checkSysBucket := false

	p.lock.Lock()

	ks, ok := p.keyspaceCache[bucket.Name]
	if ok && ks.cbKeyspace != nil {
		ks.cbKeyspace.Lock()
		uid, _ := strconv.ParseUint(bucket.CollectionsManifestUid, 16, 64)
		if ks.cbKeyspace.collectionsManifestUid != uid {
			if ks.cbKeyspace.collectionsManifestUid == _INVALID_MANIFEST_UID {
				logging.Infof("%s received manifest id %v", msgPrefix, uid)
			} else {
				logging.Infof("%s switching manifest id from %v to %v", msgPrefix, ks.cbKeyspace.collectionsManifestUid, uid)
			}
			ks.cbKeyspace.flags |= _NEEDS_MANIFEST
			ks.cbKeyspace.newCollectionsManifestUid = uid
			if isSysBucket(ks.cbKeyspace.name) {
				checkSysBucket = true
			}
		}

		var missingCapabilities map[string]datastore.Migration
		if len(ks.cbKeyspace.cbbucket.Capabilities) != len(bucket.Capabilities) {
			missingCapabilities = make(map[string]datastore.Migration)
			for _, n := range bucket.Capabilities {
				c, ok := bucketCapabilities[n]
				if ok {
					missingCapabilities[n] = c
				}
			}
			for _, o := range ks.cbKeyspace.cbbucket.Capabilities {
				delete(missingCapabilities, o)
			}
			if len(missingCapabilities) != 0 {
				ks.cbKeyspace.flags |= _NEEDS_REFRESH
			}
		}

		// the KV nodes list has changed, force a refresh on next use
		if ks.cbKeyspace.cbbucket.ChangedVBServerMap(&bucket.VBSMJson) {
			logging.Infof("%s vbMap changed", msgPrefix)
			ks.cbKeyspace.flags |= _NEEDS_REFRESH

			// bucket will be reloaded, we don't need an updater anymore
			ret = false
		}
		ks.cbKeyspace.Unlock()

		// if the bucket capability appears, the bucket is *ready* to be migrated
		// also, for a new bucket, the expectation here is that it will come alive
		// with all the capabilities correctly set, so that it won't be migrated
		for cn, c := range missingCapabilities {
			if !isSysBucket(bucket.Name) || (c != datastore.HAS_SYSTEM_COLLECTION) {
				logging.Infof("%s Starting migration to %v for bucket %s", msgPrefix, cn, bucket.Name)
				go datastore.ExecuteMigrators(bucket.Name, c)
			}
		}
	} else {
		logging.Warnf("Keyspace %v not configured on this server", bucket.Name)
	}

	p.lock.Unlock()

	if checkSysBucket {
		chkSysBucket()
	}

	return ret
}

func (b *keyspace) MarshalJSON() ([]byte, error) {
	return json.Marshal(b.cbbucket)
}

func (b *keyspace) GetIOStats(reset bool, all bool, prometheus bool, serverless bool, times bool) map[string]interface{} {
	return b.cbbucket.GetIOStats(reset, all, prometheus, serverless, times)
}

func (b *keyspace) DurabilityPossible() bool {
	return b.cbbucket.DurabilityPossible()
}

func (b *keyspace) HasCapability(m datastore.Migration) bool {
	b.Lock()
	defer b.Unlock()
	c, ok := migration2Capability[m]
	if ok {
		for _, o := range b.cbbucket.Capabilities {
			if o == c {
				return true
			}
		}
	}
	return false
}

func (b *keyspace) NamespaceId() string {
	return b.namespace.Id()
}

func (b *keyspace) Namespace() datastore.Namespace {
	return b.namespace
}

func (b *keyspace) Id() string {
	return b.Name()
}

func (b *keyspace) Name() string {
	return b.name
}

func (b *keyspace) Uid() string {
	return b.uidString
}

// keyspace (as a bucket) implements KeyspaceMetadata
func (b *keyspace) MetadataVersion() uint64 {

	// this bucket doesn't exist anymore or it needs a new manifest:
	// fail any quick prepared verify, and force a full one instead
	if b.flags&(_DELETED|_NEEDS_MANIFEST) != 0 {
		return math.MaxUint64
	}
	return b.collectionsManifestUid
}

// ditto
func (b *keyspace) MetadataId() string {
	return b.fullName
}

func (b *keyspace) QualifiedName() string {
	return b.fullName + _DEFAULT_SCOPE_COLLECTION_NAME
}

func (b *keyspace) AuthKey() string {
	return b.name
}

func (b *keyspace) Count(context datastore.QueryContext) (int64, errors.Error) {
	return b.count(context)
}

func (b *keyspace) needsTimeRefresh(threshold time.Duration) bool {
	now := util.Now()
	if now.Sub(b.last) < threshold {
		return false
	}
	b.Lock()
	b.last = now
	b.Unlock()
	return true
}

var ds2cb = []cb.BucketStats{
	cb.StatCount,
	cb.StatSize,
	cb.StatMemSize,
}

func (b *keyspace) Stats(context datastore.QueryContext, which []datastore.KeyspaceStats) ([]int64, errors.Error) {
	return b.stats(context, which)
}

func (b *keyspace) stats(context datastore.QueryContext, which []datastore.KeyspaceStats,
	clientContext ...*memcached.ClientContext) ([]int64, errors.Error) {

	cbWhich := make([]cb.BucketStats, len(which))
	for i, f := range which {
		cbWhich[i] = ds2cb[f]
	}
	res, err := b.cbbucket.GetIntStats(b.needsTimeRefresh(_STATS_REFRESH_THRESHOLD), cbWhich, clientContext...)
	if err != nil {
		b.checkRefresh(err)
		return nil, errors.NewCbKeyspaceCountError(err, b.fullName)
	}
	return res, nil
}

func (b *keyspace) count(context datastore.QueryContext, clientContext ...*memcached.ClientContext) (int64, errors.Error) {
	count, err := b.cbbucket.GetIntStats(b.needsTimeRefresh(_STATS_REFRESH_THRESHOLD), []cb.BucketStats{cb.StatCount},
		clientContext...)
	if err != nil {
		b.checkRefresh(err)
		return 0, errors.NewCbKeyspaceCountError(err, b.fullName)
	}
	return count[0], nil
}

func (b *keyspace) Size(context datastore.QueryContext) (int64, errors.Error) {
	return b.size(context)
}

func (b *keyspace) size(context datastore.QueryContext, clientContext ...*memcached.ClientContext) (int64, errors.Error) {
	size, err := b.cbbucket.GetIntStats(b.needsTimeRefresh(_STATS_REFRESH_THRESHOLD), []cb.BucketStats{cb.StatSize},
		clientContext...)
	if err != nil {
		b.checkRefresh(err)
		return 0, errors.NewCbKeyspaceSizeError(err, b.fullName)
	}
	return size[0], nil
}

func (b *keyspace) Indexer(name datastore.IndexType) (datastore.Indexer, errors.Error) {
	b.loadIndexes()
	switch name {
	case datastore.GSI, datastore.DEFAULT:
		if b.gsiIndexer != nil {
			return b.gsiIndexer, nil
		}
		return nil, errors.NewCbIndexerNotImplementedError(nil, fmt.Sprintf("GSI may not be enabled"))
	case datastore.FTS:
		if b.ftsIndexer != nil {
			return b.ftsIndexer, nil
		}
		return nil, errors.NewCbIndexerNotImplementedError(nil, fmt.Sprintf("FTS may not be enabled"))
	case datastore.SEQ_SCAN:
		if b.ssIndexer != nil {
			return b.ssIndexer, nil
		}
		return nil, errors.NewCbIndexerNotImplementedError(nil, fmt.Sprintf("Sequential scans may not be enabled"))
	default:
		return nil, errors.NewCbIndexerNotImplementedError(nil, fmt.Sprintf("Type %s", name))
	}
}

func (b *keyspace) Indexers() ([]datastore.Indexer, errors.Error) {
	b.loadIndexes()
	indexers := make([]datastore.Indexer, 0, 3)
	var err errors.Error
	if b.gsiIndexer != nil {
		indexers = append(indexers, b.gsiIndexer)
		err = checkIndexCache(b.QualifiedName(), b.gsiIndexer, &b.chkIndex)
	}

	if b.ftsIndexer != nil {
		indexers = append(indexers, b.ftsIndexer)
	}

	if b.ssIndexer != nil {
		indexers = append(indexers, b.ssIndexer)
	}

	return indexers, err
}

// return a document key free from collection ids
func key(k []byte, clientContext ...*memcached.ClientContext) []byte {
	if len(clientContext) == 0 || len(k) <= 1 {
		return k
	}

	i := 1
	collId := clientContext[0].CollId
	for collId >= 0x80 {
		collId >>= 7
		i++
	}
	if i >= len(k) {
		return []byte("")
	}
	return k[i:]
}

//
// Inferring schemas sometimes requires getting a sample of random documents
// from a keyspace. Ideally this should come through a random traversal of the
// primary index, but until that is available, we need to use the Bucket's
// connection pool of memcached.Clients to request random documents from
// the KV store.
//

func (k *keyspace) GetRandomEntry(xattrs bool, context datastore.QueryContext) (string, value.Value, errors.Error) {
	return k.getRandomEntry(context, "", "", xattrs)
}

func (k *keyspace) getRandomEntry(context datastore.QueryContext, scopeName, collectionName string,
	xattrs bool, clientContext ...*memcached.ClientContext) (string, value.Value, errors.Error) {
	resp, err := k.cbbucket.GetRandomDoc(xattrs, clientContext...)

	if err != nil {
		k.checkRefresh(err)

		// Ignore "Not found" errors
		if isNotFoundError(err) {
			return "", nil, nil
		}
		return "", nil, errors.NewCbGetRandomEntryError(err)
	}
	if len(resp.Key) == 0 {
		logging.Warnf("%v: empty random document key detected", k.name)
		return "", nil, nil
	}
	key := string(key(resp.Key, clientContext...))
	if key == "" {
		logging.Warnf("%v: empty random document key (processed) detected", k.name)
		return "", nil, nil
	}
	doc := doFetch(key, k.fullName, resp, context, nil, xattrs)

	return key, doc, nil
}

func (b *keyspace) Fetch(keys []string, fetchMap map[string]value.AnnotatedValue,
	context datastore.QueryContext, subPaths []string, projection []string, useSubDoc bool) errors.Errors {
	return b.fetch(b.fullName, b.QualifiedName(), "", "", keys, fetchMap, context, subPaths, projection, useSubDoc)
}

func (b *keyspace) fetch(fullName, qualifiedName, scopeName, collectionName string, keys []string,
	fetchMap map[string]value.AnnotatedValue, context datastore.QueryContext, subPaths []string,
	projection []string, useSubDoc bool, clientContext ...*memcached.ClientContext) errors.Errors {

	if txContext, _ := context.GetTxContext().(*transactions.TranContext); txContext != nil {
		collId, user := getCollectionId(clientContext...)
		return b.txFetch(fullName, qualifiedName, scopeName, collectionName, user, collId,
			keys, fetchMap, context, subPaths, false, txContext)
	}

	var noVirtualDocAttr bool
	var bulkResponse map[string]*gomemcached.MCResponse
	var mcr *gomemcached.MCResponse
	var err error

	l := len(keys)
	if l == 0 {
		return nil
	}

	ls := len(subPaths)
	fast := l == 1 && ls == 0
	if fast {
		if !useSubDoc || len(projection) == 0 {
			mcr, err = b.cbbucket.GetsMC(keys[0], context.IsActive, context.GetReqDeadline(), context.KvTimeout(),
				context.UseReplica(), clientContext...)
			useSubDoc = false
		} else {
			mcr, err = b.cbbucket.GetsSubDoc(keys[0], context.GetReqDeadline(), context.KvTimeout(), projection,
				append(clientContext, &memcached.ClientContext{DocumentSubDocPaths: true})...)
		}
	} else {
		if ls > 0 && ls < 15 && (subPaths[0] != "$document" && subPaths[0] != "$document.exptime") {
			subPaths = append([]string{"$document.exptime"}, subPaths...)
			noVirtualDocAttr = true
		}

		if l == 1 {
			mcr, err = b.cbbucket.GetsSubDoc(keys[0], context.GetReqDeadline(), context.KvTimeout(), subPaths, clientContext...)
		} else {
			// TODO TENANT handle refunds on transient failures
			if useSubDoc && ls == 0 && len(projection) > 0 {
				bulkResponse, err = b.cbbucket.GetBulk(keys, context.IsActive, context.GetReqDeadline(), context.KvTimeout(),
					projection, context.UseReplica(), append(clientContext, &memcached.ClientContext{DocumentSubDocPaths: true})...)
			} else {
				bulkResponse, err = b.cbbucket.GetBulk(keys, context.IsActive, context.GetReqDeadline(), context.KvTimeout(),
					subPaths, context.UseReplica(), clientContext...)
				useSubDoc = false
			}
			defer b.cbbucket.ReleaseGetBulkPools(bulkResponse)
		}
	}

	if err != nil {
		b.checkRefresh(err)

		// Ignore "Not found" keys
		if !isNotFoundError(err) {
			if cb.IsReadTimeOutError(err) {
				logging.Errorf(err.Error())
			}
			_, err = processIfMCError(errors.FALSE, err, keys[0], qualifiedName)
			return []errors.Error{errors.NewCbBulkGetError(err, "")}
		}
	}

	if fast {
		if mcr != nil && err == nil {
			if !useSubDoc {
				fetchMap[keys[0]] = doFetch(keys[0], fullName, mcr, context, projection, false)
			} else {
				fetchMap[keys[0]] = getSubDocFetchResults(keys[0], fullName, mcr, projection, context)
			}
		}

	} else if l == 1 {
		if mcr != nil && err == nil {
			fetchMap[keys[0]] = getSubDocXattrFetchResults(keys[0], fullName, mcr, subPaths, noVirtualDocAttr, context)
		}
	} else {
		i := 0
		if ls > 0 {
			for k, v := range bulkResponse {
				fetchMap[k] = getSubDocXattrFetchResults(k, fullName, v, subPaths, noVirtualDocAttr, context)
				i++
			}
		} else if useSubDoc {
			for k, v := range bulkResponse {
				fetchMap[k] = getSubDocFetchResults(k, fullName, v, projection, context)
				i++
			}
			logging.Debugf("(Sub-doc) Requested keys %d Fetched %d keys ", l, i)
		} else {
			for k, v := range bulkResponse {
				fetchMap[k] = doFetch(k, fullName, v, context, projection, false)
				i++
			}
			logging.Debugf("Requested keys %d Fetched %d keys ", l, i)
		}
	}

	return nil
}

func doFetch(k string, fullName string, v *gomemcached.MCResponse, context datastore.QueryContext,
	projection []string, xattrs bool) value.AnnotatedValue {

	var val value.AnnotatedValue
	var raw []byte
	var flags, expiration uint32
	var xattrVal value.Value

	if v.DataType&gomemcached.DatatypeFlagCompressed == 0 {
		raw = v.Body
	} else {
		// Uncomment when needed
		//context.Debugf("Compressed document: %v", k)
		var err error
		raw, err = snappy.Decode(nil, v.Body)
		if err != nil {
			context.Error(errors.NewInvalidCompressedValueError(err, v.Body))
			logging.Severef("Invalid compressed document received: %v - %v", err, v, context)
			return nil
		}
	}
	if xattrs && raw[0] != '{' {
		var ok bool
		raw, xattrVal, ok = cb.ExtractXattrs(raw)
		if !ok {
			logging.Warnf("[%s] Invalid XATTRs", k)
		}
	}
	if len(projection) == 0 {
		val = value.NewAnnotatedValue(value.NewParsedValue(raw, (v.DataType&gomemcached.DatatypeFlagJSON != 0)))
	} else {
		val = value.NewAnnotatedValue(value.NewNestedScopeValue(nil))
		var scan json.ScanState
		json.SetScanState(&scan, raw)
	proj:
		for found := 0; found < len(projection); {
			k, e := scan.ScanKeys()
			if e != nil || k == nil {
				break
			}
			for i := 0; i < len(projection); i++ {
				if projection[i] == util.ByteToString(k) {
					v, e := scan.NextUnmarshaledValue()
					if e != nil {
						break proj
					}
					val.SetField(projection[i], value.NewValue(v))
					found++
					break
				}
			}
		}
		scan.Release()
		raw = nil
	}

	if len(v.Extras) >= 8 {
		flags = binary.BigEndian.Uint32(v.Extras[0:4])
		expiration = binary.BigEndian.Uint32(v.Extras[4:8])
	} else if len(v.Extras) >= 4 {
		flags = binary.BigEndian.Uint32(v.Extras[0:4])
	}

	val.SetMetaField(value.META_KEYSPACE, fullName)
	val.SetMetaField(value.META_CAS, v.Cas)
	if val.Type() == value.BINARY {
		val.SetMetaField(value.META_TYPE, "base64")
	} else {
		val.SetMetaField(value.META_TYPE, "json")
	}
	val.SetMetaField(value.META_FLAGS, flags)
	val.SetMetaField(value.META_EXPIRATION, expiration)
	if xattrVal != nil {
		val.SetMetaField(value.META_XATTRS, xattrVal)
	}
	val.SetId(k)

	if tenant.IsServerless() {
		ru, _ := v.ComputeUnits()
		context.RecordKvRU(tenant.Unit(ru))
	}

	// Uncomment when needed
	//logging.Debugf("CAS Value for key %v is %v flags %v", k, uint64(v.Cas), meta_flags)

	return val
}

func getSubDocXattrFetchResults(k string, fullName string, v *gomemcached.MCResponse, subPaths []string, noVirtualDocAttr bool,
	context datastore.QueryContext) value.AnnotatedValue {

	responseIter := 0
	i := 0
	xVal := map[string]interface{}{}

	for i < len(subPaths) {
		// For the xattr contents - $document
		xattrError := gomemcached.Status(binary.BigEndian.Uint16(v.Body[responseIter+0:]))
		xattrValueLen := int(binary.BigEndian.Uint32(v.Body[responseIter+2:]))

		xattrValue := v.Body[responseIter+6 : responseIter+6+xattrValueLen]

		// When xattr value not defined for a doc, set missing
		tmpVal := value.NewValue(xattrValue)

		if xattrError != gomemcached.SUBDOC_PATH_NOT_FOUND {
			xVal[subPaths[i]] = tmpVal.Actual()
		}

		// Calculate actual doc value
		responseIter = responseIter + 6 + xattrValueLen
		i = i + 1
	}

	// For the actual document contents -
	respError := gomemcached.Status(binary.BigEndian.Uint16(v.Body[responseIter+0:]))
	respValueLen := int(binary.BigEndian.Uint32(v.Body[responseIter+2:]))

	respValue := v.Body[responseIter+6 : responseIter+6+respValueLen]

	// For deleted documents with respError path not found set to null
	var val value.AnnotatedValue

	// For non deleted documents
	if respError == gomemcached.SUBDOC_PATH_NOT_FOUND {
		// Final Doc value
		val = value.NewAnnotatedValue(nil)
	} else {
		// Sub-doc API does not use response header's data type.  It decompresses the document before it is sent/received.
		// (The xattr datatype array will show "snappy" but the data pointed to by respValue here is not compressed.)
		val = value.NewAnnotatedValue(value.NewParsedValue(respValue, false))
	}

	// type
	meta_type := "json"
	if val.Type() == value.BINARY {
		meta_type = "base64"
	}

	var flags, exptime uint32

	if subPaths[0] == "$document" {
		// Get flags and expiration from the $document virtual xattrs
		x, ok := xVal["$document"]
		if !ok {
			logging.Warnf("[%s] Invalid XATTRs: $document not found", k)
		} else {
			docMeta, ok := x.(map[string]interface{})
			if !ok {
				logging.Warnf("[%s] Invalid XATTR $document: %T (%v)", k, x, x)
			} else {
				// Convert unmarshalled int64 values to uint32
				v := value.NewValue(docMeta["flags"])
				if v.Type() != value.NUMBER {
					logging.Warnf("[%s] Invalid XATTR $document.flags: %v (%v)", k, v.Type(), v.String())
				} else {
					flags = uint32(value.AsNumberValue(v).Int64())
				}
				v = value.NewValue(docMeta["exptime"])
				if v.Type() != value.NUMBER {
					logging.Warnf("[%s] Invalid XATTR $document.exptime: %v (%v)", k, v.Type(), v.String())
				} else {
					exptime = uint32(value.AsNumberValue(v).Int64())
				}
			}
		}
	} else if subPaths[0] == "$document.exptime" {
		x, ok := xVal["$document.exptime"]
		if !ok {
			logging.Warnf("[%s] Invalid XATTRs: $document.exptime not found", k)
		} else {
			v := value.NewValue(x)
			if v.Type() != value.NUMBER {
				logging.Warnf("[%s] Invalid XATTR $document.exptime: %v (%v)", k, v.Type(), v.String())
			} else {
				exptime = uint32(value.AsNumberValue(v).Int64())
			}
		}
	}

	if noVirtualDocAttr {
		delete(xVal, "$document.exptime")
	}

	val.SetMetaField(value.META_KEYSPACE, fullName)
	val.SetMetaField(value.META_CAS, v.Cas)
	val.SetMetaField(value.META_TYPE, meta_type)
	val.SetMetaField(value.META_FLAGS, flags)
	val.SetMetaField(value.META_EXPIRATION, exptime)
	if len(xVal) > 0 {
		val.SetMetaField(value.META_XATTRS, xVal)
	}
	val.SetId(k)

	if tenant.IsServerless() {
		ru, _ := v.ComputeUnits()
		context.RecordKvRU(tenant.Unit(ru))
	}

	return val
}

func getSubDocFetchResults(k string, fullName string, v *gomemcached.MCResponse, projection []string,
	context datastore.QueryContext) value.AnnotatedValue {

	val := value.NewAnnotatedValue(value.NewNestedScopeValue(nil))
	index := 0
	for off := 0; off < len(v.Body)-6 && index < len(projection); index++ {
		status := gomemcached.Status(binary.BigEndian.Uint16(v.Body[off:]))
		off += 2
		rawLen := int(binary.BigEndian.Uint32(v.Body[off:]))
		off += 4
		raw := v.Body[off : off+rawLen]
		off += rawLen
		if status != gomemcached.SUBDOC_PATH_NOT_FOUND && index < len(projection) {
			val.SetField(projection[index], value.NewValue(raw))
		}
	}

	val.SetMetaField(value.META_KEYSPACE, fullName)
	val.SetMetaField(value.META_CAS, v.Cas)
	val.SetMetaField(value.META_TYPE, "json")
	val.SetMetaField(value.META_FLAGS, uint32(0))
	val.SetMetaField(value.META_EXPIRATION, uint32(0))
	val.SetId(k)

	if tenant.IsServerless() {
		ru, _ := v.ComputeUnits()
		context.RecordKvRU(tenant.Unit(ru))
	}

	return val
}

func (k *keyspace) checkRefresh(err error) {
	if cb.IsRefreshRequired(err) {
		k.Lock()
		k.flags |= _NEEDS_REFRESH
		k.Unlock()
		k.cbbucket.StopUpdater()
	} else if cb.IsUnknownCollection(err) {
		k.Lock()
		k.flags |= _NEEDS_MANIFEST
		k.Unlock()
	}
}

func (k *keyspace) setNeedsManifest() {
	k.Lock()
	k.flags |= _NEEDS_MANIFEST
	k.Unlock()
}

func isNotFoundError(err error) bool {
	if cb.IsKeyNoEntError(err) {
		return true
	}
	// it may have been wrapped in another error so check the text...
	if ee, ok := err.(errors.Error); ok {
		return ee.ContainsText("KEY_ENOENT")
	}
	return strings.Contains(err.Error(), "KEY_ENOENT")
}

func isEExistError(err error) bool {
	if cb.IsKeyEExistsError(err) {
		return true
	}
	// it may have been wrapped in another error so check the text...
	if ee, ok := err.(errors.Error); ok {
		return ee.ContainsText("KEY_EEXISTS")
	}
	return strings.Contains(err.Error(), "KEY_EEXISTS")
}

func getMeta(key string, val value.Value, must bool) (cas uint64, flags uint32, txnMeta interface{}, err error) {

	var av value.AnnotatedValue
	var ok bool
	var mv interface{}

	if av, ok = val.(value.AnnotatedValue); !ok || av == nil {
		if must {
			return 0, 0, nil, fmt.Errorf("Invalid value type (%T) or nil value for key %v", val, key)
		}
		return cas, flags, txnMeta, nil
	}

	if mv = av.GetMetaField(value.META_CAS); mv != nil {
		cas, _ = mv.(uint64)
	}

	if must && mv == nil {
		return 0, 0, nil, fmt.Errorf("Not valid Cas value for key %v", key)
	}

	if mv = av.GetMetaField(value.META_FLAGS); mv != nil {
		flags, _ = mv.(uint32)
	}

	if must && mv == nil {
		return 0, 0, nil, fmt.Errorf("Not valid Flags value for key %v", key)
	}

	if mv = av.GetMetaField(value.META_TXNMETA); mv != nil {
		txnMeta, _ = mv.(interface{})
	}

	return cas, flags, txnMeta, nil

}

func SetMetaCas(val value.Value, cas uint64) bool {
	if av, ok := val.(value.AnnotatedValue); ok && av != nil {
		av.SetMetaField(value.META_CAS, cas)
		return true
	}
	return false
}

func getExpiration(options value.Value) (exptime int, present bool) {
	if options != nil && options.Type() == value.OBJECT {
		if v, ok := options.Field("expiration"); ok && v.Type() == value.NUMBER {
			present = true
			exptime = int(value.AsNumberValue(v).Int64())
		}
	}
	return
}

func getMutatableXattrs(options value.Value) map[string]interface{} {
	if options != nil && options.Type() == value.OBJECT {
		if v, ok := options.Field("xattrs"); ok && v.Type() == value.OBJECT {
			// extract and return non-virtual xattrs only
			var rv map[string]interface{}
			for k, v := range v.Fields() {
				if k[0] != '$' {
					if rv == nil {
						rv = make(map[string]interface{})
					}
					rv[k] = v
				}
			}
			return rv
		}
	}
	return nil
}

func hasExpirationOrXattrs(options value.Value) bool {
	if options != nil && options.Type() == value.OBJECT {
		if v, ok := options.Field("expiration"); ok && v.Type() == value.NUMBER {
			return true
		}
		if v, ok := options.Field("xattrs"); ok && v.Type() == value.OBJECT {
			return true
		}
	}
	return false
}

// Struct with info passed to the mutation workers
type parallelInfo struct {
	sync.Mutex
	pairs  value.Pairs
	mPairs value.Pairs
	errs   errors.Errors
	wg     *sync.WaitGroup
	index  int
	mCount int // number of successfully mutated pairs
}

func (b *keyspace) performOp(op MutateOp, qualifiedName, scopeName, collectionName string, pairs value.Pairs,
	preserveMutations bool, context datastore.QueryContext, clientContext ...*memcached.ClientContext) (
	mCount int, mPairs value.Pairs, errs errors.Errors) {

	numPairs := len(pairs)

	if numPairs == 0 {
		return
	}

	if txContext, _ := context.GetTxContext().(*transactions.TranContext); txContext != nil {
		collId, user := getCollectionId(clientContext...)
		return b.txPerformOp(op, qualifiedName, scopeName, collectionName, user, collId,
			pairs, preserveMutations, context, txContext)
	}

	if err := setMutateClientContext(context, clientContext...); err != nil {
		errs = append(errs, err)
		return
	}

	numRoutines := util.MinInt(numPairs, _MAX_MUTATION_ROUTINES) // number of routines that will each perform mutations

	if numRoutines == 1 { // If numRoutines = 1, run mutations sequentially
		// number of successfully mutated pairs
		mCount = 0

		if preserveMutations {
			mPairs = make(value.Pairs, 0, numPairs)
		}

		for i := 0; i < numPairs; i++ {
			state, err := b.singleMutationOp(pairs[i], op, qualifiedName, context, clientContext...)

			if state == _MUTATED {
				mCount++
				if preserveMutations {
					mPairs = append(mPairs, pairs[i])
				}
			}

			if err != nil {
				if len(errs) == 0 {
					errs = make(errors.Errors, 0, numPairs)
				}

				errs = append(errs, err)
			}

			// if error limit was hit or a mutation resulted in a stopped state
			// stop subsequent mutations
			if state == _STOPPED || (context.ErrorLimit() > 0 && (len(errs)+context.ErrorCount()) > context.ErrorLimit()) {
				break
			}
		}

		return mCount, mPairs, errs

	} else {
		// if the number of keys to be modified is greater than 1 and the number of allowed routines > 1 , run modification
		// operations concurrently
		p := &parallelInfo{
			pairs:  pairs,
			wg:     &sync.WaitGroup{},
			index:  0,
			mCount: 0,
		}

		if preserveMutations {
			p.mPairs = make(value.Pairs, 0, numPairs)
		}

		p.wg.Add(numRoutines)

		// start the go routines that each perform mutations
		for i := 0; i < numRoutines; i++ {
			go b.parallelMutationOp(op, qualifiedName, p, preserveMutations, context, clientContext...)
		}

		p.wg.Wait()

		return p.mCount, p.mPairs, p.errs
	}
}

// Performs mutation for a single key
func (b *keyspace) singleMutationOp(kv value.Pair, op MutateOp, qualifiedName string, context datastore.QueryContext,
	clientContext ...*memcached.ClientContext) (mutationState, errors.Error) {

	retry := errors.NONE
	var err error
	var keyError errors.Error
	var wu uint64
	var val interface{}
	var exptime int
	var present bool
	var cas, newCas uint64
	var xattrs map[string]interface{}
	casMismatch := false

	// operator has been terminated
	if !context.IsActive() {
		return _STOPPED, nil
	}

	key := kv.Name
	if op != MOP_DELETE {
		if kv.Value.Type() == value.BINARY {
			return _STOPPED, errors.NewBinaryDocumentMutationError(MutateOpNames[op], key)
		}
		val = kv.Value.ActualForIndex()
		exptime, present = getExpiration(kv.Options)
		xattrs = getMutatableXattrs(kv.Options)
	}

	switch op {

	case MOP_INSERT:
		var added bool

		// add the key to the backend
		added, cas, wu, err = b.cbbucket.AddWithCAS(key, exptime, val, xattrs, clientContext...)

		context.RecordKvWU(tenant.Unit(wu))
		b.checkRefresh(err)
		if added == false {
			// false & err == nil => given key aready exists in the bucket
			if err != nil {
				retry, err = processIfMCError(retry, err, key, qualifiedName)
				err = errors.NewInsertError(err, key)
			} else {
				err = errors.NewDuplicateKeyError(key, "", nil)
				retry = errors.FALSE
			}
		} else { // if err != nil then added is false
			// refresh local meta CAS value
			logging.Debugf("After %s: key {<ud>%v</ud>} CAS %v for Keyspace <ud>%s</ud>.",
				MutateOpNames[op], key, cas, qualifiedName)
			SetMetaCas(kv.Value, cas)
		}
	case MOP_UPDATE:
		// check if the key exists and if so then use the cas value
		// to update the key
		var flags uint32

		cas, flags, _, err = getMeta(key, kv.Value, true)
		if err != nil { // Don't perform the update if the meta values are not found
			logging.Debugf("Failed to get meta value to perform %s on key <ud>%s<ud> for Keyspace <ud>%s</ud>. Error %s",
				MutateOpNames[op], key, qualifiedName, err)
			if retry == errors.NONE {
				retry = errors.TRUE
			}
		} else if err = setPreserveExpiry(present, context, clientContext...); err != nil {
			logging.Debugf("Failed to preserve the expiration to perform %s on key <ud>%s<ud> for Keyspace <ud>%s</ud>. Error %s",
				MutateOpNames[op], key, qualifiedName, err)
			if retry == errors.NONE {
				retry = errors.TRUE
			}
		} else {
			logging.Debugf("Before %s: key {<ud>%v</ud>} CAS %v flags <ud>%v</ud> value <ud>%v</ud> for Keyspace <ud>%s</ud>.",
				MutateOpNames[op], key, cas, flags, val, qualifiedName)
			newCas, wu, _, err = b.cbbucket.CasWithMeta(key, int(flags), exptime, cas, val, xattrs, clientContext...)

			context.RecordKvWU(tenant.Unit(wu))
			if err == nil {
				// refresh local meta CAS value
				logging.Debugf("After %s: key {<ud>%v</ud>} CAS %v for Keyspace <ud>%s</ud>.",
					MutateOpNames[op], key, cas, qualifiedName)
				SetMetaCas(kv.Value, newCas)
			}
			b.checkRefresh(err)
		}

	case MOP_UPSERT:
		if err = setPreserveExpiry(present, context, clientContext...); err != nil {
			logging.Debugf("Failed to preserve the expiration to perform %s on key <ud>%s<ud> for Keyspace <ud>%s</ud>. Error %s",
				MutateOpNames[op], key, qualifiedName, err)
			if retry == errors.NONE {
				retry = errors.TRUE
			}
		} else {
			newCas, wu, err = b.cbbucket.SetWithCAS(key, exptime, val, xattrs, clientContext...)

			context.RecordKvWU(tenant.Unit(wu))
			b.checkRefresh(err)
			if err == nil {
				logging.Debugf("After %s: key {<ud>%v</ud>} CAS %v for Keyspace <ud>%s</ud>.",
					MutateOpNames[op], key, cas, qualifiedName)
				SetMetaCas(kv.Value, newCas)
			}
		}
	case MOP_DELETE:
		wu, err = b.cbbucket.Delete(key, clientContext...)

		context.RecordKvWU(tenant.Unit(wu))
		b.checkRefresh(err)
	}

	if err != nil {
		msg := fmt.Sprintf("Failed to perform %s on key %s", MutateOpNames[op], key)
		if op == MOP_DELETE {
			if !isNotFoundError(err) {
				logging.Debugf("Failed to perform %s on key <ud>%s<ud> for Keyspace <ud>%s</ud>. Error %s",
					MutateOpNames[op], key, qualifiedName, err)
				retry, err = processIfMCError(retry, err, key, qualifiedName)
				keyError = errors.NewCbDeleteFailedError(err, key, msg)
			}
		} else if isEExistError(err) {
			if op != MOP_INSERT {
				casMismatch = true
				retry = errors.FALSE
			}
			if casMismatch {
				logging.Debugf("Failed to perform %s on key <ud>%s<ud> for Keyspace <ud>%s</ud>."+
					" CAS mismatch due to concurrent modifications. Error %s",
					MutateOpNames[op], key, qualifiedName, err)
			} else {
				logging.Debugf("Failed to perform %s on key <ud>%s<ud> for Keyspace <ud>%s</ud>."+
					" Concurrent modifications. Error %s",
					MutateOpNames[op], key, qualifiedName, err)
			}

			retry, err = processIfMCError(retry, err, key, qualifiedName)
			keyError = errors.NewCbDMLError(err, msg, casMismatch, retry, key, qualifiedName)
		} else if isNotFoundError(err) {
			err = errors.NewKeyNotFoundError(key, "", nil)
			retry = errors.FALSE
			keyError = errors.NewCbDMLError(err, msg, casMismatch, retry, key, qualifiedName)
		} else {
			// err contains key, redact
			logging.Debugf("Failed to perform %s on key <ud>%s<ud> for Keyspace <ud>%s</ud>. Error %s",
				MutateOpNames[op], key, qualifiedName, err)
			retry, err = processIfMCError(retry, err, key, qualifiedName)
			keyError = errors.NewCbDMLError(err, msg, casMismatch, retry, key, qualifiedName)
		}

		return _FAILED, keyError
	}

	return _MUTATED, nil
}

// Mutation worker
func (b *keyspace) parallelMutationOp(op MutateOp, qualifiedName string, p *parallelInfo, preserveMutations bool,
	context datastore.QueryContext, clientCtx ...*memcached.ClientContext) {

	defer func() {
		r := recover()
		if r != nil {
			logging.Stackf(logging.ERROR, "Mutation routine panicked. Panic: %v. Restarting mutation routine.", r)

			// restart mutation worker
			go b.parallelMutationOp(op, qualifiedName, p, preserveMutations, context, clientCtx...)
		}
	}()

	var clientContext []*memcached.ClientContext

	if len(clientCtx) > 0 {
		clientContext = append(clientContext, clientCtx[0].Copy())
	}

	state := _NONE
	var err errors.Error
	var kv value.Pair

	for {
		p.Lock()
		if err != nil {
			if p.errs == nil {
				p.errs = make(errors.Errors, 0, len(p.pairs))
			}

			p.errs = append(p.errs, err)
		}

		if state == _MUTATED {

			p.mCount++

			if preserveMutations {
				p.mPairs = append(p.mPairs, kv)
			}
		}

		// Check if subsequent mutations must be stopped - if context is inactive or when error limit is hit
		// Or if there are no more keys to mutate
		// If yes - end the mutation worker
		if !context.IsActive() || p.index >= len(p.pairs) ||
			(context.ErrorLimit() > 0 && (len(p.errs)+context.ErrorCount() > context.ErrorLimit())) {

			p.Unlock()
			break
		}

		kv = p.pairs[p.index]
		p.index++

		p.Unlock()

		state, err = b.singleMutationOp(kv, op, qualifiedName, context, clientContext...)
	}

	p.wg.Done()
}

func processIfMCError(retry errors.Tristate, err error, key string, keyspace string) (errors.Tristate, error) {
	if mcr, ok := err.(*gomemcached.MCResponse); ok {
		if gomemcached.IsFatal(mcr) {
			retry = errors.FALSE
		} else {
			retry = errors.TRUE
		}
		err = errors.NewCbDMLMCError(mcr.Status.String(), key, keyspace)
	}
	return retry, err
}

func (b *keyspace) Insert(inserts value.Pairs, context datastore.QueryContext, preserveMutations bool) (
	int, value.Pairs, errors.Errors) {

	return b.performOp(MOP_INSERT, b.QualifiedName(), "", "", inserts, preserveMutations, context)

}

func (b *keyspace) Update(updates value.Pairs, context datastore.QueryContext, preserveMutations bool) (
	int, value.Pairs, errors.Errors) {

	return b.performOp(MOP_UPDATE, b.QualifiedName(), "", "", updates, preserveMutations, context)
}

func (b *keyspace) Upsert(upserts value.Pairs, context datastore.QueryContext, preserveMutations bool) (
	int, value.Pairs, errors.Errors) {

	return b.performOp(MOP_UPSERT, b.QualifiedName(), "", "", upserts, preserveMutations, context)
}

func (b *keyspace) Delete(deletes value.Pairs, context datastore.QueryContext, preserveMutations bool) (
	int, value.Pairs, errors.Errors) {

	return b.performOp(MOP_DELETE, b.QualifiedName(), "", "", deletes, preserveMutations, context)
}

func (b *keyspace) SetSubDoc(key string, elems value.Pairs, context datastore.QueryContext) (
	value.Pairs, errors.Error) {

	cc := &memcached.ClientContext{User: getUser(context)}
	err := setMutateClientContext(context, cc)
	if err != nil {
		return nil, err
	}
	ops := make([]memcached.SubDocOp, len(elems))
	for i := range elems {
		ops[i].Path = elems[i].Name
		b, e := json.Marshal(elems[i].Value)
		if e != nil {
			return nil, errors.NewSubDocSetError(e)
		}
		ops[i].Value = b
		ops[i].Counter = (elems[i].Options != nil && elems[i].Options.Truth())
	}
	mcr, e := b.cbbucket.SetsSubDoc(key, ops, cc)
	if e != nil {
		if isNotFoundError(e) {
			return nil, errors.NewKeyNotFoundError(key, "", nil)
		}
		return nil, errors.NewSubDocSetError(e)
	}
	return processSubDocResults(ops, mcr), nil
}

func processSubDocResults(ops []memcached.SubDocOp, v *gomemcached.MCResponse) value.Pairs {
	res := make(value.Pairs, 0, len(ops))
	index := 0
	for i := 0; i < len(v.Body)-6 && index < len(ops); {
		index = int(v.Body[i])
		i++
		status := gomemcached.Status(binary.BigEndian.Uint16(v.Body[i:]))
		i += 2
		l := int(binary.BigEndian.Uint32(v.Body[i:]))
		i += 4
		val := v.Body[i : i+l]
		i += l
		if status != gomemcached.SUBDOC_PATH_NOT_FOUND && index < len(ops) {
			res = append(res, value.Pair{Name: ops[index].Path, Value: value.NewValue(val), Options: value.NewValue(index)})
		}
	}
	return res
}

func (b *keyspace) Release(bclose bool) {
	b.Lock()
	b.flags |= _DELETED
	agentProvider := b.agentProvider
	b.agentProvider = nil
	b.Unlock()
	b.cbbucket.SetDeleted()
	if bclose {
		b.cbbucket.StopUpdater()
		b.cbbucket.Close()
	}
	if agentProvider != nil {
		agentProvider.Close()
	}

	if gsiIndexer, ok := b.gsiIndexer.(interface{ Close() }); ok {
		gsiIndexer.Close()
	}
	// close an ftsIndexer that belongs to this keyspace
	if ftsIndexerCloser, ok := b.ftsIndexer.(io.Closer); ok {
		// FTSIndexer implements a Close() method
		ftsIndexerCloser.Close()
	}

	// no need to close anything for sequential scans
}

func (b *keyspace) refreshGSIIndexer(url string, poolName string) {
	var err error

	b.RLock()
	indexersLoaded := b.indexersLoaded
	b.RUnlock()
	if !indexersLoaded {
		return
	}
	b.gsiIndexer, err = gsi.NewGSIIndexer(url, poolName, b.Name(), b.namespace.store.connSecConfig)
	if err == nil {
		logging.Infof(" GSI Indexer loaded ")

		// We know the connSecConfig is present, because we checked when the keyspace was created.
		b.gsiIndexer.SetConnectionSecurityConfig(b.namespace.store.connSecConfig)
	} else {
		b.gsiIndexer = nil
		logging.Errorf(" Error while refreshing GSI indexer - %v", err)
	}
}

func (b *keyspace) refreshFTSIndexer(url string, poolName string) {
	var err error

	b.RLock()
	indexersLoaded := b.indexersLoaded
	b.RUnlock()
	if !indexersLoaded {
		return
	}
	b.ftsIndexer, err = ftsclient.NewFTSIndexer(url, poolName, b.Name())
	if err == nil {
		logging.Infof(" FTS Indexer loaded ")

		// We know the connSecConfig is present, because we checked when the keyspace was created.
		b.ftsIndexer.SetConnectionSecurityConfig(b.namespace.store.connSecConfig)
	} else {
		logging.Errorf(" Error while refreshing FTS indexer - %v", err)
	}
}

// we load indexers asynchronously because unless we are connecting to older KV's
// we're always going to use the collection indexers and we don't need the bucket
// indexes loaded
func (b *keyspace) loadIndexes() {
	var qerr errors.Error

	b.Lock()
	defer b.Unlock()

	// somebody's already done it
	if b.indexersLoaded {
		return
	}
	p := b.namespace
	store := p.store

	b.gsiIndexer, qerr = gsi.NewGSIIndexer(p.store.URL(), p.Name(), b.name, store.connSecConfig)
	if qerr != nil {
		b.gsiIndexer = nil
		logging.Warnf("Error loading GSI indexes for keyspace %s. Error %v", b.name, qerr)
	} else {
		b.gsiIndexer.SetConnectionSecurityConfig(store.connSecConfig)
	}

	b.ftsIndexer, qerr = ftsclient.NewFTSIndexer(store.URL(), p.Name(), b.name)
	if qerr != nil {
		logging.Warnf("Error loading FTS indexes for keyspace %s. Error %v", b.name, qerr)
	} else {
		b.ftsIndexer.SetConnectionSecurityConfig(store.connSecConfig)
	}

	if b.cbbucket.HasCapability(cb.RANGE_SCAN) {
		b.ssIndexer = newSeqScanIndexer(b)
		b.ssIndexer.SetConnectionSecurityConfig(store.connSecConfig)
	} else {
		b.ssIndexer = nil
	}

	b.indexersLoaded = true
}

func (b *keyspace) Scope() datastore.Scope {
	return nil
}

func (b *keyspace) ScopeId() string {
	return ""
}

func (b *keyspace) MaxTTL() int64 {
	return 0
}

func (ks *keyspace) DefaultKeyspace() (datastore.Keyspace, errors.Error) {
	switch d := ks.defaultCollection.(type) {
	case *collection:
		if d != nil {
			return ks.defaultCollection, nil
		}
	case *keyspace:

		// there are no scopes, operate in bucket mode
		return ks.defaultCollection, nil
	}
	return nil, errors.NewBucketNoDefaultCollectionError(fullName(ks.namespace.name, ks.name))
}

func (ks *keyspace) ScopeIds() ([]string, errors.Error) {
	ks.RLock()
	ids := make([]string, len(ks.scopes))
	ix := 0
	for k := range ks.scopes {
		ids[ix] = k
		ix++
	}
	ks.RUnlock()
	return ids, nil
}

func (ks *keyspace) ScopeNames() ([]string, errors.Error) {
	ks.RLock()
	ids := make([]string, len(ks.scopes))
	ix := 0
	for _, v := range ks.scopes {
		ids[ix] = v.Name()
		ix++
	}
	ks.RUnlock()
	return ids, nil
}

func (ks *keyspace) ScopeById(id string) (datastore.Scope, errors.Error) {
	ks.RLock()
	scope := ks.scopes[id]
	if scope == nil {
		ks.RUnlock()
		return nil, errors.NewCbScopeNotFoundError(nil, fullName(ks.namespace.name, ks.name, id))
	}
	ks.RUnlock()
	return scope, nil
}

func (ks *keyspace) ScopeByName(name string) (datastore.Scope, errors.Error) {
	ks.RLock()
	for _, v := range ks.scopes {
		if name == v.Name() {
			ks.RUnlock()
			return v, nil
		}
	}
	ks.RUnlock()
	return nil, errors.NewCbScopeNotFoundError(nil, fullName(ks.namespace.name, ks.name, name))
}

func (ks *keyspace) CreateScope(name string) errors.Error {
	err := ks.cbbucket.CreateScope(name)
	if err != nil {
		return errors.NewCbBucketCreateScopeError(fullName(ks.namespace.name, ks.name, name), err)
	}
	ks.setNeedsManifest()
	return nil
}

func (ks *keyspace) DropScope(name string) errors.Error {
	err := ks.cbbucket.DropScope(name)
	if err != nil {
		return errors.NewCbBucketDropScopeError(fullName(ks.namespace.name, ks.name, name), err)
	}
	ks.setNeedsManifest()

	// TODO remove
	// trigger scope refresh straight away to empty functions and dictionary caches
	time.AfterFunc(time.Second, func() { ks.namespace.keyspaceByName(ks.name) })
	return nil
}

func (ks *keyspace) Flush() errors.Error {
	return errors.NewNoFlushError(ks.name)
}

func (b *keyspace) IsBucket() bool {
	return true
}

func (b *keyspace) IsSystemCollection() bool {
	return false
}

func (ks *keyspace) getDefaultCid() (uint32, bool) {
	var cid uint32
	var ok bool
	ks.RLock()
	scope, ok := ks.scopes["_default"]
	if ok {
		coll, ok := scope.keyspaces["_default"]
		if ok {
			cid, ok = coll.uid, true
		}
	}
	ks.RUnlock()
	return cid, ok
}

func (ks *keyspace) StartKeyScan(context datastore.QueryContext, ranges []*datastore.SeqScanRange, offset int64,
	limit int64, ordered bool, timeout time.Duration, pipelineSize int, serverless bool, skipKey func(string) bool) (
	interface{}, errors.Error) {

	r := make([]*cb.SeqScanRange, len(ranges))
	for i := range ranges {
		r[i] = &cb.SeqScanRange{}
		r[i].Init(ranges[i].Start, ranges[i].ExcludeStart, ranges[i].End, ranges[i].ExcludeEnd)
	}

	if cid, ok := ks.getDefaultCid(); ok {
		return ks.cbbucket.StartKeyScan(context.RequestId(), context, cid, "", "", r, offset, limit, ordered, timeout,
			pipelineSize, serverless, context.UseReplica(), skipKey)
	}
	return ks.cbbucket.StartKeyScan(context.RequestId(), context, 0, "_default", "_default", r, offset, limit, ordered, timeout,
		pipelineSize, serverless, context.UseReplica(), skipKey)
}

func (ks *keyspace) StopScan(scan interface{}) (uint64, errors.Error) {
	return ks.cbbucket.StopScan(scan)
}

func (ks *keyspace) FetchKeys(scan interface{}, timeout time.Duration) ([]string, errors.Error, bool) {
	return ks.cbbucket.FetchKeys(scan, timeout)
}

func (ks *keyspace) FetchDocs(scan interface{}, timeout time.Duration) ([]value.AnnotatedValue, errors.Error, bool) {
	return ks.cbbucket.FetchDocs(scan, timeout)
}

func (ks *keyspace) StartRandomScan(context datastore.QueryContext, sampleSize int, timeout time.Duration,
	pipelineSize int, serverless bool, xattrs bool, withDocs bool) (interface{}, errors.Error) {

	if cid, ok := ks.getDefaultCid(); ok {
		return ks.cbbucket.StartRandomScan(context.RequestId(), context, cid, "", "", sampleSize, timeout, pipelineSize,
			serverless, context.UseReplica(), xattrs, withDocs)
	}
	return ks.cbbucket.StartRandomScan(context.RequestId(), context, 0, "_default", "_default", sampleSize, timeout, pipelineSize,
		serverless, context.UseReplica(), xattrs, withDocs)
}

func getCollectionId(clientContext ...*memcached.ClientContext) (collectionId uint32, user string) {
	if len(clientContext) > 0 {
		return clientContext[0].CollId, clientContext[0].User
	}
	return
}

func setPreserveExpiry(present bool, context datastore.QueryContext, clientContext ...*memcached.ClientContext) errors.Error {
	preserve := !present && context.PreserveExpiry()
	if len(clientContext) > 0 {
		clientContext[0].PreserveExpiry = preserve
	} else if preserve {
		return errors.NewPreserveExpiryNotSupported()
	}
	return nil
}

func setMutateClientContext(context datastore.QueryContext, clientContext ...*memcached.ClientContext) errors.Error {
	durability_level := context.DurabilityLevel()
	if durability_level >= datastore.DL_MAJORITY {
		if len(clientContext) > 0 {
			clientContext[0].DurabilityLevel = gomemcached.DurabilityLvl(durability_level - 1)
			clientContext[0].DurabilityTimeout = context.KvTimeout()
		} else {
			return errors.NewDurabilityNotSupported()
		}
	}
	return nil
}

// Cleanup entries in the system collection that have been orphaned by activity outside of the query service
// If a scope is dropped whilst the bucket is loaded we clean-up immediately, if not this aims to take care of it

const _BATCH_SIZE = 512

func CleanupSystemCollection(namespace string, bucket string) {

	processResult := func(key string) {
		if strings.HasPrefix(key, "seq::") {
			sequences.CleanupCacheEntry(namespace, bucket, key)
		} else if strings.HasPrefix(key, "udf::") {
			parts := strings.Split(key, "::")
			functions.FunctionClear(bucket+"."+parts[1], nil)
		} else if strings.HasPrefix(key, "cbo::") {
			parts := strings.Split(key, "::")
			keyspace, isKeyspace := GetCBOKeyspace(parts[len(parts)-1])
			if isKeyspace {
				DropDictCacheEntry(keyspace, false)
			}
		}
	}

	pairs := make([]value.Pair, 0, _BATCH_SIZE)
	errorCount := 0
	deletedCount := 0

	datastore.ScanSystemCollection(bucket, "", nil,
		func(key string, systemCollection datastore.Keyspace) errors.Error {
			logging.Debugf("Key: %v", key)
			parts := strings.Split(key, "::")
			toDelete := false

			if len(parts) == 3 && (parts[0] == "seq" || parts[0] == "cbo" || parts[0] == "udf") {
				path := parts[len(parts)-1]
				if parts[0] == "cbo" {
					path, _ = GetCBOKeyspace(path)
				}
				elements := strings.Split(path, ".")
				if len(elements) == 2 {
					s, err := systemCollection.Scope().Bucket().ScopeByName(elements[0])
					if err == nil && s.Uid() != parts[1] {
						err = errors.NewCbScopeNotFoundError(nil, s.Name()) // placeholder to trigger deletion
					}
					if err == nil && parts[0] == "cbo" {
						_, err = s.KeyspaceByName(elements[1])
					}
					if err != nil {
						toDelete = true
					}
				}
			} else if len(parts) > 2 && parts[0] == "aus" {
				// Refer to aus/aus_ee.go for AUS settings document key formats.
				path := parts[len(parts)-1]
				elements := strings.Split(path, ".")

				// Check if key is for a valid scope level AUS setting doc
				if len(parts) == 3 && len(elements) == 1 {
					s, err := systemCollection.Scope().Bucket().ScopeByName(elements[0])
					if err != nil || (err == nil && s.Uid() != parts[1]) {
						toDelete = true
					}
				} else if len(parts) == 4 && len(elements) == 2 { // Check if key is for a valid collection level AUS setting doc
					s, err := systemCollection.Scope().Bucket().ScopeByName(elements[0])
					if err != nil || (err == nil && s.Uid() != parts[1]) {
						toDelete = true
					}

					if !toDelete {
						c, err := s.KeyspaceByName(elements[1])
						if err != nil || (err == nil && c.Uid() != parts[2]) {
							toDelete = true
						}
					}
				}
			}

			if toDelete {
				logging.Infof("Deleting stale `%s` system collection key: %v", bucket, key)
				pairs = append(pairs, value.Pair{Name: key})
				if len(pairs) >= _BATCH_SIZE {
					_, results, errs := systemCollection.Delete(pairs, datastore.NULL_QUERY_CONTEXT, true)
					for i := range results {
						processResult(results[i].Name)
					}
					if errs != nil && len(errs) > 0 {
						errorCount += len(errs)
						logging.Debugf("%v:%v - %v", namespace, bucket, errs[0])
					}
					deletedCount += len(pairs) - len(errs)
					pairs = pairs[:0]
				}
			}
			return nil
		},
		func(systemCollection datastore.Keyspace) errors.Error {
			if len(pairs) > 0 {
				_, results, errs := systemCollection.Delete(pairs, datastore.NULL_QUERY_CONTEXT, true)
				for i := range results {
					processResult(results[i].Name)
				}
				if errs != nil && len(errs) > 0 {
					errorCount += len(errs)
					logging.Debugf("%v:%v - %v", namespace, bucket, errs[0])
				}
				deletedCount += len(pairs) - len(errs)
			}
			return nil
		})

	logging.Debugf("%v:%v deleted: %v errors: %v", namespace, bucket, deletedCount, errorCount)
}

const (
	_BUCKET_SYSTEM_SCOPE      = "_system"
	_BUCKET_SYSTEM_COLLECTION = "_query"
<<<<<<< HEAD
	_BUCKET_SYSTEM_PRIM_INDEX = PRIMARY_INDEX
=======
	_BUCKET_SYSTEM_PRIM_INDEX = "ix_system_query"
>>>>>>> 1a1d6e28
)

func (s *store) CreateSysPrimaryIndex(idxName, requestId string, indexer3 datastore.Indexer3) errors.Error {
	var er errors.Error

	// make sure there is an index service first
	numIndexNodes, errs := s.getNumIndexNodes()
	if len(errs) > 0 {
		return errs[0]
	}
	if numIndexNodes == 0 {
		return errors.NewNoIndexServiceError()
	}

	// next make sure index storage mode is set
	if gsiIndexer, ok := indexer3.(datastore.GsiIndexer); ok {
		cfgSet := false
		maxRetry := 8
		interval := 250 * time.Millisecond
		for i := 0; i < maxRetry; i++ {
			cfg := gsiIndexer.GetGsiClientConfig()["indexer.settings.storage_mode"]
			if cfgStr, ok := cfg.(string); ok && cfgStr != "" {
				cfgSet = true
				break
			}

			time.Sleep(interval)
			interval *= 2

			er = indexer3.Refresh()
			if er != nil {
				return er
			}
		}
		if !cfgSet {
			return errors.NewSystemCollectionError("Indexer storage mode not set", nil)
		}
	}

	// if not serverless, using the number of index nodes in the cluster create the primary index
	// with replicas in the following fashion:
	//    numIndexNodes >= 4    ==> num_replica = 2
	//    numIndexNodes >  1    ==> num_replica = 1
	//    numIndexNodes == 1    ==> no replicas
	// for serverless, the number of replicas is determined automatically
	var with value.Value
	var replica map[string]interface{}
	num_replica := 0
	if !tenant.IsServerless() {
		if numIndexNodes >= 4 {
			num_replica = 2
		} else if numIndexNodes > 1 {
			num_replica = 1
		}
		if num_replica > 0 {
			replica = make(map[string]interface{}, 1)
			replica["num_replica"] = num_replica
			with = value.NewValue(replica)
		}
	}

	var cont bool
	createPrimaryIndex := func(n_replica int) (bool, errors.Error) {
		_, err := indexer3.CreatePrimaryIndex3(requestId, idxName, nil, with)
		if err != nil && !errors.IsIndexExistsError(err) {
			if n_replica > 0 && err.HasCause(errors.E_ENTERPRISE_FEATURE) && err.ContainsText("Index Replica not supported") {
				n_replica = 1   // this will remove replicas from the repeat attempt below
				err = nil       // skip initial error check in the loop below
				num_replica = 0 // don't attempt to use replicas in the future
			}
			// if the create failed due to not enough indexer nodes, retry with fewer replicas
			for n_replica > 0 {
				// defined as ErrNotEnoughIndexers in indexing/secondary/common/const.go
				if err != nil && !err.ContainsText("not enough indexer nodes to create index with replica") {
					return false, err
				}

				n_replica--
				if n_replica == 0 {
					with = nil
				} else {
					replica["num_replica"] = n_replica
					with = value.NewValue(replica)
				}

				// retry with fewer replicas
				_, err = indexer3.CreatePrimaryIndex3(requestId, idxName, nil, with)
				if err == nil || errors.IsIndexExistsError(err) {
					break
				}
			}
			if err != nil && !errors.IsIndexExistsError(err) {
				return false, err
			}
		}
		return true, err
	}
	cont, er = createPrimaryIndex(num_replica)
	if !cont {
		return er
	}
	existing := er != nil && errors.IsIndexExistsError(er)

	var sysIndex datastore.Index
	maxRetry := 8
	if idxName == _BUCKET_SYSTEM_PRIM_INDEX {
		maxRetry = 10
	}
	interval := 250 * time.Millisecond
	for i := 0; i < maxRetry; i++ {
		time.Sleep(interval)
		interval *= 2

		er = indexer3.Refresh()
		if er != nil {
			return er
		}
		sysIndex, er = indexer3.IndexByName(idxName)
		if sysIndex != nil {
			state, _, err1 := sysIndex.State()
			if err1 != nil {
				return err1
			}
			if state == datastore.ONLINE {
				break
			}
		} else if er != nil {
			if !errors.IsIndexNotFoundError(er) {
				return er
			} else if existing {
				// if the initial creation attempted failed with "already exists" but
				// now the index is not found, retry the creation
				// it could still be waiting for that index to be reported by the
				// indexer, so keep on retrying if it still fails with "already exists"
				time.Sleep(time.Duration((rand.Int()%15)+1) * time.Millisecond) // try ensure no concurrent retries
				cont, er = createPrimaryIndex(num_replica)
				if !cont || (er != nil && !errors.IsIndexExistsError(er)) {
					return er
				} else if er == nil {
					existing = false
				}
			}
		}
	}

	return er
}

func (s *store) GetSystemCollection(bucketName string) (datastore.Keyspace, errors.Error) {
	return datastore.GetKeyspace("default", bucketName, _BUCKET_SYSTEM_SCOPE, _BUCKET_SYSTEM_COLLECTION)
}

func (s *store) getNumIndexNodes() (int, errors.Errors) {
	info := s.Info()
	nodes, errs := info.Topology()
	if len(errs) > 0 {
		return 0, errs
	}

	numIndexNodes := 0
	for _, node := range nodes {
		nodeServices, errs := info.Services(node)
		if len(errs) > 0 {
			return 0, errs
		}
		// the nodeServices should have an element named "services" which is
		// an array of service names on that node, e.g. ["n1ql", "kv", "index"]
		if services, ok := nodeServices["services"]; ok {
			if serviceArr, ok := services.([]interface{}); ok {
				for _, serv := range serviceArr {
					if name, ok := serv.(string); ok {
						if name == "index" {
							numIndexNodes++
						}
					}
				}
			}
		}
	}

	return numIndexNodes, nil
}

// check for existance of system collection, and create primary index if necessary
func (s *store) CheckSystemCollection(bucketName, requestId string, forceIndex bool, randomDelay int) (bool, errors.Error) {
	sysColl, err := s.GetSystemCollection(bucketName)
	if err != nil {
		// make sure the bucket exists before we wait (e.g. index advisor)
		switch err.Code() {
		case errors.E_CB_KEYSPACE_NOT_FOUND, errors.E_CB_BUCKET_NOT_FOUND:
			defaultPool, er := s.NamespaceByName("default")
			if er != nil {
				return false, er
			}

			_, er = defaultPool.BucketByName(bucketName)
			if er != nil {
				return false, er
			}
		case errors.E_CB_SCOPE_NOT_FOUND:
			// no-op, ignore
		default:
			return false, err
		}
		// wait for system collection to show up
		maxRetry := 8
		interval := 250 * time.Millisecond
		for i := 0; i < maxRetry; i++ {
			switch err.Code() {
			case errors.E_CB_KEYSPACE_NOT_FOUND, errors.E_CB_BUCKET_NOT_FOUND, errors.E_CB_SCOPE_NOT_FOUND:
				// no-op, ignore these errors
			default:
				return false, err
			}

			time.Sleep(interval)
			interval *= 2

			sysColl, err = s.GetSystemCollection(bucketName)
			if sysColl != nil || err == nil {
				break
			}
		}
		if err != nil {
			return false, err
		} else if sysColl == nil {
			return false, errors.NewSystemCollectionError("System collection not available for bucket "+bucketName, nil)
		}
	}

	if requestId == "" {
		return false, nil
	}

	empty := false

	cnt, err1 := sysColl.Count(datastore.NULL_QUERY_CONTEXT)
	if err1 != nil {
		return false, errors.NewSystemCollectionError("Count from system collection for bucket "+bucketName, err1)
	} else if cnt < 0 {
		return false, errors.NewSystemCollectionError(fmt.Sprintf("Invalid count (%d) from system collection for bucket %s", cnt, bucketName), nil)
	} else if cnt == 0 {
		empty = true
	}
	if !forceIndex {
		// if the system collection is empty, don't create the primary index yet
		if empty {
			return empty, nil
		}
		if randomDelay > 0 {
			// random delay requested, use 0-10 times the requested delay (in Milliseconds)
			delay := rand.Intn(11) * randomDelay
			if delay > 0 {
				time.Sleep(time.Duration(delay) * time.Millisecond)
			}
		}
	}

	indexer, er := sysColl.Indexer(datastore.GSI)
	if er != nil {
		return false, er
	}

	indexer3, ok := indexer.(datastore.Indexer3)
	if !ok {
		return false, errors.NewInvalidGSIIndexerError("Cannot get primary index on system collection")
	}

	sysIndex, er := indexer3.IndexByName(_BUCKET_SYSTEM_PRIM_INDEX)
	if er != nil {
		if !errors.IsIndexNotFoundError(er) {
			// only ignore index not found error
			return false, er
		}

		// create primary index on system collection if not already exists
		// the create function waits for ONLINE state before it returns
		er = s.CreateSysPrimaryIndex(_BUCKET_SYSTEM_PRIM_INDEX, requestId, indexer3)
		if er != nil && !errors.IsIndexExistsError(er) {
			// ignore index already exist error
			return false, er
		}
	} else {
		// make sure the primary index is ONLINE
		maxRetry := 10
		interval := 250 * time.Millisecond
		done := false
		for i := 0; i < maxRetry; i++ {
			state, _, er1 := sysIndex.State()
			if er1 != nil {
				return false, er1
			}
			if state == datastore.ONLINE {
				done = true
				break
			} else if state == datastore.DEFERRED {
				// build system index if it is deferred (e.g. just restored)
				er = indexer3.BuildIndexes(requestId, sysIndex.Name())
				if er != nil {
					return false, er
				}
			}

			time.Sleep(interval)
			interval *= 2

			er = indexer3.Refresh()
			if er != nil {
				return false, er
			}

			sysIndex, er = indexer3.IndexByName(_BUCKET_SYSTEM_PRIM_INDEX)
			if er != nil {
				return false, er
			}
		}
		if !done {
			return false, errors.NewSysCollectionPrimaryIndexError(bucketName)
		}
	}

	return empty, nil
}<|MERGE_RESOLUTION|>--- conflicted
+++ resolved
@@ -3520,11 +3520,7 @@
 const (
 	_BUCKET_SYSTEM_SCOPE      = "_system"
 	_BUCKET_SYSTEM_COLLECTION = "_query"
-<<<<<<< HEAD
-	_BUCKET_SYSTEM_PRIM_INDEX = PRIMARY_INDEX
-=======
 	_BUCKET_SYSTEM_PRIM_INDEX = "ix_system_query"
->>>>>>> 1a1d6e28
 )
 
 func (s *store) CreateSysPrimaryIndex(idxName, requestId string, indexer3 datastore.Indexer3) errors.Error {
