--- conflicted
+++ resolved
@@ -3442,10 +3442,7 @@
 		func(key string, systemCollection datastore.Keyspace) errors.Error {
 			logging.Debugf("Key: %v", key)
 			parts := strings.Split(key, "::")
-<<<<<<< HEAD
 			toDelete := false
-=======
->>>>>>> 51b41d45
 			isCBOKeyspaceDoc := false
 
 			if len(parts) == 3 && (parts[0] == "seq" || parts[0] == "cbo" || parts[0] == "udf") {
@@ -3472,10 +3469,6 @@
 
 						path = resolvedPath
 					}
-<<<<<<< HEAD
-
-=======
->>>>>>> 51b41d45
 				}
 				elements := strings.Split(path, ".")
 				if len(elements) == 2 {
@@ -3487,11 +3480,7 @@
 						_, err = s.KeyspaceByName(elements[1])
 					}
 					if err != nil {
-<<<<<<< HEAD
 						toDelete = true
-
-=======
->>>>>>> 51b41d45
 						if isCBOKeyspaceDoc {
 							sb := strings.Builder{}
 							sb.WriteString("default:")
@@ -3499,27 +3488,6 @@
 							sb.WriteString(".")
 							sb.WriteString(path)
 							staleCBOKeyspaces = append(staleCBOKeyspaces, sb.String())
-<<<<<<< HEAD
-=======
-						}
-
-						logging.Infof("Deleting stale `%s` system collection key: %v", bucket, key)
-						pairs = append(pairs, value.Pair{Name: key})
-						if len(pairs) >= _BATCH_SIZE {
-							_, results, errs := systemCollection.Delete(pairs, datastore.NULL_QUERY_CONTEXT, true)
-							for i := range results {
-								processResult(results[i].Name)
-							}
-							if errs != nil && len(errs) > 0 {
-								errorCount += len(errs)
-								logging.Debugf("%v:%v - %v", namespace, bucket, errs[0])
-							}
-							deletedCount += len(pairs) - len(errs)
-							pairs = pairs[:0]
-
-							processStaleCBOEntries(staleCBOKeyspaces)
-							staleCBOKeyspaces = staleCBOKeyspaces[:0]
->>>>>>> 51b41d45
 						}
 					}
 				}
@@ -3601,10 +3569,6 @@
 					logging.Debugf("%v:%v - %v", namespace, bucket, errs[0])
 				}
 				deletedCount += len(pairs) - len(errs)
-<<<<<<< HEAD
-=======
-
->>>>>>> 51b41d45
 				processStaleCBOEntries(staleCBOKeyspaces)
 				staleCBOKeyspaces = staleCBOKeyspaces[:0]
 			}
