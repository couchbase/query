//  Copyright 2019-Present Couchbase, Inc.
//
//  Use of this software is governed by the Business Source License included
//  in the file licenses/BSL-Couchbase.txt.  As of the Change Date specified
//  in that file, in accordance with the Business Source License, use of this
//  software will be governed by the Apache License, Version 2.0, included in
//  the file licenses/APL2.txt.

package couchbase

import (
	"encoding/json"
	"fmt"
	"io"
	"strconv"
	"sync"
	"time"

	atomic "github.com/couchbase/go-couchbase/platform"
	memcached "github.com/couchbase/gomemcached/client" // package name is memcached
	gsi "github.com/couchbase/indexing/secondary/queryport/n1ql"
	ftsclient "github.com/couchbase/n1fty"
	"github.com/couchbase/query/aus"
	cb "github.com/couchbase/query/primitives/couchbase"

	"github.com/couchbase/query/datastore"
	"github.com/couchbase/query/errors"
	"github.com/couchbase/query/functions"
	functionsStorage "github.com/couchbase/query/functions/storage"
	"github.com/couchbase/query/logging"
	"github.com/couchbase/query/sequences"
	"github.com/couchbase/query/value"
)

const _DEFAULT_SCOPE_COLLECTION_NAME = "._default._default"

type scope struct {
	id       string
	authKey  string
	bucket   *keyspace
	cleaning int32
	uid      string

	keyspaces map[string]*collection // keyspaces by id
}

func (sc *scope) AddKeyspace(coll *collection) {
	sc.keyspaces[coll.Id()] = coll
	coll.namespace = nil
	coll.scope = sc
}

func (sc *scope) Id() string {
	return sc.id
}

func (sc *scope) Name() string {
	return sc.id
}

func (sc *scope) AuthKey() string {
	return sc.authKey
}

func (sc *scope) Uid() string {
	return sc.uid
}

func (sc *scope) BucketId() string {
	return sc.bucket.Id()
}

func (sc *scope) Bucket() datastore.Bucket {
	return sc.bucket
}

func (sc *scope) KeyspaceIds() ([]string, errors.Error) {
	ids := make([]string, len(sc.keyspaces))
	ix := 0
	for k := range sc.keyspaces {
		ids[ix] = k
		ix++
	}
	return ids, nil
}

func (sc *scope) KeyspaceNames() ([]string, errors.Error) {
	ids := make([]string, len(sc.keyspaces))
	ix := 0
	for _, v := range sc.keyspaces {
		ids[ix] = v.Name()
		ix++
	}
	return ids, nil
}

func (sc *scope) objectFullName(id string) string {
	return fullName(sc.bucket.namespace.name, sc.bucket.name, sc.id, id)
}

func (sc *scope) KeyspaceById(id string) (datastore.Keyspace, errors.Error) {
	ks := sc.keyspaces[id]
	if ks == nil {
		return nil, errors.NewCbKeyspaceNotFoundError(nil, sc.objectFullName(id))
	}
	return ks, nil
}

func (sc *scope) KeyspaceByName(name string) (datastore.Keyspace, errors.Error) {
	for _, v := range sc.keyspaces {
		if v != nil && name == v.Name() {
			return v, nil
		}
	}
	return nil, errors.NewCbKeyspaceNotFoundError(nil, sc.objectFullName(name))
}

const _CREATE_COLLECTION_MAXTTL = "maxTTL"

var _CREATE_COLLECTION_OPTIONS = []string{_CREATE_COLLECTION_MAXTTL}

func (sc *scope) CreateCollection(name string, with value.Value) errors.Error {
	maxTTL := int64(0)
	if with != nil {
		err := validateWithOptions(with, _CREATE_COLLECTION_OPTIONS)
		if err != nil {
			return errors.NewCbBucketCreateCollectionError(sc.objectFullName(name), err)
		}
		maxTTL, _, err = getIntWithOption(with, _CREATE_COLLECTION_MAXTTL, false)
		if err != nil {
			return errors.NewCbBucketCreateCollectionError(sc.objectFullName(name), err)
		}
	}
	err := sc.bucket.cbbucket.CreateCollection(sc.id, name, int(maxTTL))
	if err != nil {
		return errors.NewCbBucketCreateCollectionError(sc.objectFullName(name), err)
	}
	sc.bucket.setNeedsManifest()
	return nil
}

func (sc *scope) DropCollection(name string) errors.Error {
	err := sc.bucket.cbbucket.DropCollection(sc.id, name)
	if err != nil {
		return errors.NewCbBucketDropCollectionError(sc.objectFullName(name), err)
	}
	sc.bucket.setNeedsManifest()
	return nil
}

func (sc *scope) DropAllSequences() errors.Error {
	return sequences.DropAllSequences(sc.bucket.namespace.name, sc.bucket.name, sc.id, sc.uid)
}

type collection struct {
	sync.Mutex
	id               string
	name             string
	uid              uint32
	uidString        string
	namespace        *namespace
	scope            *scope
	bucket           *keyspace
	fullName         string
	authKey          string
	checked          bool
	gsiIndexer       datastore.Indexer
	gsiIndexerClosed datastore.Indexer
	ftsIndexer       datastore.Indexer
	ftsIndexerClosed datastore.Indexer
	ssIndexer        datastore.Indexer
	chkIndex         chkIndexDict
	isDefault        bool
	isBucket         bool
	maxTTL           int64
	isSystem         bool
}

func getUser(context datastore.QueryContext) string {
	if _SKIP_IMPERSONATE {
		return ""
	}
	creds := context.Credentials()
	if creds == nil {
		return ""
	}
	userList := creds.CbauthCredentialsList
	if userList == nil {
		return ""
	}
	d := userList[0].Domain()
	if d == "local" || d == "builtin" {
		return userList[0].Name()
	}

	// KV format for LDAP users is "^user"
	return "^" + userList[0].Name()
}

func (coll *collection) Id() string {
	return coll.id
}

func (coll *collection) Name() string {
	return coll.name
}

func (coll *collection) QualifiedName() string {
	if coll.isBucket {
		return coll.fullName + _DEFAULT_SCOPE_COLLECTION_NAME
	}
	return coll.fullName
}

func (coll *collection) AuthKey() string {
	return coll.authKey
}

func (coll *collection) Uid() string {
	return coll.uidString
}

func (coll *collection) NamespaceId() string {
	if coll.namespace == nil {
		return ""
	}
	return coll.namespace.Id()
}

func (coll *collection) Namespace() datastore.Namespace {
	return coll.namespace
}

func (coll *collection) ScopeId() string {
	if coll.scope == nil {
		return ""
	}
	return coll.scope.Id()
}

func (coll *collection) Scope() datastore.Scope {
	return coll.scope
}

func (coll *collection) MaxTTL() int64 {
	return coll.maxTTL
}

func (coll *collection) Stats(context datastore.QueryContext, which []datastore.KeyspaceStats) ([]int64, errors.Error) {
	return coll.bucket.stats(context, which, &memcached.ClientContext{CollId: coll.uid, User: getUser(context)})
}

func (coll *collection) Count(context datastore.QueryContext) (int64, errors.Error) {
	return coll.bucket.count(context, &memcached.ClientContext{CollId: coll.uid, User: getUser(context)})
}

func (coll *collection) Size(context datastore.QueryContext) (int64, errors.Error) {
	return coll.bucket.size(context, &memcached.ClientContext{CollId: coll.uid, User: getUser(context)})
}

func (coll *collection) Indexer(name datastore.IndexType) (datastore.Indexer, errors.Error) {

	// default collection
	if coll.isDefault {
		k := datastore.Keyspace(coll.bucket)
		return k.Indexer(name)
	}

	coll.loadIndexes()
	switch name {
	case datastore.GSI, datastore.DEFAULT:
		if coll.gsiIndexer != nil {
			return coll.gsiIndexer, nil
		}
		return nil, errors.NewCbIndexerNotImplementedError(nil, fmt.Sprintf("GSI may not be enabled"))
	case datastore.FTS:
		if coll.ftsIndexer != nil {
			return coll.ftsIndexer, nil
		}
		return nil, errors.NewCbIndexerNotImplementedError(nil, fmt.Sprintf("FTS may not be enabled"))
	case datastore.SEQ_SCAN:
		if coll.ssIndexer != nil {
			return coll.ssIndexer, nil
		}
		return nil, errors.NewCbIndexerNotImplementedError(nil, fmt.Sprintf("Sequential scans may not be enabled"))
	default:
		return nil, errors.NewCbIndexerNotImplementedError(nil, fmt.Sprintf("Type %s", name))
	}
}

func (coll *collection) Indexers() ([]datastore.Indexer, errors.Error) {
	var err errors.Error

	// default collection
	if coll.isDefault {
		k := datastore.Keyspace(coll.bucket)
		return k.Indexers()
	}

	coll.loadIndexes()
	indexers := make([]datastore.Indexer, 0, 2)

	if coll.gsiIndexer != nil {
		indexers = append(indexers, coll.gsiIndexer)
		err = checkIndexCache(coll.QualifiedName(), coll.gsiIndexer, &coll.chkIndex)
	}
	if coll.ftsIndexer != nil {
		indexers = append(indexers, coll.ftsIndexer)
	}
	if coll.ssIndexer != nil {
		indexers = append(indexers, coll.ssIndexer)
	}
	return indexers, err
}

func (coll *collection) loadIndexes() {
	var qerr errors.Error

	if coll.checked {
		return
	}
	coll.Lock()
	defer coll.Unlock()

	// somebody may have already done it while we were waiting
	if coll.checked {
		return
	}

	namespace := coll.namespace
	store := namespace.store
	connSecConfig := store.connSecConfig
	coll.gsiIndexer, qerr = gsi.NewGSIIndexer2(store.URL(), namespace.name, coll.bucket.name, coll.scope.id, coll.id, connSecConfig)
	if qerr != nil {
		coll.gsiIndexer = nil
		logging.Warnf("Error loading GSI indexes for keyspace %s. Error %v", coll.id, qerr)
	} else {
		coll.gsiIndexer.SetConnectionSecurityConfig(connSecConfig)
	}

	// FTS indexer
	coll.ftsIndexer, qerr = ftsclient.NewFTSIndexer2(store.URL(), namespace.name, coll.bucket.name, coll.scope.id, coll.id)
	if qerr != nil {
		logging.Warnf("Error loading FTS indexes for keyspace %s. Error %v", coll.id, qerr)
	} else {
		coll.ftsIndexer.SetConnectionSecurityConfig(connSecConfig)
	}

	if coll.bucket.cbbucket.HasCapability(cb.RANGE_SCAN) {
		coll.ssIndexer = newSeqScanIndexer(coll)
		coll.ssIndexer.SetConnectionSecurityConfig(connSecConfig)
	} else {
		coll.ssIndexer = nil
	}

	coll.checked = true
}

func (coll *collection) GetRandomEntry(xattrs bool, context datastore.QueryContext) (string, value.Value, errors.Error) {
	return coll.bucket.getRandomEntry(context, coll.scope.id, coll.id, xattrs,
		&memcached.ClientContext{CollId: coll.uid, User: getUser(context)})
}

func (coll *collection) Fetch(keys []string, fetchMap map[string]value.AnnotatedValue, context datastore.QueryContext,
	subPaths []string, projection []string, useSubDoc bool) errors.Errors {

	return coll.bucket.fetch(coll.fullName, coll.QualifiedName(), coll.scope.id, coll.id, keys, fetchMap, context, subPaths,
		projection, useSubDoc, &memcached.ClientContext{CollId: coll.uid, User: getUser(context)})
}

func (coll *collection) Insert(inserts value.Pairs, context datastore.QueryContext, preserveMutations bool) (int,
	value.Pairs, errors.Errors) {

	return coll.bucket.performOp(MOP_INSERT, coll.QualifiedName(), coll.scope.id, coll.id,
		inserts, preserveMutations, context, &memcached.ClientContext{CollId: coll.uid, User: getUser(context)})
}

func (coll *collection) Update(updates value.Pairs, context datastore.QueryContext, preserveMutations bool) (int,
	value.Pairs, errors.Errors) {

	return coll.bucket.performOp(MOP_UPDATE, coll.QualifiedName(), coll.scope.id, coll.id,
		updates, preserveMutations, context, &memcached.ClientContext{CollId: coll.uid, User: getUser(context)})
}

func (coll *collection) Upsert(upserts value.Pairs, context datastore.QueryContext, preserveMutations bool) (int,
	value.Pairs, errors.Errors) {

	return coll.bucket.performOp(MOP_UPSERT, coll.QualifiedName(), coll.scope.id, coll.id,
		upserts, preserveMutations, context, &memcached.ClientContext{CollId: coll.uid, User: getUser(context)})
}

func (coll *collection) Delete(deletes value.Pairs, context datastore.QueryContext, preserveMutations bool) (int,
	value.Pairs, errors.Errors) {

	return coll.bucket.performOp(MOP_DELETE, coll.QualifiedName(), coll.scope.id, coll.id,
		deletes, preserveMutations, context, &memcached.ClientContext{CollId: coll.uid, User: getUser(context)})
}

func (coll *collection) SetSubDoc(key string, elems value.Pairs, context datastore.QueryContext) (
	value.Pairs, errors.Error) {

	cc := &memcached.ClientContext{CollId: coll.uid, User: getUser(context)}
	err := setMutateClientContext(context, cc)
	if err != nil {
		return nil, err
	}
	ops := make([]memcached.SubDocOp, len(elems))
	for i := range elems {
		ops[i].Path = elems[i].Name
		b, e := json.Marshal(elems[i].Value)
		if e != nil {
			return nil, errors.NewSubDocSetError(e)
		}
		ops[i].Value = b
		ops[i].Counter = (elems[i].Options != nil && elems[i].Options.Truth())
	}
	mcr, e := coll.bucket.cbbucket.SetsSubDoc(key, ops, cc)
	if e != nil {
		if isNotFoundError(e) {
			return nil, errors.NewKeyNotFoundError(key, "", nil)
		}
		return nil, errors.NewSubDocSetError(e)
	}
	return processSubDocResults(ops, mcr), nil
}

func (coll *collection) Release(bclose bool) {
	if coll.gsiIndexer != coll.gsiIndexerClosed {
		if gsiIndexer, ok := coll.gsiIndexer.(interface{ Close() }); ok {
			gsiIndexer.Close()
		}
		coll.gsiIndexerClosed = coll.gsiIndexer
	}
	// close an ftsIndexer that belongs to this keyspace
	if coll.ftsIndexer != coll.ftsIndexerClosed {
		if ftsIndexerCloser, ok := coll.ftsIndexer.(io.Closer); ok {
			// FTSIndexer implements a Close() method
			ftsIndexerCloser.Close()
		}
		coll.ftsIndexerClosed = coll.ftsIndexer
	}
}

func (coll *collection) Flush() errors.Error {
	err := coll.bucket.cbbucket.FlushCollection(coll.scope.id, coll.id)
	if err != nil {
		return errors.NewCbBucketFlushCollectionError(coll.scope.objectFullName(coll.id), err)
	}
	return nil
}

func (coll *collection) IsBucket() bool {
	return coll.isBucket
}

func (coll *collection) IsSystemCollection() bool {
	return coll.isSystem
}

func (coll *collection) StartKeyScan(context datastore.QueryContext, ranges []*datastore.SeqScanRange,
	offset int64, limit int64, ordered bool, timeout time.Duration, pipelineSize int, serverless bool,
	skipKey func(string) bool) (
	interface{}, errors.Error) {

	r := make([]*cb.SeqScanRange, len(ranges))
	for i := range ranges {
		r[i] = &cb.SeqScanRange{}
		r[i].Init(ranges[i].Start, ranges[i].ExcludeStart, ranges[i].End, ranges[i].ExcludeEnd)
	}

	return coll.bucket.cbbucket.StartKeyScan(context.RequestId(), context, coll.uid, "", "", r, offset, limit, ordered, timeout,
		pipelineSize, serverless, context.UseReplica(), skipKey)
}

func (coll *collection) StopScan(scan interface{}) (uint64, errors.Error) {
	return coll.bucket.cbbucket.StopScan(scan)
}

func (coll *collection) FetchKeys(scan interface{}, timeout time.Duration) ([]string, errors.Error, bool) {
	return coll.bucket.cbbucket.FetchKeys(scan, timeout)
}

func (coll *collection) FetchDocs(scan interface{}, timeout time.Duration) ([]value.AnnotatedValue, errors.Error, bool) {
	return coll.bucket.cbbucket.FetchDocs(scan, timeout)
}

func (coll *collection) StartRandomScan(context datastore.QueryContext, sampleSize int, timeout time.Duration,
	pipelineSize int, serverless bool, xattrs bool, withDocs bool) (interface{}, errors.Error) {

	return coll.bucket.cbbucket.StartRandomScan(context.RequestId(), context, coll.uid, "", "", sampleSize, timeout, pipelineSize,
		serverless, context.UseReplica(), xattrs, withDocs)
}

func buildScopesAndCollections(mani *cb.Manifest, bucket *keyspace) (map[string]*scope, datastore.Keyspace) {
	scopes := make(map[string]*scope, len(mani.Scopes))
	var defaultCollection *collection

	for _, s := range mani.Scopes {
		scope := &scope{
			id:        s.Name,
			bucket:    bucket,
			keyspaces: make(map[string]*collection, len(s.Collections)),
			authKey:   bucket.name + ":" + s.Name,
			uid:       fmt.Sprintf("%08x", s.Uid),
		}
		for _, c := range s.Collections {
			coll := &collection{
				id:        c.Name,
				name:      c.Name,
				namespace: bucket.namespace,
				fullName:  bucket.namespace.name + ":" + bucket.name + "." + s.Name + "." + c.Name,
				uid:       uint32(c.Uid),
				uidString: strconv.FormatUint(c.Uid, 16),
				scope:     scope,
				maxTTL:    c.MaxTTL,
			}
			scope.keyspaces[c.Name] = coll
			coll.bucket = bucket
			if s.Uid == 0 && c.Uid == 0 {
				coll.isDefault = true

				// the authorization key for the default collection is the bucket
				coll.authKey = bucket.name

				// the default collection has the bucket name to represent itself as the bucket
				// this is to differentiate from the default collection being addressed explicitly
				defaultCollection = &collection{
					id:        c.Name,
					name:      bucket.name,
					namespace: bucket.namespace,
					fullName:  bucket.namespace.name + ":" + bucket.name,
					authKey:   bucket.name,
					uid:       uint32(c.Uid),
					uidString: strconv.FormatUint(c.Uid, 16),
					scope:     scope,
					bucket:    bucket,
					isDefault: true,
					isBucket:  true,
					maxTTL:    c.MaxTTL,
				}
			} else {
				coll.authKey = bucket.name + ":" + scope.id + ":" + coll.name
				coll.isSystem = scope.id == _BUCKET_SYSTEM_SCOPE && coll.id == _BUCKET_SYSTEM_COLLECTION
			}
		}
		scopes[s.Name] = scope
	}
	return scopes, defaultCollection
}

func refreshScopesAndCollections(mani *cb.Manifest, bucket *keyspace) (map[string]*scope, datastore.Keyspace) {
	oldScopes := bucket.scopes

	// this shouldn't happen on a refresh, but if there aren't old scopes, just go
	if oldScopes == nil {
		return nil, nil
	}

	scopes := make(map[string]*scope, len(mani.Scopes))
	var defaultCollection *collection

	// check the new scopes
	for _, s := range mani.Scopes {
		scope := &scope{
			id:        s.Name,
			bucket:    bucket,
			keyspaces: make(map[string]*collection, len(s.Collections)),
			authKey:   bucket.name + ":" + s.Name,
			uid:       fmt.Sprintf("%08x", s.Uid),
		}

		oldScope := oldScopes[s.Name]
		var copiedIndexers map[string]bool
		if oldScope != nil {
			copiedIndexers = make(map[string]bool, len(oldScope.keyspaces))
		} else {
			copiedIndexers = nil
		}
		for _, c := range s.Collections {
			coll := &collection{
				id:        c.Name,
				name:      c.Name,
				namespace: bucket.namespace,
				fullName:  bucket.namespace.name + ":" + bucket.name + "." + s.Name + "." + c.Name,
				uid:       uint32(c.Uid),
				uidString: strconv.FormatUint(c.Uid, 16),
				scope:     scope,
			}
			scope.keyspaces[c.Name] = coll
			coll.bucket = bucket

			// copy the indexers
			if oldScope != nil {
				oldColl := oldScope.keyspaces[c.Name]
				if oldColl != nil && oldColl.Uid() == coll.Uid() {
					oldColl.Lock()
					coll.gsiIndexer = oldColl.gsiIndexer
					coll.ftsIndexer = oldColl.ftsIndexer
					coll.ssIndexer = oldColl.ssIndexer
					coll.checked = oldColl.checked
					copiedIndexers[c.Name] = true
					oldColl.Unlock()
				}
			}
			if s.Uid == 0 && c.Uid == 0 {
				coll.isDefault = true
				coll.authKey = bucket.name

				// the default collection has the bucket name to represent itself as the bucket
				// this is to differentiate from the default collection being addressed explicitly
				defaultCollection = &collection{
					id:        c.Name,
					name:      bucket.name,
					namespace: bucket.namespace,
					fullName:  bucket.namespace.name + ":" + bucket.name,
					authKey:   bucket.name,
					uid:       uint32(c.Uid),
					uidString: strconv.FormatUint(c.Uid, 16),
					scope:     scope,
					bucket:    bucket,
					isDefault: true,
					isBucket:  true,
				}

				// copy the indexers
				if bucket.defaultCollection != nil {
					switch old := bucket.defaultCollection.(type) {
					case *collection:
						old.Lock()
						coll.gsiIndexer = old.gsiIndexer
						coll.ftsIndexer = old.ftsIndexer
						coll.ssIndexer = old.ssIndexer
						coll.checked = old.checked
						old.Unlock()
					case *keyspace:
						old.Lock()
						coll.gsiIndexer = old.gsiIndexer
						coll.ftsIndexer = old.ftsIndexer
						coll.ssIndexer = old.ssIndexer
						coll.checked = old.indexersLoaded
						old.Unlock()
					}
				}
			} else {
				coll.authKey = bucket.name + ":" + scope.id + ":" + coll.name
				coll.isSystem = scope.id == _BUCKET_SYSTEM_SCOPE && coll.id == _BUCKET_SYSTEM_COLLECTION
			}
		}
		scopes[s.Name] = scope

		// clear collections that have disappeared
		if oldScope != nil {
<<<<<<< HEAD

			// MB-43070 only have one stat cleaner
			if atomic.AddInt32(&oldScope.cleaning, 1) == 1 {
				for n, c := range oldScope.keyspaces {
					if scope.keyspaces[n] == nil {
						DropDictionaryEntry(oldScope.keyspaces[n].QualifiedName(), false, true)
						aus.DropCollection(bucket.namespace.name, bucket.name, oldScope.Name(), oldScope.Uid(),
							c.Name(), c.Uid())
=======
			checked := false
			for n, _ := range oldScope.keyspaces {
				if scope.keyspaces[n] == nil {
					if !checked {
						checked = true
						// MB-43070 only have one stat cleaner
						if atomic.AddInt32(&oldScope.cleaning, 1) != 1 {
							break
						}
>>>>>>> 83406e3b
					}

					DropDictionaryEntry(oldScope.keyspaces[n].QualifiedName(), false, true)
				}
			}

			// always check for releasing indexers
			for n, _ := range oldScope.keyspaces {
				if _, copied := copiedIndexers[n]; !copied && oldScope.keyspaces[n] != nil {
					oldScope.keyspaces[n].Release(false)
				}
			}
		}
	}

	// Clear scopes that have disappeared
	for n, _ := range oldScopes {

		// not here anymore
		if scopes[n] == nil {
			clearOldScope(bucket, oldScopes[n], false, true)
		}
	}

	return scopes, defaultCollection
}

func dropDictCacheEntries(bucket *keyspace) {
	cleanUp := true
	for n, s := range bucket.scopes {
		bucket.scopes[n] = nil
		cleanUp = clearOldScope(bucket, s, true, cleanUp)
	}
}

func clearOldScope(bucket *keyspace, s *scope, isDropBucket bool, cleanUp bool) bool {

	// MB-43070 only have one stat cleaner
	if atomic.AddInt32(&s.cleaning, 1) != 1 {
		return cleanUp
	}
	// do not modify s.keyspaces since it may be concurrently used by other callers of refreshScopesAndCollections whilst
	// this clean-up is still taking place
	for _, val := range s.keyspaces {
		if val != nil {
			DropDictionaryEntry(val.QualifiedName(), isDropBucket, true)
			// invoke Release(..) on collection for any cleanup
			val.Release(false)
		}
	}

	if cleanUp {
		if err := s.DropAllSequences(); err == nil || err.Code() != errors.E_CB_KEYSPACE_NOT_FOUND {
			functionsStorage.DropScope(bucket.namespace.name, bucket.name, s.Name(), s.Uid())
			aus.DropScope(bucket.namespace.name, bucket.name, s.Name(), s.Uid())
			return true
		}
	}
	return false
}

func clearDictCacheEntries(bucket *keyspace) {
	for i, s := range bucket.scopes {
		bucket.scopes[i] = nil
		for j, val := range s.keyspaces {
			if val != nil {
				s.keyspaces[j] = nil
				DropDictCacheEntry(val.QualifiedName(), false)
				// invoke Release(..) on collection for any cleanup
				val.Release(false)
			}
		}
		functions.ClearScopeEntries(bucket.namespace.name, bucket.name, s.Name())
	}
}

func validateWithOptions(with value.Value, valid []string) error {
	for k, _ := range with.Fields() {
		found := false
		for _, v := range valid {
			if k == v {
				found = true
				break
			}
		}
		if !found {
			return errors.NewWithInvalidOptionError(k)
		}
	}
	return nil
}

func getIntWithOption(with value.Value, opt string, optional bool) (int64, bool, error) {
	v, found := with.Field(opt)
	if !found || v.Type() != value.NUMBER {
		if !found && optional {
			return 0, false, nil
		}
		return 0, true, errors.NewWithInvalidValueError(opt, "Integer expected")
	}
	i, ok := value.IsIntValue(v)
	if !ok {
		return 0, true, errors.NewWithInvalidValueError(opt, "Integer expected")
	}
	return i, true, nil
}

func getStringWithOption(with value.Value, opt string, optional bool) (string, bool, error) {
	v, found := with.Field(opt)
	if !found || v.Type() != value.STRING {
		if !found && optional {
			return "", false, nil
		}
		return "", true, errors.NewWithInvalidValueError(opt, "String expected")
	}
	return v.ToString(), true, nil
}

func getBoolWithOption(with value.Value, opt string, optional bool) (bool, bool, error) {
	v, found := with.Field(opt)
	if !found || v.Type() != value.BOOLEAN {
		if !found && optional {
			return false, false, nil
		}
		return false, true, errors.NewWithInvalidValueError(opt, "Boolean expected")
	}
	return v.Truth(), true, nil
}<|MERGE_RESOLUTION|>--- conflicted
+++ resolved
@@ -650,18 +650,8 @@
 
 		// clear collections that have disappeared
 		if oldScope != nil {
-<<<<<<< HEAD
-
-			// MB-43070 only have one stat cleaner
-			if atomic.AddInt32(&oldScope.cleaning, 1) == 1 {
-				for n, c := range oldScope.keyspaces {
-					if scope.keyspaces[n] == nil {
-						DropDictionaryEntry(oldScope.keyspaces[n].QualifiedName(), false, true)
-						aus.DropCollection(bucket.namespace.name, bucket.name, oldScope.Name(), oldScope.Uid(),
-							c.Name(), c.Uid())
-=======
 			checked := false
-			for n, _ := range oldScope.keyspaces {
+			for n, c := range oldScope.keyspaces {
 				if scope.keyspaces[n] == nil {
 					if !checked {
 						checked = true
@@ -669,10 +659,11 @@
 						if atomic.AddInt32(&oldScope.cleaning, 1) != 1 {
 							break
 						}
->>>>>>> 83406e3b
 					}
 
 					DropDictionaryEntry(oldScope.keyspaces[n].QualifiedName(), false, true)
+					aus.DropCollection(bucket.namespace.name, bucket.name, oldScope.Name(), oldScope.Uid(),
+						c.Name(), c.Uid())
 				}
 			}
 
