//  Copyright 2019-Present Couchbase, Inc.
//
//  Use of this software is governed by the Business Source License included
//  in the file licenses/BSL-Couchbase.txt.  As of the Change Date specified
//  in that file, in accordance with the Business Source License, use of this
//  software will be governed by the Apache License, Version 2.0, included in
//  the file licenses/APL2.txt.

package couchbase

import (
	"encoding/json"
	"fmt"
	"io"
	"strconv"
	"sync"
	"time"

	atomic "github.com/couchbase/go-couchbase/platform"
	memcached "github.com/couchbase/gomemcached/client" // package name is memcached
	gsi "github.com/couchbase/indexing/secondary/queryport/n1ql"
	ftsclient "github.com/couchbase/n1fty"
	cb "github.com/couchbase/query/primitives/couchbase"

	"github.com/couchbase/query/datastore"
	"github.com/couchbase/query/errors"
	"github.com/couchbase/query/functions"
	functionsStorage "github.com/couchbase/query/functions/storage"
	"github.com/couchbase/query/logging"
	"github.com/couchbase/query/sequences"
	"github.com/couchbase/query/value"
)

const _DEFAULT_SCOPE_COLLECTION_NAME = "._default._default"

type scope struct {
	id       string
	authKey  string
	bucket   *keyspace
	cleaning int32
	uid      string

	keyspaces map[string]*collection // keyspaces by id
}

func (sc *scope) AddKeyspace(coll *collection) {
	sc.keyspaces[coll.Id()] = coll
	coll.namespace = nil
	coll.scope = sc
}

func (sc *scope) Id() string {
	return sc.id
}

func (sc *scope) Name() string {
	return sc.id
}

func (sc *scope) AuthKey() string {
	return sc.authKey
}

func (sc *scope) Uid() string {
	return sc.uid
}

func (sc *scope) BucketId() string {
	return sc.bucket.Id()
}

func (sc *scope) Bucket() datastore.Bucket {
	return sc.bucket
}

func (sc *scope) KeyspaceIds() ([]string, errors.Error) {
	ids := make([]string, len(sc.keyspaces))
	ix := 0
	for k := range sc.keyspaces {
		ids[ix] = k
		ix++
	}
	return ids, nil
}

func (sc *scope) KeyspaceNames() ([]string, errors.Error) {
	ids := make([]string, len(sc.keyspaces))
	ix := 0
	for _, v := range sc.keyspaces {
		ids[ix] = v.Name()
		ix++
	}
	return ids, nil
}

func (sc *scope) objectFullName(id string) string {
	return fullName(sc.bucket.namespace.name, sc.bucket.name, sc.id, id)
}

func (sc *scope) KeyspaceById(id string) (datastore.Keyspace, errors.Error) {
	ks := sc.keyspaces[id]
	if ks == nil {
		return nil, errors.NewCbKeyspaceNotFoundError(nil, sc.objectFullName(id))
	}
	return ks, nil
}

func (sc *scope) KeyspaceByName(name string) (datastore.Keyspace, errors.Error) {
	for _, v := range sc.keyspaces {
		if v != nil && name == v.Name() {
			return v, nil
		}
	}
	return nil, errors.NewCbKeyspaceNotFoundError(nil, sc.objectFullName(name))
}

const _CREATE_COLLECTION_MAXTTL = "maxTTL"

var _CREATE_COLLECTION_OPTIONS = []string{_CREATE_COLLECTION_MAXTTL}

func (sc *scope) CreateCollection(name string, with value.Value) errors.Error {
	maxTTL := int64(0)
	if with != nil {
		err := validateWithOptions(with, _CREATE_COLLECTION_OPTIONS)
		if err != nil {
			return errors.NewCbBucketCreateCollectionError(sc.objectFullName(name), err)
		}
		maxTTL, _, err = getIntWithOption(with, _CREATE_COLLECTION_MAXTTL, false)
		if err != nil {
			return errors.NewCbBucketCreateCollectionError(sc.objectFullName(name), err)
		}
	}
	err := sc.bucket.cbbucket.CreateCollection(sc.id, name, int(maxTTL))
	if err != nil {
		return errors.NewCbBucketCreateCollectionError(sc.objectFullName(name), err)
	}
	sc.bucket.setNeedsManifest()
	return nil
}

func (sc *scope) DropCollection(name string) errors.Error {
	err := sc.bucket.cbbucket.DropCollection(sc.id, name)
	if err != nil {
		return errors.NewCbBucketDropCollectionError(sc.objectFullName(name), err)
	}
	sc.bucket.setNeedsManifest()
	return nil
}

func (sc *scope) DropAllSequences() errors.Error {
	return sequences.DropAllSequences(sc.bucket.namespace.name, sc.bucket.name, sc.id, sc.uid)
}

type collection struct {
	sync.Mutex
	id               string
	name             string
	uid              uint32
	uidString        string
	namespace        *namespace
	scope            *scope
	bucket           *keyspace
	fullName         string
	authKey          string
	checked          bool
	gsiIndexer       datastore.Indexer
	gsiIndexerClosed datastore.Indexer
	ftsIndexer       datastore.Indexer
	ftsIndexerClosed datastore.Indexer
	ssIndexer        datastore.Indexer
	chkIndex         chkIndexDict
	isDefault        bool
	isBucket         bool
<<<<<<< HEAD
	maxTTL           int64
=======
	isSystem         bool
>>>>>>> 864b9e9a
}

func getUser(context datastore.QueryContext) string {
	if _SKIP_IMPERSONATE {
		return ""
	}
	creds := context.Credentials()
	if creds == nil {
		return ""
	}
	userList := creds.CbauthCredentialsList
	if userList == nil {
		return ""
	}
	d := userList[0].Domain()
	if d == "local" || d == "builtin" {
		return userList[0].Name()
	}

	// KV format for LDAP users is "^user"
	return "^" + userList[0].Name()
}

func (coll *collection) Id() string {
	return coll.id
}

func (coll *collection) Name() string {
	return coll.name
}

func (coll *collection) QualifiedName() string {
	if coll.isBucket {
		return coll.fullName + _DEFAULT_SCOPE_COLLECTION_NAME
	}
	return coll.fullName
}

func (coll *collection) AuthKey() string {
	return coll.authKey
}

func (coll *collection) Uid() string {
	return coll.uidString
}

func (coll *collection) NamespaceId() string {
	if coll.namespace == nil {
		return ""
	}
	return coll.namespace.Id()
}

func (coll *collection) Namespace() datastore.Namespace {
	return coll.namespace
}

func (coll *collection) ScopeId() string {
	if coll.scope == nil {
		return ""
	}
	return coll.scope.Id()
}

func (coll *collection) Scope() datastore.Scope {
	return coll.scope
}

func (coll *collection) MaxTTL() int64 {
	return coll.maxTTL
}

func (coll *collection) Stats(context datastore.QueryContext, which []datastore.KeyspaceStats) ([]int64, errors.Error) {
	return coll.bucket.stats(context, which, &memcached.ClientContext{CollId: coll.uid, User: getUser(context)})
}

func (coll *collection) Count(context datastore.QueryContext) (int64, errors.Error) {
	return coll.bucket.count(context, &memcached.ClientContext{CollId: coll.uid, User: getUser(context)})
}

func (coll *collection) Size(context datastore.QueryContext) (int64, errors.Error) {
	return coll.bucket.size(context, &memcached.ClientContext{CollId: coll.uid, User: getUser(context)})
}

func (coll *collection) Indexer(name datastore.IndexType) (datastore.Indexer, errors.Error) {

	// default collection
	if coll.isDefault {
		k := datastore.Keyspace(coll.bucket)
		return k.Indexer(name)
	}

	coll.loadIndexes()
	switch name {
	case datastore.GSI, datastore.DEFAULT:
		if coll.gsiIndexer != nil {
			return coll.gsiIndexer, nil
		}
		return nil, errors.NewCbIndexerNotImplementedError(nil, fmt.Sprintf("GSI may not be enabled"))
	case datastore.FTS:
		if coll.ftsIndexer != nil {
			return coll.ftsIndexer, nil
		}
		return nil, errors.NewCbIndexerNotImplementedError(nil, fmt.Sprintf("FTS may not be enabled"))
	case datastore.SEQ_SCAN:
		if coll.ssIndexer != nil {
			return coll.ssIndexer, nil
		}
		return nil, errors.NewCbIndexerNotImplementedError(nil, fmt.Sprintf("Sequential scans may not be enabled"))
	default:
		return nil, errors.NewCbIndexerNotImplementedError(nil, fmt.Sprintf("Type %s", name))
	}
}

func (coll *collection) Indexers() ([]datastore.Indexer, errors.Error) {
	var err errors.Error

	// default collection
	if coll.isDefault {
		k := datastore.Keyspace(coll.bucket)
		return k.Indexers()
	}

	coll.loadIndexes()
	indexers := make([]datastore.Indexer, 0, 2)

	if coll.gsiIndexer != nil {
		indexers = append(indexers, coll.gsiIndexer)
		err = checkIndexCache(coll.QualifiedName(), coll.gsiIndexer, &coll.chkIndex)
	}
	if coll.ftsIndexer != nil {
		indexers = append(indexers, coll.ftsIndexer)
	}
	if coll.ssIndexer != nil {
		indexers = append(indexers, coll.ssIndexer)
	}
	return indexers, err
}

func (coll *collection) loadIndexes() {
	var qerr errors.Error

	if coll.checked {
		return
	}
	coll.Lock()
	defer coll.Unlock()

	// somebody may have already done it while we were waiting
	if coll.checked {
		return
	}

	namespace := coll.namespace
	store := namespace.store
	connSecConfig := store.connSecConfig
	coll.gsiIndexer, qerr = gsi.NewGSIIndexer2(store.URL(), namespace.name, coll.bucket.name, coll.scope.id, coll.id, connSecConfig)
	if qerr != nil {
		coll.gsiIndexer = nil
		logging.Warnf("Error loading GSI indexes for keyspace %s. Error %v", coll.id, qerr)
	} else {
		coll.gsiIndexer.SetConnectionSecurityConfig(connSecConfig)
	}

	// FTS indexer
	coll.ftsIndexer, qerr = ftsclient.NewFTSIndexer2(store.URL(), namespace.name, coll.bucket.name, coll.scope.id, coll.id)
	if qerr != nil {
		logging.Warnf("Error loading FTS indexes for keyspace %s. Error %v", coll.id, qerr)
	} else {
		coll.ftsIndexer.SetConnectionSecurityConfig(connSecConfig)
	}

	if coll.bucket.cbbucket.HasCapability(cb.RANGE_SCAN) {
		coll.ssIndexer = newSeqScanIndexer(coll)
		coll.ssIndexer.SetConnectionSecurityConfig(connSecConfig)
	} else {
		coll.ssIndexer = nil
	}

	coll.checked = true
}

func (coll *collection) GetRandomEntry(context datastore.QueryContext) (string, value.Value, errors.Error) {
	return coll.bucket.getRandomEntry(context, coll.scope.id, coll.id,
		&memcached.ClientContext{CollId: coll.uid, User: getUser(context)})
}

func (coll *collection) Fetch(keys []string, fetchMap map[string]value.AnnotatedValue, context datastore.QueryContext,
	subPaths []string, projection []string, useSubDoc bool) errors.Errors {

	return coll.bucket.fetch(coll.fullName, coll.QualifiedName(), coll.scope.id, coll.id, keys, fetchMap, context, subPaths,
		projection, useSubDoc, &memcached.ClientContext{CollId: coll.uid, User: getUser(context)})
}

func (coll *collection) Insert(inserts value.Pairs, context datastore.QueryContext, preserveMutations bool) (int,
	value.Pairs, errors.Errors) {

	return coll.bucket.performOp(MOP_INSERT, coll.QualifiedName(), coll.scope.id, coll.id,
		inserts, preserveMutations, context, &memcached.ClientContext{CollId: coll.uid, User: getUser(context)})
}

func (coll *collection) Update(updates value.Pairs, context datastore.QueryContext, preserveMutations bool) (int,
	value.Pairs, errors.Errors) {

	return coll.bucket.performOp(MOP_UPDATE, coll.QualifiedName(), coll.scope.id, coll.id,
		updates, preserveMutations, context, &memcached.ClientContext{CollId: coll.uid, User: getUser(context)})
}

func (coll *collection) Upsert(upserts value.Pairs, context datastore.QueryContext, preserveMutations bool) (int,
	value.Pairs, errors.Errors) {

	return coll.bucket.performOp(MOP_UPSERT, coll.QualifiedName(), coll.scope.id, coll.id,
		upserts, preserveMutations, context, &memcached.ClientContext{CollId: coll.uid, User: getUser(context)})
}

func (coll *collection) Delete(deletes value.Pairs, context datastore.QueryContext, preserveMutations bool) (int,
	value.Pairs, errors.Errors) {

	return coll.bucket.performOp(MOP_DELETE, coll.QualifiedName(), coll.scope.id, coll.id,
		deletes, preserveMutations, context, &memcached.ClientContext{CollId: coll.uid, User: getUser(context)})
}

func (coll *collection) SetSubDoc(key string, elems value.Pairs, context datastore.QueryContext) (
	value.Pairs, errors.Error) {

	cc := &memcached.ClientContext{CollId: coll.uid, User: getUser(context)}
	err := setMutateClientContext(context, cc)
	if err != nil {
		return nil, err
	}
	ops := make([]memcached.SubDocOp, len(elems))
	for i := range elems {
		ops[i].Path = elems[i].Name
		b, e := json.Marshal(elems[i].Value)
		if e != nil {
			return nil, errors.NewSubDocSetError(e)
		}
		ops[i].Value = b
		ops[i].Counter = (elems[i].Options != nil && elems[i].Options.Truth())
	}
	mcr, e := coll.bucket.cbbucket.SetsSubDoc(key, ops, cc)
	if e != nil {
		if isNotFoundError(e) {
			return nil, errors.NewKeyNotFoundError(key, "", nil)
		}
		return nil, errors.NewSubDocSetError(e)
	}
	return processSubDocResults(ops, mcr), nil
}

func (coll *collection) Release(bclose bool) {
	if coll.gsiIndexer != coll.gsiIndexerClosed {
		if gsiIndexer, ok := coll.gsiIndexer.(interface{ Close() }); ok {
			gsiIndexer.Close()
		}
		coll.gsiIndexerClosed = coll.gsiIndexer
	}
	// close an ftsIndexer that belongs to this keyspace
	if coll.ftsIndexer != coll.ftsIndexerClosed {
		if ftsIndexerCloser, ok := coll.ftsIndexer.(io.Closer); ok {
			// FTSIndexer implements a Close() method
			ftsIndexerCloser.Close()
		}
		coll.ftsIndexerClosed = coll.ftsIndexer
	}
}

func (coll *collection) Flush() errors.Error {
	err := coll.bucket.cbbucket.FlushCollection(coll.scope.id, coll.id)
	if err != nil {
		return errors.NewCbBucketFlushCollectionError(coll.scope.objectFullName(coll.id), err)
	}
	return nil
}

func (coll *collection) IsBucket() bool {
	return coll.isBucket
}

func (coll *collection) IsSystemCollection() bool {
	return coll.isSystem
}

func (coll *collection) StartKeyScan(context datastore.QueryContext, ranges []*datastore.SeqScanRange,
	offset int64, limit int64, ordered bool, timeout time.Duration, pipelineSize int, serverless bool,
	skipKey func(string) bool) (
	interface{}, errors.Error) {

	r := make([]*cb.SeqScanRange, len(ranges))
	for i := range ranges {
		r[i] = &cb.SeqScanRange{}
		r[i].Init(ranges[i].Start, ranges[i].ExcludeStart, ranges[i].End, ranges[i].ExcludeEnd)
	}

	return coll.bucket.cbbucket.StartKeyScan(context.RequestId(), context, coll.uid, "", "", r, offset, limit, ordered, timeout,
		pipelineSize, serverless, context.UseReplica(), skipKey)
}

func (coll *collection) StopKeyScan(scan interface{}) (uint64, errors.Error) {
	return coll.bucket.cbbucket.StopKeyScan(scan)
}

func (coll *collection) FetchKeys(scan interface{}, timeout time.Duration) ([]string, errors.Error, bool) {
	return coll.bucket.cbbucket.FetchKeys(scan, timeout)
}

func (coll *collection) StartRandomScan(context datastore.QueryContext, sampleSize int, timeout time.Duration,
	pipelineSize int, serverless bool) (interface{}, errors.Error) {

	return coll.bucket.cbbucket.StartRandomScan(context.RequestId(), context, coll.uid, "", "", sampleSize, timeout, pipelineSize,
		serverless, context.UseReplica())
}

func buildScopesAndCollections(mani *cb.Manifest, bucket *keyspace) (map[string]*scope, datastore.Keyspace) {
	scopes := make(map[string]*scope, len(mani.Scopes))
	var defaultCollection *collection

	for _, s := range mani.Scopes {
		scope := &scope{
			id:        s.Name,
			bucket:    bucket,
			keyspaces: make(map[string]*collection, len(s.Collections)),
			authKey:   bucket.name + ":" + s.Name,
			uid:       fmt.Sprintf("%08x", s.Uid),
		}
		for _, c := range s.Collections {
			coll := &collection{
				id:        c.Name,
				name:      c.Name,
				namespace: bucket.namespace,
				fullName:  bucket.namespace.name + ":" + bucket.name + "." + s.Name + "." + c.Name,
				uid:       uint32(c.Uid),
				uidString: strconv.FormatUint(c.Uid, 16),
				scope:     scope,
				maxTTL:    c.MaxTTL,
			}
			scope.keyspaces[c.Name] = coll
			coll.bucket = bucket
			if s.Uid == 0 && c.Uid == 0 {
				coll.isDefault = true

				// the authorization key for the default collection is the bucket
				coll.authKey = bucket.name

				// the default collection has the bucket name to represent itself as the bucket
				// this is to differentiate from the default collection being addressed explicitly
				defaultCollection = &collection{
					id:        c.Name,
					name:      bucket.name,
					namespace: bucket.namespace,
					fullName:  bucket.namespace.name + ":" + bucket.name,
					authKey:   bucket.name,
					uid:       uint32(c.Uid),
					uidString: strconv.FormatUint(c.Uid, 16),
					scope:     scope,
					bucket:    bucket,
					isDefault: true,
					isBucket:  true,
					maxTTL:    c.MaxTTL,
				}
			} else {
				coll.authKey = bucket.name + ":" + scope.id + ":" + coll.name
				coll.isSystem = scope.id == _BUCKET_SYSTEM_SCOPE && coll.id == _BUCKET_SYSTEM_COLLECTION
			}
		}
		scopes[s.Name] = scope
	}
	return scopes, defaultCollection
}

func refreshScopesAndCollections(mani *cb.Manifest, bucket *keyspace) (map[string]*scope, datastore.Keyspace) {
	oldScopes := bucket.scopes

	// this shouldn't happen on a refresh, but if there aren't old scopes, just go
	if oldScopes == nil {
		return nil, nil
	}

	scopes := make(map[string]*scope, len(mani.Scopes))
	var defaultCollection *collection

	// check the new scopes
	for _, s := range mani.Scopes {
		scope := &scope{
			id:        s.Name,
			bucket:    bucket,
			keyspaces: make(map[string]*collection, len(s.Collections)),
			authKey:   bucket.name + ":" + s.Name,
			uid:       fmt.Sprintf("%08x", s.Uid),
		}

		oldScope := oldScopes[s.Name]
		var copiedIndexers map[string]bool
		if oldScope != nil {
			copiedIndexers = make(map[string]bool, len(oldScope.keyspaces))
		} else {
			copiedIndexers = nil
		}
		for _, c := range s.Collections {
			coll := &collection{
				id:        c.Name,
				name:      c.Name,
				namespace: bucket.namespace,
				fullName:  bucket.namespace.name + ":" + bucket.name + "." + s.Name + "." + c.Name,
				uid:       uint32(c.Uid),
				uidString: strconv.FormatUint(c.Uid, 16),
				scope:     scope,
			}
			scope.keyspaces[c.Name] = coll
			coll.bucket = bucket

			// copy the indexers
			if oldScope != nil {
				oldColl := oldScope.keyspaces[c.Name]
				if oldColl != nil && oldColl.Uid() == coll.Uid() {
					oldColl.Lock()
					coll.gsiIndexer = oldColl.gsiIndexer
					coll.ftsIndexer = oldColl.ftsIndexer
					coll.ssIndexer = oldColl.ssIndexer
					coll.checked = oldColl.checked
					copiedIndexers[c.Name] = true
					oldColl.Unlock()
				}
			}
			if s.Uid == 0 && c.Uid == 0 {
				coll.isDefault = true
				coll.authKey = bucket.name

				// the default collection has the bucket name to represent itself as the bucket
				// this is to differentiate from the default collection being addressed explicitly
				defaultCollection = &collection{
					id:        c.Name,
					name:      bucket.name,
					namespace: bucket.namespace,
					fullName:  bucket.namespace.name + ":" + bucket.name,
					authKey:   bucket.name,
					uid:       uint32(c.Uid),
					uidString: strconv.FormatUint(c.Uid, 16),
					scope:     scope,
					bucket:    bucket,
					isDefault: true,
					isBucket:  true,
				}

				// copy the indexers
				if bucket.defaultCollection != nil {
					switch old := bucket.defaultCollection.(type) {
					case *collection:
						old.Lock()
						coll.gsiIndexer = old.gsiIndexer
						coll.ftsIndexer = old.ftsIndexer
						coll.ssIndexer = old.ssIndexer
						coll.checked = old.checked
						old.Unlock()
					case *keyspace:
						old.Lock()
						coll.gsiIndexer = old.gsiIndexer
						coll.ftsIndexer = old.ftsIndexer
						coll.ssIndexer = old.ssIndexer
						coll.checked = old.indexersLoaded
						old.Unlock()
					}
				}
			} else {
				coll.authKey = bucket.name + ":" + scope.id + ":" + coll.name
				coll.isSystem = scope.id == _BUCKET_SYSTEM_SCOPE && coll.id == _BUCKET_SYSTEM_COLLECTION
			}
		}
		scopes[s.Name] = scope

		// clear collections that have disappeared
		if oldScope != nil {

			// MB-43070 only have one stat cleaner
			if atomic.AddInt32(&oldScope.cleaning, 1) == 1 {
				for n, _ := range oldScope.keyspaces {
					if scope.keyspaces[n] == nil {
						DropDictionaryEntry(oldScope.keyspaces[n].QualifiedName(), false, true)
					}
				}
			}
			// always check for releasing indexers
			for n, _ := range oldScope.keyspaces {
				if _, copied := copiedIndexers[n]; !copied && oldScope.keyspaces[n] != nil {
					oldScope.keyspaces[n].Release(false)
				}
			}
		}
	}

	// Clear scopes that have disappeared
	for n, _ := range oldScopes {

		// not here anymore
		if scopes[n] == nil {
			clearOldScope(bucket, oldScopes[n], false, true)
		}
	}

	return scopes, defaultCollection
}

func dropDictCacheEntries(bucket *keyspace) {
	cleanUp := true
	for n, s := range bucket.scopes {
		bucket.scopes[n] = nil
		cleanUp = clearOldScope(bucket, s, true, cleanUp)
	}
}

func clearOldScope(bucket *keyspace, s *scope, isDropBucket bool, cleanUp bool) bool {

	// MB-43070 only have one stat cleaner
	if atomic.AddInt32(&s.cleaning, 1) != 1 {
		return cleanUp
	}
	for n, val := range s.keyspaces {
		if val != nil {
			s.keyspaces[n] = nil
			DropDictionaryEntry(val.QualifiedName(), isDropBucket, true)
			// invoke Release(..) on collection for any cleanup
			val.Release(false)
		}
	}

	if cleanUp {
		if err := s.DropAllSequences(); err == nil || err.Code() != errors.E_CB_KEYSPACE_NOT_FOUND {
			functionsStorage.DropScope(bucket.namespace.name, bucket.name, s.Name(), s.Uid())
			return true
		}
	}
	return false
}

func clearDictCacheEntries(bucket *keyspace) {
	for i, s := range bucket.scopes {
		bucket.scopes[i] = nil
		for j, val := range s.keyspaces {
			if val != nil {
				s.keyspaces[j] = nil
				DropDictCacheEntry(val.QualifiedName(), false)
				// invoke Release(..) on collection for any cleanup
				val.Release(false)
			}
		}
		functions.ClearScopeEntries(bucket.namespace.name, bucket.name, s.Name())
	}
}

func validateWithOptions(with value.Value, valid []string) error {
	for k, _ := range with.Fields() {
		found := false
		for _, v := range valid {
			if k == v {
				found = true
				break
			}
		}
		if !found {
			return errors.NewWithInvalidOptionError(k)
		}
	}
	return nil
}

func getIntWithOption(with value.Value, opt string, optional bool) (int64, bool, error) {
	v, found := with.Field(opt)
	if !found || v.Type() != value.NUMBER {
		if !found && optional {
			return 0, false, nil
		}
		return 0, true, errors.NewWithInvalidValueError(opt, "Integer expected")
	}
	i, ok := value.IsIntValue(v)
	if !ok {
		return 0, true, errors.NewWithInvalidValueError(opt, "Integer expected")
	}
	return i, true, nil
}

func getStringWithOption(with value.Value, opt string, optional bool) (string, bool, error) {
	v, found := with.Field(opt)
	if !found || v.Type() != value.STRING {
		if !found && optional {
			return "", false, nil
		}
		return "", true, errors.NewWithInvalidValueError(opt, "String expected")
	}
	return v.ToString(), true, nil
}

func getBoolWithOption(with value.Value, opt string, optional bool) (bool, bool, error) {
	v, found := with.Field(opt)
	if !found || v.Type() != value.BOOLEAN {
		if !found && optional {
			return false, false, nil
		}
		return false, true, errors.NewWithInvalidValueError(opt, "Boolean expected")
	}
	return v.Truth(), true, nil
}<|MERGE_RESOLUTION|>--- conflicted
+++ resolved
@@ -171,11 +171,8 @@
 	chkIndex         chkIndexDict
 	isDefault        bool
 	isBucket         bool
-<<<<<<< HEAD
 	maxTTL           int64
-=======
 	isSystem         bool
->>>>>>> 864b9e9a
 }
 
 func getUser(context datastore.QueryContext) string {
