--- conflicted
+++ resolved
@@ -384,22 +384,14 @@
 		return nil
 	}
 
-<<<<<<< HEAD
-	msg, role := messageForDeniedPrivilege(deniedPrivileges[0])
-=======
 	msg, role, action := messageForDeniedPrivilege(deniedPrivileges[0])
->>>>>>> d68675ea
 
 	var path []string
 	if deniedPrivileges[0].Target != "" {
 		path = algebra.ParsePath(deniedPrivileges[0].Target)
 	}
 
-<<<<<<< HEAD
-	return errors.NewDatastoreInsufficientCredentials(msg, reason, path, role)
-=======
 	return errors.NewDatastoreInsufficientCredentials(msg, reason, path, role, action)
->>>>>>> d68675ea
 }
 
 func cbPreAuthorize(privileges *auth.Privileges) {
