--- conflicted
+++ resolved
@@ -44,11 +44,7 @@
 	INDEX_API_MAX = INDEX_API_6
 )
 const (
-<<<<<<< HEAD
-	INDEXER6_VERSION = "8.0.0"
-=======
 	INDEXER6_VERSION = "7.7.0"
->>>>>>> 6e803e61
 )
 
 type Indexer interface {
@@ -498,11 +494,7 @@
 
 // //////////////////////////////////////////////////////////////////////
 //
-<<<<<<< HEAD
-// # Index API6 introduced in 8.0.0 for Vector index
-=======
 // # Index API6 introduced in 7.7.0 for Vector index
->>>>>>> 6e803e61
 //
 // //////////////////////////////////////////////////////////////////////
 type IndexDistanceType string
