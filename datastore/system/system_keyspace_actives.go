//  Copyright 2013-Present Couchbase, Inc.
//
//  Use of this software is governed by the Business Source License included
//  in the file licenses/BSL-Couchbase.txt.  As of the Change Date specified
//  in that file, in accordance with the Business Source License, use of this
//  software will be governed by the Apache License, Version 2.0, included in
//  the file licenses/APL2.txt.

package system

import (
	"time"

	"github.com/couchbase/query/datastore"
	"github.com/couchbase/query/distributed"
	"github.com/couchbase/query/errors"
	"github.com/couchbase/query/expression"
	"github.com/couchbase/query/expression/parser"
	"github.com/couchbase/query/server"
	"github.com/couchbase/query/timestamp"
	"github.com/couchbase/query/value"
)

type activeRequestsKeyspace struct {
	keyspaceBase
	indexer datastore.Indexer
}

func (b *activeRequestsKeyspace) Release(close bool) {
}

func (b *activeRequestsKeyspace) NamespaceId() string {
	return b.namespace.Id()
}

func (b *activeRequestsKeyspace) Id() string {
	return b.Name()
}

func (b *activeRequestsKeyspace) Name() string {
	return b.name
}

func (b *activeRequestsKeyspace) Count(context datastore.QueryContext) (int64, errors.Error) {
	var count int
	var creds distributed.Creds

	userName := credsFromContext(context)
	if userName == "" {
		creds = distributed.NO_CREDS
	} else {
		creds = distributed.Creds(userName)
	}
	count = 0
	distributed.RemoteAccess().GetRemoteKeys([]string{}, "active_requests", func(id string) bool {
		count++
		return true
	}, func(warn errors.Error) {
		if !warn.HasCause(errors.W_SYSTEM_REMOTE_NODE_NOT_FOUND) {
			context.Warning(warn)
		}
	}, creds, "")
	if userName == "" {
		c, err := server.ActiveRequestsCount()
		return int64(c + count), err
	} else {
		server.ActiveRequestsForEach(func(name string, request server.Request) bool {
			if checkRequest(request, userName) {
				count++
			}
			return true
		}, nil)
		return int64(count), nil
	}
}

func (b *activeRequestsKeyspace) Size(context datastore.QueryContext) (int64, errors.Error) {
	return -1, nil
}

func (b *activeRequestsKeyspace) Indexer(name datastore.IndexType) (datastore.Indexer, errors.Error) {
	return b.indexer, nil
}

func (b *activeRequestsKeyspace) Indexers() ([]datastore.Indexer, errors.Error) {
	return []datastore.Indexer{b.indexer}, nil
}

func (b *activeRequestsKeyspace) Fetch(keys []string, keysMap map[string]value.AnnotatedValue,
	context datastore.QueryContext, subPaths []string, projection []string, useSubDoc bool) (errs errors.Errors) {
	var creds distributed.Creds

	userName := credsFromContext(context)
	if userName == "" {
		creds = distributed.NO_CREDS
	} else {
		creds = distributed.Creds(userName)
	}

	formData := map[string]interface{}{"duration_style": context.DurationStyle().String()}

	// now that the node name can change in flight, use a consistent one across fetches
	whoAmI := distributed.RemoteAccess().WhoAmI()
	for _, key := range keys {
		node, localKey := distributed.RemoteAccess().SplitKey(key)
		nodeName := decodeNodeName(node)

		// remote entry
		if len(nodeName) != 0 && nodeName != whoAmI {
			distributed.RemoteAccess().GetRemoteDoc(nodeName, localKey, "active_requests", "POST",
				func(doc map[string]interface{}) {
					t, ok := doc["timings"]
					if ok {
						delete(doc, "timings")
					}
					o, ook := doc["optimizerEstimates"]
					if ook {
						delete(doc, "optimizerEstimates")
					}
					remoteValue := value.NewAnnotatedValue(doc)
					remoteValue.SetField("node", node)
					meta := remoteValue.NewMeta()
					meta["keyspace"] = b.fullName
					if ok {
						meta["plan"] = value.ApplyDurationStyleToValue(context.DurationStyle(), value.NewValue(t))
					}
					if ook {
						meta["optimizerEstimates"] = value.NewValue(o)
					}
					remoteValue.SetId(key)
					keysMap[key] = remoteValue
				},
				func(warn errors.Error) {
					// ignore "not found" errors
					if !warn.HasCause(errors.W_SYSTEM_REMOTE_NODE_NOT_FOUND) && !warn.ContainsText("object not found") {
						context.Warning(warn)
					}
				},
				creds, "", formData)
		} else {
			var item value.AnnotatedValue

			// local entry
			err := server.ActiveRequestsGet(localKey, func(request server.Request) {
				if userName != "" && !checkRequest(request, userName) {
					return
				}

				et := context.FormatDuration(0)
				if !request.ServiceTime().IsZero() {
					et = context.FormatDuration(time.Since(request.ServiceTime()))
				}

				item = value.NewAnnotatedValue(map[string]interface{}{
					"requestId":       localKey,
					"requestTime":     request.RequestTime().Format(expression.DEFAULT_FORMAT),
					"elapsedTime":     context.FormatDuration(time.Since(request.RequestTime())),
					"executionTime":   et,
					"state":           request.State().StateName(),
					"scanConsistency": request.ScanConsistency(),
					"n1qlFeatCtrl":    request.FeatureControls(),
				})
				if node != "" {
					item.SetField("node", node)
				}
				cId := request.ClientID().String()
				if cId != "" {
					item.SetField("clientContextID", cId)
				}
				if request.Statement() != "" {
					item.SetField("statement", request.RedactedStatement())
				}
				if request.Type() != "" {
					item.SetField("statementType", request.Type())
				}
				if request.QueryContext() != "" {
					item.SetField("queryContext", request.QueryContext())
				}
				if request.UseFts() {
					item.SetField("useFts", request.UseFts())
				}
				if request.UseCBO() {
					item.SetField("useCBO", request.UseCBO())
				}
				if request.UseReplica() == value.TRUE {
					item.SetField("useReplica", value.TristateToString(request.UseReplica()))
				}
				if request.TxId() != "" {
					item.SetField("txid", request.TxId())
				}
				if !request.TransactionStartTime().IsZero() {
					item.SetField("transactionElapsedTime", context.FormatDuration(time.Since(request.TransactionStartTime())))
					remTime := request.TxTimeout() - time.Since(request.TransactionStartTime())
					if remTime > 0 {
						item.SetField("transactionRemainingTime", context.FormatDuration(remTime))
					}
				}
				if request.ThrottleTime() > time.Duration(0) {
					item.SetField("throttleTime", context.FormatDuration(request.ThrottleTime()))
				}
				if request.CpuTime() > time.Duration(0) {
					item.SetField("cpuTime", context.FormatDuration(request.CpuTime()))
				}
				p := request.Output().FmtPhaseCounts()
				if p != nil {
					item.SetField("phaseCounts", p)
				}
				p = request.Output().FmtPhaseOperators()
				if p != nil {
					item.SetField("phaseOperators", p)
				}
				p = request.Output().FmtPhaseTimes(context.DurationStyle())
				if p != nil {
					item.SetField("phaseTimes", p)
				}
				usedMemory := request.UsedMemory()
				if usedMemory != 0 {
					item.SetField("usedMemory", usedMemory)
				}

				if request.Prepared() != nil {
					p := request.Prepared()
					item.SetField("preparedName", p.Name())
					item.SetField("preparedText", p.Text())
				}
				credsString := datastore.CredsString(request.Credentials())
				if credsString != "" {
					item.SetField("users", credsString)
				}
				remoteAddr := request.RemoteAddr()
				if remoteAddr != "" {
					item.SetField("remoteAddr", remoteAddr)
				}
				userAgent := request.UserAgent()
				if userAgent != "" {
					item.SetField("userAgent", userAgent)
				}
				memoryQuota := request.MemoryQuota()
				if memoryQuota != 0 {
					item.SetField("memoryQuota", memoryQuota)
				}

				var ctrl bool
				ctr := request.Controls()
				if ctr == value.NONE {
					ctrl = server.GetControls()
				} else {
					ctrl = (ctr == value.TRUE)
				}
				if ctrl {
					na := request.RedactedNamedArgs()
					if na != nil {
						item.SetField("namedArgs", na)
					}
					pa := request.RedactedPositionalArgs()
					if pa != nil {
						item.SetField("positionalArgs", pa)
					}
				}

				meta := item.NewMeta()
				meta["keyspace"] = b.fullName

<<<<<<< HEAD
				if !request.Sensitive() {
					timings := request.GetTimings()
					if timings != nil {
						meta["plan"] = value.ApplyDurationStyleToValue(context.DurationStyle(), func(s string) bool {
							return strings.HasSuffix(s, "Time")
						}, value.NewMarshalledValue(timings))
						optEstimates := request.Output().FmtOptimizerEstimates(timings)
						if optEstimates != nil {
							meta["optimizerEstimates"] = value.NewMarshalledValue(optEstimates)
						}
=======
				timings := request.GetTimings()
				if timings != nil {
					meta["plan"] = value.ApplyDurationStyleToValue(context.DurationStyle(), value.NewMarshalledValue(timings))
					optEstimates := request.Output().FmtOptimizerEstimates(timings)
					if optEstimates != nil {
						meta["optimizerEstimates"] = value.NewValue(optEstimates)
>>>>>>> 86052bd6
					}
				}

				item.SetId(key)
			})
			if err != nil {
				errs = append(errs, err)
			} else if item != nil {
				keysMap[key] = item
			}
		}
	}
	return
}

func (b *activeRequestsKeyspace) Delete(deletes value.Pairs, context datastore.QueryContext, preserveMutations bool) (int, value.Pairs, errors.Errors) {
	var done bool
	var creds distributed.Creds

	userName := credsFromContext(context)
	if userName == "" {
		creds = distributed.NO_CREDS
	} else {
		creds = distributed.Creds(userName)
	}

	// now that the node name can change in flight, use a consistent one across deletes
	whoAmI := distributed.RemoteAccess().WhoAmI()
	for i, pair := range deletes {
		name := pair.Name
		node, localKey := distributed.RemoteAccess().SplitKey(name)
		nodeName := decodeNodeName(node)

		// remote entry
		if len(nodeName) != 0 && nodeName != whoAmI {

			distributed.RemoteAccess().GetRemoteDoc(nodeName, localKey,
				"active_requests", "DELETE", nil,
				func(warn errors.Error) {
					if !warn.HasCause(errors.W_SYSTEM_REMOTE_NODE_NOT_FOUND) {
						context.Warning(warn)
					}
				},
				creds, "", nil)
			done = true

			// local entry
		} else {
			done = server.ActiveRequestsDeleteFunc(localKey, func(request server.Request) bool {
				return userName == "" || checkRequest(request, userName)
			})
		}

		if !done {
			err := errors.Errors{errors.NewSystemStmtNotFoundError(nil, name)}
			if preserveMutations {
				// save memory allocations by making a new slice only on errors
				deleted := make([]value.Pair, i)
				if i > 0 {
					copy(deleted, deletes[0:i-1])
				}
				return i, deleted, err
			} else {
				return i, nil, err
			}

		}
	}

	if preserveMutations {
		return len(deletes), deletes, nil
	} else {
		return len(deletes), nil, nil
	}
}

func newActiveRequestsKeyspace(p *namespace) (*activeRequestsKeyspace, errors.Error) {
	b := new(activeRequestsKeyspace)
	setKeyspaceBase(&b.keyspaceBase, p, KEYSPACE_NAME_ACTIVE)

	primary := &activeRequestsIndex{
		name:     "#primary",
		keyspace: b,
		primary:  true,
	}
	b.indexer = newSystemIndexer(b, primary)
	setIndexBase(&primary.indexBase, b.indexer)

	// add a secondary index on `node`
	expr, err := parser.Parse(`node`)

	if err == nil {
		key := expression.Expressions{expr}
		nodes := &activeRequestsIndex{
			name:     "#nodes",
			keyspace: b,
			primary:  false,
			idxKey:   key,
		}
		setIndexBase(&nodes.indexBase, b.indexer)
		b.indexer.(*systemIndexer).AddIndex(nodes.name, nodes)
	} else {
		return nil, errors.NewSystemDatastoreError(err, "")
	}

	return b, nil
}

type activeRequestsIndex struct {
	indexBase
	name     string
	keyspace *activeRequestsKeyspace
	primary  bool
	idxKey   expression.Expressions
}

func (pi *activeRequestsIndex) KeyspaceId() string {
	return pi.keyspace.Id()
}

func (pi *activeRequestsIndex) Id() string {
	return pi.Name()
}

func (pi *activeRequestsIndex) Name() string {
	return pi.name
}

func (pi *activeRequestsIndex) Type() datastore.IndexType {
	return datastore.SYSTEM
}

func (pi *activeRequestsIndex) SeekKey() expression.Expressions {
	return pi.idxKey
}

func (pi *activeRequestsIndex) RangeKey() expression.Expressions {
	return pi.idxKey
}

func (pi *activeRequestsIndex) Condition() expression.Expression {
	return nil
}

func (pi *activeRequestsIndex) IsPrimary() bool {
	return pi.primary
}

func (pi *activeRequestsIndex) State() (state datastore.IndexState, msg string, err errors.Error) {
	if pi.primary || distributed.RemoteAccess().WhoAmI() != "" {
		return datastore.ONLINE, "", nil
	} else {
		return datastore.OFFLINE, "", nil
	}
}

func (pi *activeRequestsIndex) Statistics(requestId string, span *datastore.Span) (
	datastore.Statistics, errors.Error) {
	return nil, nil
}

func (pi *activeRequestsIndex) Drop(requestId string) errors.Error {
	return errors.NewSystemIdxNoDropError(nil, "")
}

func (pi *activeRequestsIndex) Scan(requestId string, span *datastore.Span, distinct bool, limit int64,
	cons datastore.ScanConsistency, vector timestamp.Vector, conn *datastore.IndexConnection) {

	if span == nil || pi.primary {
		pi.ScanEntries(requestId, limit, cons, vector, conn)
	} else {
		var entry *datastore.IndexEntry
		var creds distributed.Creds
		var process func(id string, request server.Request) bool
		var send func() bool
		var doSend bool

		defer conn.Sender().Close()

		spanEvaluator, err := compileSpan(span)
		if err != nil {
			conn.Error(err)
			return
		}

		// now that the node name can change in flight, use a consistent one across the scan
		whoAmI := encodeNodeName(distributed.RemoteAccess().WhoAmI())
		userName := credsFromContext(conn.Context())
		if userName == "" {
			creds = distributed.NO_CREDS
			process = func(name string, request server.Request) bool {
				entry = &datastore.IndexEntry{
					PrimaryKey: distributed.RemoteAccess().MakeKey(whoAmI, name),
					EntryKey:   value.Values{value.NewValue(whoAmI)},
				}
				return true
			}
			send = func() bool {
				return sendSystemKey(conn, entry)
			}
		} else {
			creds = distributed.Creds(userName)
			process = func(name string, request server.Request) bool {
				doSend = checkRequest(request, userName)
				if doSend {
					entry = &datastore.IndexEntry{
						PrimaryKey: distributed.RemoteAccess().MakeKey(whoAmI, name),
						EntryKey:   value.Values{value.NewValue(whoAmI)},
					}
				}
				return true
			}
			send = func() bool {
				if doSend {
					return sendSystemKey(conn, entry)
				}
				return true
			}
		}

		idx := spanEvaluator.isEquals()
		if idx >= 0 {
			if spanEvaluator.key(idx) == whoAmI {
				server.ActiveRequestsForEach(process, send)
			} else {
				nodes := []string{decodeNodeName(spanEvaluator.key(idx))}
				distributed.RemoteAccess().GetRemoteKeys(nodes, "active_requests", func(id string) bool {
					n, _ := distributed.RemoteAccess().SplitKey(id)
					indexEntry := datastore.IndexEntry{
						PrimaryKey: id,
						EntryKey:   value.Values{value.NewValue(n)},
					}
					return sendSystemKey(conn, &indexEntry)
				}, func(warn errors.Error) {
					if !warn.HasCause(errors.W_SYSTEM_REMOTE_NODE_NOT_FOUND) {
						conn.Warning(warn)
					}
				}, creds, "")
			}
		} else {
			nodes := distributed.RemoteAccess().GetNodeNames()
			eligibleNodes := []string{}
			for _, node := range nodes {
				encodedNode := encodeNodeName(node)
				if spanEvaluator.evaluate(encodedNode) {
					if encodedNode == whoAmI {
						server.ActiveRequestsForEach(process, send)
					} else {
						eligibleNodes = append(eligibleNodes, node)
					}
				}
			}
			if len(eligibleNodes) > 0 {
				distributed.RemoteAccess().GetRemoteKeys(eligibleNodes, "active_requests", func(id string) bool {
					n, _ := distributed.RemoteAccess().SplitKey(id)
					indexEntry := datastore.IndexEntry{
						PrimaryKey: id,
						EntryKey:   value.Values{value.NewValue(n)},
					}
					return sendSystemKey(conn, &indexEntry)
				}, func(warn errors.Error) {
					if !warn.HasCause(errors.W_SYSTEM_REMOTE_NODE_NOT_FOUND) {
						conn.Warning(warn)
					}
				}, creds, "")
			}
		}
	}
}

func (pi *activeRequestsIndex) ScanEntries(requestId string, limit int64, cons datastore.ScanConsistency,
	vector timestamp.Vector, conn *datastore.IndexConnection) {
	var entry *datastore.IndexEntry
	var creds distributed.Creds
	var process func(id string, request server.Request) bool
	var send func() bool
	var doSend bool

	defer conn.Sender().Close()

	// now that the node name can change in flight, use a consistent one across the scan
	whoAmI := encodeNodeName(distributed.RemoteAccess().WhoAmI())

	userName := credsFromContext(conn.Context())
	if userName == "" {
		creds = distributed.NO_CREDS
		process = func(name string, request server.Request) bool {
			entry = &datastore.IndexEntry{PrimaryKey: distributed.RemoteAccess().MakeKey(whoAmI, name)}
			return true
		}
		send = func() bool {
			return sendSystemKey(conn, entry)
		}
	} else {
		creds = distributed.Creds(userName)
		process = func(name string, request server.Request) bool {
			doSend = checkRequest(request, userName)
			if doSend {
				entry = &datastore.IndexEntry{PrimaryKey: distributed.RemoteAccess().MakeKey(whoAmI, name)}
			}
			return true
		}
		send = func() bool {
			if doSend {
				return sendSystemKey(conn, entry)
			}
			return true
		}
	}
	server.ActiveRequestsForEach(process, send)

	distributed.RemoteAccess().GetRemoteKeys([]string{}, "active_requests", func(id string) bool {
		indexEntry := datastore.IndexEntry{PrimaryKey: id}
		return sendSystemKey(conn, &indexEntry)
	}, func(warn errors.Error) {
		if !warn.HasCause(errors.W_SYSTEM_REMOTE_NODE_NOT_FOUND) {
			conn.Warning(warn)
		}
	}, creds, "")
}

func checkRequest(request server.Request, userName string) bool {
	users := datastore.CredsArray(request.Credentials())
	return len(users) > 0 && userName == users[0]
}<|MERGE_RESOLUTION|>--- conflicted
+++ resolved
@@ -261,25 +261,14 @@
 				meta := item.NewMeta()
 				meta["keyspace"] = b.fullName
 
-<<<<<<< HEAD
 				if !request.Sensitive() {
 					timings := request.GetTimings()
 					if timings != nil {
-						meta["plan"] = value.ApplyDurationStyleToValue(context.DurationStyle(), func(s string) bool {
-							return strings.HasSuffix(s, "Time")
-						}, value.NewMarshalledValue(timings))
+						meta["plan"] = value.ApplyDurationStyleToValue(context.DurationStyle(), value.NewMarshalledValue(timings))
 						optEstimates := request.Output().FmtOptimizerEstimates(timings)
 						if optEstimates != nil {
-							meta["optimizerEstimates"] = value.NewMarshalledValue(optEstimates)
+							meta["optimizerEstimates"] = value.NewValue(optEstimates)
 						}
-=======
-				timings := request.GetTimings()
-				if timings != nil {
-					meta["plan"] = value.ApplyDurationStyleToValue(context.DurationStyle(), value.NewMarshalledValue(timings))
-					optEstimates := request.Output().FmtOptimizerEstimates(timings)
-					if optEstimates != nil {
-						meta["optimizerEstimates"] = value.NewValue(optEstimates)
->>>>>>> 86052bd6
 					}
 				}
 
