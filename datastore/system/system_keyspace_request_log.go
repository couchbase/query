//  Copyright 2013-Present Couchbase, Inc.
//
//  Use of this software is governed by the Business Source License included
//  in the file licenses/BSL-Couchbase.txt.  As of the Change Date specified
//  in that file, in accordance with the Business Source License, use of this
//  software will be governed by the Apache License, Version 2.0, included in
//  the file licenses/APL2.txt.

package system

import (
	"github.com/couchbase/query/datastore"
	"github.com/couchbase/query/distributed"
	"github.com/couchbase/query/errors"
	"github.com/couchbase/query/expression"
	"github.com/couchbase/query/expression/parser"
	"github.com/couchbase/query/server"
	"github.com/couchbase/query/timestamp"
	"github.com/couchbase/query/value"
)

type requestLogKeyspace struct {
	keyspaceBase
	indexer datastore.Indexer
}

func (b *requestLogKeyspace) Release(close bool) {
}

func (b *requestLogKeyspace) NamespaceId() string {
	return b.namespace.Id()
}

func (b *requestLogKeyspace) Id() string {
	return b.Name()
}

func (b *requestLogKeyspace) Name() string {
	return b.name
}

func (b *requestLogKeyspace) Count(context datastore.QueryContext) (int64, errors.Error) {
	var count int
	var creds distributed.Creds

	userName := credsFromContext(context)
	if userName == "" {
		creds = distributed.NO_CREDS
	} else {
		creds = distributed.Creds(userName)
	}
	count = 0
	distributed.RemoteAccess().GetRemoteKeys([]string{}, "completed_requests", func(id string) bool {
		count++
		return true
	}, func(warn errors.Error) {
		if !warn.HasCause(errors.W_SYSTEM_REMOTE_NODE_NOT_FOUND) {
			context.Warning(warn)
		}
	}, creds, "")
	if userName == "" {
		return int64(server.RequestsCount() + count), nil
	} else {
		server.RequestsForeach(func(id string, request *server.RequestLogEntry) bool {
			if checkCompleted(request, userName) {
				count++
			}
			return true
		}, nil)
		return int64(count), nil
	}
}

func (b *requestLogKeyspace) Size(context datastore.QueryContext) (int64, errors.Error) {
	return -1, nil
}

func (b *requestLogKeyspace) Indexer(name datastore.IndexType) (datastore.Indexer, errors.Error) {
	return b.indexer, nil
}

func (b *requestLogKeyspace) Indexers() ([]datastore.Indexer, errors.Error) {
	return []datastore.Indexer{b.indexer}, nil
}

func (b *requestLogKeyspace) Fetch(keys []string, keysMap map[string]value.AnnotatedValue,
	context datastore.QueryContext, subPaths []string, projection []string, useSubDoc bool) (errs errors.Errors) {
	var creds distributed.Creds

	userName := credsFromContext(context)
	if userName == "" {
		creds = distributed.NO_CREDS
	} else {
		creds = distributed.Creds(userName)
	}
	formData := map[string]interface{}{"duration_style": context.DurationStyle().String()}

	// now that the node name can change in flight, use a consistent one across fetches
	whoAmI := distributed.RemoteAccess().WhoAmI()
	for _, key := range keys {
		node, localKey := distributed.RemoteAccess().SplitKey(key)
		nodeName := decodeNodeName(node)

		// remote entry
		if len(nodeName) != 0 && nodeName != whoAmI {
			distributed.RemoteAccess().GetRemoteDoc(nodeName, localKey, "completed_requests", "POST",
				func(doc map[string]interface{}) {
					t, ok := doc["timings"]
					if ok {
						delete(doc, "timings")
					}
					o, ook := doc["optimizerEstimates"]
					if ook {
						delete(doc, "optimizerEstimates")
					}
					remoteValue := value.NewAnnotatedValue(doc)
					remoteValue.SetMetaField(value.META_KEYSPACE, b.fullName)
					if ok {
						remoteValue.SetMetaField(value.META_PLAN,
							value.ApplyDurationStyleToValue(context.DurationStyle(), value.NewValue(t)))
					}
					if ook {
						remoteValue.SetMetaField(value.META_OPT_ESTIMATES, value.NewValue(o))
					}
					remoteValue.SetField("node", node)
					remoteValue.SetId(key)
					keysMap[key] = remoteValue
				},
				func(warn errors.Error) {
					// ignore "not found" errors
					if !warn.HasCause(errors.W_SYSTEM_REMOTE_NODE_NOT_FOUND) && !warn.ContainsText("object not found") {
						context.Warning(warn)
					}
				},
				creds, "", formData)
		} else {

			// local entry
			server.RequestDo(localKey, func(entry *server.RequestLogEntry) {
				if userName != "" && !checkCompleted(entry, userName) {
					return
				}
<<<<<<< HEAD
				item := value.NewAnnotatedValue(map[string]interface{}{
					"requestId":       localKey,
					"state":           entry.State,
					"elapsedTime":     context.FormatDuration(entry.ElapsedTime),
					"serviceTime":     context.FormatDuration(entry.ServiceTime),
					"resultCount":     entry.ResultCount,
					"resultSize":      entry.ResultSize,
					"errorCount":      entry.ErrorCount,
					"requestTime":     entry.Time.Format(expression.DEFAULT_FORMAT),
					"scanConsistency": entry.ScanConsistency,
					"n1qlFeatCtrl":    entry.FeatureControls,
				})
				if node != "" {
					item.SetField("node", node)
				}
				if entry.ClientId != "" {
					item.SetField("clientContextID", entry.ClientId)
				}
				if entry.Statement != "" {
					item.SetField("statement", entry.Statement)
				}
				if entry.StatementType != "" {
					item.SetField("statementType", entry.StatementType)
				}
				if entry.QueryContext != "" {
					item.SetField("queryContext", entry.QueryContext)
				}
				if entry.UseFts {
					item.SetField("useFts", entry.UseFts)
				}
				if entry.UseCBO {
					item.SetField("useCBO", entry.UseCBO)
				}
				if entry.UseReplica == value.TRUE {
					item.SetField("useReplica", value.TristateToString(entry.UseReplica))
				}
				if entry.TxId != "" {
					item.SetField("txid", entry.TxId)
				}
				if entry.TransactionElapsedTime > 0 {
					item.SetField("transactionElapsedTime", context.FormatDuration(entry.TransactionElapsedTime))
				}
				if entry.TransactionRemainingTime > 0 {
					item.SetField("transactionRemainingTime", context.FormatDuration(entry.TransactionRemainingTime))
				}
				if entry.ThrottleTime > time.Duration(0) {
					item.SetField("throttleTime", context.FormatDuration(entry.ThrottleTime))
				}
				if entry.CpuTime > time.Duration(0) {
					item.SetField("cpuTime", context.FormatDuration(entry.CpuTime))
				}
				if entry.IoTime > time.Duration(0) {
					item.SetField("ioTime", context.FormatDuration(entry.IoTime))
				}
				if entry.WaitTime > time.Duration(0) {
					item.SetField("waitTime", context.FormatDuration(entry.WaitTime))
				}
				if entry.PreparedName != "" {
					item.SetField("preparedName", entry.PreparedName)
					item.SetField("preparedText", entry.PreparedText)
				}
				if entry.Mutations != 0 {
					item.SetField("mutations", entry.Mutations)
				}
				if entry.PhaseTimes != nil {
					// adjust durations to current format
					m := make(map[string]interface{}, len(entry.PhaseTimes))
					for k, v := range entry.PhaseTimes {
						if d, ok := v.(time.Duration); ok {
							m[k] = context.FormatDuration(d)
						} else {
							m[k] = v
						}
					}
					item.SetField("phaseTimes", m)
				}
				if entry.PhaseCounts != nil {
					item.SetField("phaseCounts", entry.PhaseCounts)
				}
				if entry.PhaseOperators != nil {
					item.SetField("phaseOperators", entry.PhaseOperators)
				}
				if entry.UsedMemory != 0 {
					item.SetField("usedMemory", entry.UsedMemory)
				}
				if entry.SessionMemory != 0 {
					item.SetField("sessionMemory", entry.SessionMemory)
				}
				if entry.PositionalArgs != nil {
					item.SetField("positionalArgs", entry.PositionalArgs)
				}
				if entry.NamedArgs != nil {
					item.SetField("namedArgs", entry.NamedArgs)
				}
				if entry.Users != "" {
					item.SetField("users", entry.Users)
				}
				if entry.RemoteAddr != "" {
					item.SetField("remoteAddr", entry.RemoteAddr)
				}
				if entry.UserAgent != "" {
					item.SetField("userAgent", entry.UserAgent)
				}
				if entry.Tag != "" {
					item.SetField("~tag", entry.Tag)
				}
				if entry.MemoryQuota != 0 {
					item.SetField("memoryQuota", entry.MemoryQuota)
				}
				if entry.Errors != nil {
					errors := make([]value.Value, len(entry.Errors))
					for i, e := range entry.Errors {
						errors[i] = value.NewValue(e)
					}
					item.SetField("errors", errors)
				}
				if entry.Qualifier != "" {
					item.SetField("~qualifier", entry.Qualifier)
				}
				if len(entry.Analysis) != 0 {
					item.SetField("~analysis", entry.Analysis)
				}

				item.SetMetaField(value.META_KEYSPACE, b.fullName)
				timings := entry.Timings()
				if timings != nil {
					item.SetMetaField(value.META_PLAN,
						value.ApplyDurationStyleToValue(context.DurationStyle(), value.NewValue(timings)))
				}
				optEstimates := entry.OptEstimates()
				if optEstimates != nil {
					item.SetMetaField(value.META_OPT_ESTIMATES, value.NewValue(optEstimates))
=======
				doc := entry.Format(true, false, context.DurationStyle()).(map[string]interface{})
				doc["requestId"] = localKey
				t, ok := doc["timings"]
				if ok {
					delete(doc, "timings")
				}
				o, ook := doc["optimizerEstimates"]
				if ook {
					delete(doc, "optimizerEstimates")
				}
				item := value.NewAnnotatedValue(doc)
				meta := item.NewMeta()
				meta["keyspace"] = b.fullName
				if ok {
					meta["plan"] = value.NewValue(t)
				}
				if ook {
					meta["optimizerEstimates"] = value.NewValue(o)
>>>>>>> 435b3223
				}
				item.SetId(key)
				keysMap[key] = item
			})
		}
	}
	return
}

func (b *requestLogKeyspace) Delete(deletes value.Pairs, context datastore.QueryContext, preserveMutations bool) (
	int, value.Pairs, errors.Errors) {

	var err errors.Error
	var creds distributed.Creds

	userName := credsFromContext(context)
	if userName == "" {
		creds = distributed.NO_CREDS
	} else {
		creds = distributed.Creds(userName)
	}

	// now that the node name can change in flight, use a consistent one across deletes
	whoAmI := distributed.RemoteAccess().WhoAmI()
	for i, pair := range deletes {
		name := pair.Name
		node, localKey := distributed.RemoteAccess().SplitKey(name)
		nodeName := decodeNodeName(node)

		// remote entry
		if len(nodeName) != 0 && nodeName != whoAmI {

			distributed.RemoteAccess().GetRemoteDoc(nodeName, localKey,
				"completed_requests", "DELETE", nil,
				func(warn errors.Error) {
					if !warn.HasCause(errors.W_SYSTEM_REMOTE_NODE_NOT_FOUND) {
						context.Warning(warn)
					}
				},
				creds, "", nil)

			// local entry
		} else {
			err = server.RequestDelete(localKey, func(request *server.RequestLogEntry) bool {
				return userName == "" || checkCompleted(request, userName)
			})
		}

		if err != nil {
			errs := errors.Errors{err}
			if preserveMutations {
				// save memory allocations by making a new slice only on errors
				deleted := make([]value.Pair, i)
				if i > 0 {
					copy(deleted, deletes[0:i-1])
				}
				return i, deleted, errs
			} else {
				return i, nil, errs
			}

		}
	}

	if preserveMutations {
		return len(deletes), deletes, nil
	} else {
		return len(deletes), nil, nil
	}
}

func newRequestsKeyspace(p *namespace) (*requestLogKeyspace, errors.Error) {
	b := new(requestLogKeyspace)
	setKeyspaceBase(&b.keyspaceBase, p, KEYSPACE_NAME_REQUESTS)

	primary := &requestLogIndex{
		name:     "#primary",
		keyspace: b,
		primary:  true,
	}
	b.indexer = newSystemIndexer(b, primary)
	setIndexBase(&primary.indexBase, b.indexer)

	// add a secondary index on `node`
	expr, err := parser.Parse(`node`)

	if err == nil {
		key := expression.Expressions{expr}
		nodes := &requestLogIndex{
			name:     "#nodes",
			keyspace: b,
			primary:  false,
			idxKey:   key,
		}
		setIndexBase(&nodes.indexBase, b.indexer)
		b.indexer.(*systemIndexer).AddIndex(nodes.name, nodes)
	} else {
		return nil, errors.NewSystemDatastoreError(err, "")
	}

	return b, nil
}

type requestLogIndex struct {
	indexBase
	name     string
	keyspace *requestLogKeyspace
	primary  bool
	idxKey   expression.Expressions
}

func (pi *requestLogIndex) KeyspaceId() string {
	return pi.keyspace.Id()
}

func (pi *requestLogIndex) Id() string {
	return pi.Name()
}

func (pi *requestLogIndex) Name() string {
	return pi.name
}

func (pi *requestLogIndex) Type() datastore.IndexType {
	return datastore.SYSTEM
}

func (pi *requestLogIndex) SeekKey() expression.Expressions {
	return pi.idxKey
}

func (pi *requestLogIndex) RangeKey() expression.Expressions {
	return pi.idxKey
}

func (pi *requestLogIndex) Condition() expression.Expression {
	return nil
}

func (pi *requestLogIndex) IsPrimary() bool {
	return pi.primary
}

func (pi *requestLogIndex) State() (state datastore.IndexState, msg string, err errors.Error) {
	if pi.primary || distributed.RemoteAccess().WhoAmI() != "" {
		return datastore.ONLINE, "", nil
	} else {
		return datastore.OFFLINE, "", nil
	}
}

func (pi *requestLogIndex) Statistics(requestId string, span *datastore.Span) (
	datastore.Statistics, errors.Error) {
	return nil, nil
}

func (pi *requestLogIndex) Drop(requestId string) errors.Error {
	return errors.NewSystemIdxNoDropError(nil, "")
}

func (pi *requestLogIndex) Scan(requestId string, span *datastore.Span, distinct bool, limit int64,
	cons datastore.ScanConsistency, vector timestamp.Vector, conn *datastore.IndexConnection) {

	if span == nil || pi.primary {
		pi.ScanEntries(requestId, limit, cons, vector, conn)
	} else {
		var entry *datastore.IndexEntry
		var creds distributed.Creds
		var process func(name string, request *server.RequestLogEntry) bool
		var send func() bool
		var doSend bool

		defer conn.Sender().Close()

		spanEvaluator, err := compileSpan(span)
		if err != nil {
			conn.Error(err)
			return
		}

		// now that the node name can change in flight, use a consistent one across the scan
		whoAmI := encodeNodeName(distributed.RemoteAccess().WhoAmI())
		userName := credsFromContext(conn.Context())
		if userName == "" {
			creds = distributed.NO_CREDS
			process = func(name string, request *server.RequestLogEntry) bool {
				entry = &datastore.IndexEntry{
					PrimaryKey: distributed.RemoteAccess().MakeKey(whoAmI, name),
					EntryKey:   value.Values{value.NewValue(whoAmI)},
				}
				return true
			}
			send = func() bool {
				return sendSystemKey(conn, entry)
			}
		} else {
			creds = distributed.Creds(userName)
			process = func(name string, request *server.RequestLogEntry) bool {
				doSend = checkCompleted(request, userName)
				if doSend {
					entry = &datastore.IndexEntry{
						PrimaryKey: distributed.RemoteAccess().MakeKey(whoAmI, name),
						EntryKey:   value.Values{value.NewValue(whoAmI)},
					}
				}
				return true
			}
			send = func() bool {
				if doSend {
					return sendSystemKey(conn, entry)
				}
				return true
			}
		}
		idx := spanEvaluator.isEquals()
		if idx >= 0 {
			if spanEvaluator.key(idx) == whoAmI {
				server.RequestsForeach(process, send)
			} else {
				nodes := []string{decodeNodeName(spanEvaluator.key(idx))}
				distributed.RemoteAccess().GetRemoteKeys(nodes, "completed_requests", func(id string) bool {
					n, _ := distributed.RemoteAccess().SplitKey(id)
					indexEntry := datastore.IndexEntry{
						PrimaryKey: id,
						EntryKey:   value.Values{value.NewValue(n)},
					}
					return sendSystemKey(conn, &indexEntry)
				}, func(warn errors.Error) {
					if !warn.HasCause(errors.W_SYSTEM_REMOTE_NODE_NOT_FOUND) {
						conn.Warning(warn)
					}
				}, creds, "")
			}
		} else {
			nodes := distributed.RemoteAccess().GetNodeNames()
			eligibleNodes := []string{}
			for _, node := range nodes {
				encodedNode := encodeNodeName(node)
				if spanEvaluator.evaluate(encodedNode) {
					if encodedNode == whoAmI {
						server.RequestsForeach(process, send)
					} else {
						eligibleNodes = append(eligibleNodes, node)
					}
				}
			}
			if len(eligibleNodes) > 0 {
				distributed.RemoteAccess().GetRemoteKeys(eligibleNodes, "completed_requests", func(id string) bool {
					n, _ := distributed.RemoteAccess().SplitKey(id)
					indexEntry := datastore.IndexEntry{
						PrimaryKey: id,
						EntryKey:   value.Values{value.NewValue(n)},
					}
					return sendSystemKey(conn, &indexEntry)
				}, func(warn errors.Error) {
					if !warn.HasCause(errors.W_SYSTEM_REMOTE_NODE_NOT_FOUND) {
						conn.Warning(warn)
					}
				}, creds, "")
			}
		}
	}
}

func (pi *requestLogIndex) ScanEntries(requestId string, limit int64, cons datastore.ScanConsistency,
	vector timestamp.Vector, conn *datastore.IndexConnection) {
	var entry *datastore.IndexEntry
	var creds distributed.Creds
	var process func(name string, request *server.RequestLogEntry) bool
	var send func() bool
	var doSend bool

	defer conn.Sender().Close()

	// now that the node name can change in flight, use a consistent one across the scan
	whoAmI := encodeNodeName(distributed.RemoteAccess().WhoAmI())

	userName := credsFromContext(conn.Context())
	if userName == "" {
		creds = distributed.NO_CREDS
		process = func(name string, request *server.RequestLogEntry) bool {
			entry = &datastore.IndexEntry{PrimaryKey: distributed.RemoteAccess().MakeKey(whoAmI, name)}
			return true
		}
		send = func() bool {
			return sendSystemKey(conn, entry)
		}
	} else {
		creds = distributed.Creds(userName)
		process = func(name string, request *server.RequestLogEntry) bool {
			doSend = checkCompleted(request, userName)
			if doSend {
				entry = &datastore.IndexEntry{PrimaryKey: distributed.RemoteAccess().MakeKey(whoAmI, name)}
			}
			return true
		}
		send = func() bool {
			if doSend {
				return sendSystemKey(conn, entry)
			}
			return true
		}
	}
	server.RequestsForeach(process, send)
	distributed.RemoteAccess().GetRemoteKeys([]string{}, "completed_requests", func(id string) bool {
		indexEntry := datastore.IndexEntry{PrimaryKey: id}
		return sendSystemKey(conn, &indexEntry)
	}, func(warn errors.Error) {
		if !warn.HasCause(errors.W_SYSTEM_REMOTE_NODE_NOT_FOUND) {
			conn.Warning(warn)
		}
	}, creds, "")
}

func checkCompleted(request *server.RequestLogEntry, userName string) bool {
	return userName == request.Users
}<|MERGE_RESOLUTION|>--- conflicted
+++ resolved
@@ -140,140 +140,6 @@
 				if userName != "" && !checkCompleted(entry, userName) {
 					return
 				}
-<<<<<<< HEAD
-				item := value.NewAnnotatedValue(map[string]interface{}{
-					"requestId":       localKey,
-					"state":           entry.State,
-					"elapsedTime":     context.FormatDuration(entry.ElapsedTime),
-					"serviceTime":     context.FormatDuration(entry.ServiceTime),
-					"resultCount":     entry.ResultCount,
-					"resultSize":      entry.ResultSize,
-					"errorCount":      entry.ErrorCount,
-					"requestTime":     entry.Time.Format(expression.DEFAULT_FORMAT),
-					"scanConsistency": entry.ScanConsistency,
-					"n1qlFeatCtrl":    entry.FeatureControls,
-				})
-				if node != "" {
-					item.SetField("node", node)
-				}
-				if entry.ClientId != "" {
-					item.SetField("clientContextID", entry.ClientId)
-				}
-				if entry.Statement != "" {
-					item.SetField("statement", entry.Statement)
-				}
-				if entry.StatementType != "" {
-					item.SetField("statementType", entry.StatementType)
-				}
-				if entry.QueryContext != "" {
-					item.SetField("queryContext", entry.QueryContext)
-				}
-				if entry.UseFts {
-					item.SetField("useFts", entry.UseFts)
-				}
-				if entry.UseCBO {
-					item.SetField("useCBO", entry.UseCBO)
-				}
-				if entry.UseReplica == value.TRUE {
-					item.SetField("useReplica", value.TristateToString(entry.UseReplica))
-				}
-				if entry.TxId != "" {
-					item.SetField("txid", entry.TxId)
-				}
-				if entry.TransactionElapsedTime > 0 {
-					item.SetField("transactionElapsedTime", context.FormatDuration(entry.TransactionElapsedTime))
-				}
-				if entry.TransactionRemainingTime > 0 {
-					item.SetField("transactionRemainingTime", context.FormatDuration(entry.TransactionRemainingTime))
-				}
-				if entry.ThrottleTime > time.Duration(0) {
-					item.SetField("throttleTime", context.FormatDuration(entry.ThrottleTime))
-				}
-				if entry.CpuTime > time.Duration(0) {
-					item.SetField("cpuTime", context.FormatDuration(entry.CpuTime))
-				}
-				if entry.IoTime > time.Duration(0) {
-					item.SetField("ioTime", context.FormatDuration(entry.IoTime))
-				}
-				if entry.WaitTime > time.Duration(0) {
-					item.SetField("waitTime", context.FormatDuration(entry.WaitTime))
-				}
-				if entry.PreparedName != "" {
-					item.SetField("preparedName", entry.PreparedName)
-					item.SetField("preparedText", entry.PreparedText)
-				}
-				if entry.Mutations != 0 {
-					item.SetField("mutations", entry.Mutations)
-				}
-				if entry.PhaseTimes != nil {
-					// adjust durations to current format
-					m := make(map[string]interface{}, len(entry.PhaseTimes))
-					for k, v := range entry.PhaseTimes {
-						if d, ok := v.(time.Duration); ok {
-							m[k] = context.FormatDuration(d)
-						} else {
-							m[k] = v
-						}
-					}
-					item.SetField("phaseTimes", m)
-				}
-				if entry.PhaseCounts != nil {
-					item.SetField("phaseCounts", entry.PhaseCounts)
-				}
-				if entry.PhaseOperators != nil {
-					item.SetField("phaseOperators", entry.PhaseOperators)
-				}
-				if entry.UsedMemory != 0 {
-					item.SetField("usedMemory", entry.UsedMemory)
-				}
-				if entry.SessionMemory != 0 {
-					item.SetField("sessionMemory", entry.SessionMemory)
-				}
-				if entry.PositionalArgs != nil {
-					item.SetField("positionalArgs", entry.PositionalArgs)
-				}
-				if entry.NamedArgs != nil {
-					item.SetField("namedArgs", entry.NamedArgs)
-				}
-				if entry.Users != "" {
-					item.SetField("users", entry.Users)
-				}
-				if entry.RemoteAddr != "" {
-					item.SetField("remoteAddr", entry.RemoteAddr)
-				}
-				if entry.UserAgent != "" {
-					item.SetField("userAgent", entry.UserAgent)
-				}
-				if entry.Tag != "" {
-					item.SetField("~tag", entry.Tag)
-				}
-				if entry.MemoryQuota != 0 {
-					item.SetField("memoryQuota", entry.MemoryQuota)
-				}
-				if entry.Errors != nil {
-					errors := make([]value.Value, len(entry.Errors))
-					for i, e := range entry.Errors {
-						errors[i] = value.NewValue(e)
-					}
-					item.SetField("errors", errors)
-				}
-				if entry.Qualifier != "" {
-					item.SetField("~qualifier", entry.Qualifier)
-				}
-				if len(entry.Analysis) != 0 {
-					item.SetField("~analysis", entry.Analysis)
-				}
-
-				item.SetMetaField(value.META_KEYSPACE, b.fullName)
-				timings := entry.Timings()
-				if timings != nil {
-					item.SetMetaField(value.META_PLAN,
-						value.ApplyDurationStyleToValue(context.DurationStyle(), value.NewValue(timings)))
-				}
-				optEstimates := entry.OptEstimates()
-				if optEstimates != nil {
-					item.SetMetaField(value.META_OPT_ESTIMATES, value.NewValue(optEstimates))
-=======
 				doc := entry.Format(true, false, context.DurationStyle()).(map[string]interface{})
 				doc["requestId"] = localKey
 				t, ok := doc["timings"]
@@ -285,14 +151,12 @@
 					delete(doc, "optimizerEstimates")
 				}
 				item := value.NewAnnotatedValue(doc)
-				meta := item.NewMeta()
-				meta["keyspace"] = b.fullName
+				item.SetMetaField(value.META_KEYSPACE, b.fullName)
 				if ok {
-					meta["plan"] = value.NewValue(t)
+					item.SetMetaField(value.META_PLAN, value.NewValue(t))
 				}
 				if ook {
-					meta["optimizerEstimates"] = value.NewValue(o)
->>>>>>> 435b3223
+					item.SetMetaField(value.META_OPT_ESTIMATES, value.NewValue(o))
 				}
 				item.SetId(key)
 				keysMap[key] = item
