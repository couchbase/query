--- conflicted
+++ resolved
@@ -397,18 +397,13 @@
 	if this.HasAttribute(IK_DESC) {
 		s.WriteString(" DESC")
 	}
-<<<<<<< HEAD
 
 	if this.HasAttribute(IK_DENSE_VECTOR) {
-		s += " DENSE VECTOR"
+		s.WriteString(" DENSE VECTOR")
 	} else if this.HasAttribute(IK_SPARSE_VECTOR) {
-		s += " SPARSE VECTOR"
+		s.WriteString(" SPARSE VECTOR")
 	} else if this.HasAttribute(IK_MULTI_VECTOR) {
-		s += " MULTI VECTOR"
-=======
-	if this.HasAttribute(IK_VECTOR) {
-		s.WriteString(" VECTOR")
->>>>>>> 951cdf12
+		s.WriteString(" MULTI VECTOR")
 	}
 }
 
