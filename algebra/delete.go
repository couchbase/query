//  Copyright 2014-Present Couchbase, Inc.
//
//  Use of this software is governed by the Business Source License included
//  in the file licenses/BSL-Couchbase.txt.  As of the Change Date specified
//  in that file, in accordance with the Business Source License, use of this
//  software will be governed by the Apache License, Version 2.0, included in
//  the file licenses/APL2.txt.

package algebra

import (
	"github.com/couchbase/query/auth"
	"github.com/couchbase/query/datastore"
	"github.com/couchbase/query/errors"
	"github.com/couchbase/query/expression"
	"github.com/couchbase/query/value"
)

/*
Represents the delete DML statement. Type Delete is a
struct that contains fields mapping to each clause in
the delete stmt.  Keyspace is the keyspace-ref, keys
expression represents the use keys clause, the where
,limit, offset expression map to the where, limit, offset clause
and returning represents the returning clause.
*/
type Delete struct {
	statementBase

	keyspace     *KeyspaceRef          `json:"keyspace"`
	keys         expression.Expression `json:"keys"`
	indexes      IndexRefs             `json:"indexes"`
	where        expression.Expression `json:"where"`
	limit        expression.Expression `json:"limit"`
	offset       expression.Expression `json:"offset"`
	returning    *Projection           `json:"returning"`
	optimHints   *OptimHints           `json:"optimizer_hints"`
	validateKeys bool                  `json:"validate_keys"`
<<<<<<< HEAD
	let          expression.Bindings   `json:"let"`
=======
	extraPrivs   *auth.Privileges      `json:"extra_privs"`
>>>>>>> d68675ea
}

/*
The function NewDelete returns a pointer to the Delete
struct by assigning the input attributes to the fields
of the struct
*/
func NewDelete(keyspace *KeyspaceRef, keys expression.Expression, indexes IndexRefs, where, limit, offset expression.Expression,
	returning *Projection, optimHints *OptimHints, validateKeys bool, let expression.Bindings) *Delete {
	rv := &Delete{
		keyspace:     keyspace,
		keys:         keys,
		indexes:      indexes,
		where:        where,
		limit:        limit,
		offset:       offset,
		returning:    returning,
		optimHints:   optimHints,
		validateKeys: validateKeys,
		let:          let,
	}

	rv.stmt = rv
	return rv
}

/*
It calls the VisitDelete method by passing in the receiver to
and returns the interface. It is a visitor pattern.
*/
func (this *Delete) Accept(visitor Visitor) (interface{}, error) {
	return visitor.VisitDelete(this)
}

/*
The shape of the insert statements is the signature of its
returning clause. If not present return value is nil.
*/
func (this *Delete) Signature() value.Value {
	if this.returning != nil {
		return this.returning.Signature()
	} else {
		return nil
	}
}

/*
It's a delete
*/
func (this *Delete) Type() string {
	return "DELETE"
}

func (this *Delete) String() string {
	s := "delete "
	if this.optimHints != nil {
		s += this.optimHints.String() + " "
	}
	s += "from "
	s += this.keyspace.Path().ProtectedString()
	alias := this.keyspace.Alias()
	if len(alias) > 0 {
		s += " as " + alias
	}
	if this.keys != nil {
		if this.validateKeys {
			s += " use keys validate " + this.keys.String()
		} else {
			s += " use keys " + this.keys.String()
		}
	}
	if this.indexes != nil {
		s += " use index(" + this.indexes.String() + ")"
	}

	if this.let != nil {
		s += " let " + stringBindings(this.let)
	}
	if this.where != nil {
		s += " where " + this.where.String()
	}
	if this.offset != nil {
		s += " offset " + this.offset.String()
	}
	if this.limit != nil {
		s += " limit " + this.limit.String()
	}
	if this.returning != nil {
		s += " returning " + this.returning.String()
	}
	return s
}

/*
Applies mapper to all the expressions in the delete statement.
*/
func (this *Delete) MapExpressions(mapper expression.Mapper) (err error) {
	if this.keys != nil {
		this.keys, err = mapper.Map(this.keys)
		if err != nil {
			return err
		}
	}

	if this.let != nil {
		err = this.let.MapExpressions(mapper)
		if err != nil {
			return
		}
	}

	if this.where != nil {
		this.where, err = mapper.Map(this.where)
		if err != nil {
			return err
		}
	}

	if this.limit != nil {
		this.limit, err = mapper.Map(this.limit)
		if err != nil {
			return err
		}
	}

	if this.offset != nil {
		this.offset, err = mapper.Map(this.offset)
		if err != nil {
			return err
		}
	}

	if this.returning != nil {
		err = this.returning.MapExpressions(mapper)
	}

	return
}

/*
Returns all contained Expressions.
*/
func (this *Delete) Expressions() expression.Expressions {
	exprs := make(expression.Expressions, 0, 8)

	if this.keys != nil {
		exprs = append(exprs, this.keys)
	}

	if this.let != nil {
		exprs = append(exprs, this.let.Expressions()...)
	}

	if this.where != nil {
		exprs = append(exprs, this.where)
	}

	if this.limit != nil {
		exprs = append(exprs, this.limit)
	}

	if this.offset != nil {
		exprs = append(exprs, this.offset)
	}

	if this.returning != nil {
		exprs = append(exprs, this.returning.Expressions()...)
	}

	return exprs
}

/*
Returns all required privileges.
*/
func (this *Delete) Privileges() (*auth.Privileges, errors.Error) {
	privs := auth.NewPrivileges()
	props := this.keyspace.PrivilegeProps()
	fullKeyspace := this.keyspace.FullName()
	isSystem := this.keyspace.IsSystem()
	if isSystem {
		datastore.GetSystemstore().PrivilegesFromPath(fullKeyspace, this.keyspace.Keyspace(), auth.PRIV_QUERY_DELETE, privs)
	} else {
		privs.Add(fullKeyspace, auth.PRIV_QUERY_DELETE, props)
	}
	if this.returning != nil {
		if isSystem {
			datastore.GetSystemstore().PrivilegesFromPath(fullKeyspace, this.keyspace.Keyspace(), auth.PRIV_QUERY_DELETE, privs)
		} else {
			privs.Add(fullKeyspace, auth.PRIV_QUERY_SELECT, props)
		}
	}
	if this.extraPrivs != nil {
		privs.AddAll(this.extraPrivs)
	}

	exprs := this.Expressions()
	for _, expr := range exprs {
		privs.AddAll(expr.Privileges())
	}

	subprivs, err := subqueryPrivileges(exprs)
	if err != nil {
		return nil, err
	}
	privs.AddAll(subprivs)
	return privs, nil
}

func (this *Delete) SetExtraPrivs(ep *auth.Privileges) {
	this.extraPrivs = ep
}

/*
Fully qualify identifiers for each of the constituent clauses in the delete statement.
*/
func (this *Delete) Formalize() (err error) {
	f, err := this.keyspace.Formalize()
	if err != nil {
		return err
	}

	empty := expression.NewFormalizer("", nil)
	if this.keys != nil {
		_, err = this.keys.Accept(empty)
		if err != nil {
			return
		}
	}

	if this.let != nil {
		err = f.PushBindings(this.let, false)
		if err != nil {
			return
		}
	}

	if this.where != nil {
		this.where, err = f.Map(this.where)
		if err != nil {
			return
		}
	}

	if this.limit != nil {
		_, err = this.limit.Accept(empty)
		if err != nil {
			return
		}
	}

	if this.offset != nil {
		_, err = this.offset.Accept(empty)
		if err != nil {
			return
		}
	}

	if this.returning != nil {
		_, err = this.returning.Formalize(f)
	}

	return
}

func (this *Delete) KeyspaceRef() *KeyspaceRef {
	return this.keyspace
}

func (this *Delete) Keys() expression.Expression {
	return this.keys
}

func (this *Delete) ValidateKeys() bool {
	return this.validateKeys
}

func (this *Delete) Indexes() IndexRefs {
	return this.indexes
}

func (this *Delete) Let() expression.Bindings {
	return this.let
}

func (this *Delete) Where() expression.Expression {
	return this.where
}

func (this *Delete) Limit() expression.Expression {
	return this.limit
}

func (this *Delete) Offset() expression.Expression {
	return this.offset
}

func (this *Delete) Returning() *Projection {
	return this.returning
}

func (this *Delete) OptimHints() *OptimHints {
	return this.optimHints
}

func (this *Delete) SetOptimHints(optimHints *OptimHints) {
	this.optimHints = optimHints
}<|MERGE_RESOLUTION|>--- conflicted
+++ resolved
@@ -36,11 +36,8 @@
 	returning    *Projection           `json:"returning"`
 	optimHints   *OptimHints           `json:"optimizer_hints"`
 	validateKeys bool                  `json:"validate_keys"`
-<<<<<<< HEAD
 	let          expression.Bindings   `json:"let"`
-=======
 	extraPrivs   *auth.Privileges      `json:"extra_privs"`
->>>>>>> d68675ea
 }
 
 /*
