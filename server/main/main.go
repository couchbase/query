//  Copyright (c) 2014 Couchbase, Inc.
//  Licensed under the Apache License, Version 2.0 (the "License"); you may not use this file
//  except in compliance with the License. You may obtain a copy of the License at
//    http://www.apache.org/licenses/LICENSE-2.0
//  Unless required by applicable law or agreed to in writing, software distributed under the
//  License is distributed on an "AS IS" BASIS, WITHOUT WARRANTIES OR CONDITIONS OF ANY KIND,
//  either express or implied. See the License for the specific language governing permissions
//  and limitations under the License.

package main

import (
	"flag"
	"fmt"
	"runtime"
	"time"

<<<<<<< HEAD
	"github.com/couchbaselabs/query/accounting"
	"github.com/couchbaselabs/query/accounting/logger_retriever"
	acct_resolver "github.com/couchbaselabs/query/accounting/resolver"
	cfg_resolver "github.com/couchbaselabs/query/clustering/resolver"
=======
>>>>>>> 6dc0c6c3
	"github.com/couchbaselabs/query/datastore/resolver"
	"github.com/couchbaselabs/query/logging"
	log_resolver "github.com/couchbaselabs/query/logging/resolver"
	"github.com/couchbaselabs/query/querylog"
	"github.com/couchbaselabs/query/server"
	"github.com/couchbaselabs/query/server/http"
)

var VERSION = "0.7.0" // Build-time overriddable.

var DATASTORE = flag.String("datastore", "", "Datastore address (http://URL or dir:PATH or mock:)")
var CONFIGSTORE = flag.String("configstore", "stub:", "Configuration store address (zookeeper:hosts or stub:)")
var ACCTSTORE = flag.String("acctstore", "stub:", "Accounting store address (stub:)")
var CLUSTER = flag.String("cluster", "default", "Default cluster")
var CREATE_CLUSTER = flag.Bool("create-cluster", false, "Whether to create the cluster")
var JOIN_CLUSTER = flag.Bool("join-cluster", true, "Whether to join the cluster")
var NAMESPACE = flag.String("namespace", "default", "Default namespace")
var TIMEOUT = flag.Duration("timeout", 0*time.Second, "Server execution timeout; use zero or negative value to disable")
var READONLY = flag.Bool("readonly", false, "Read-only mode")
var SIGNATURE = flag.Bool("signature", true, "Whether to provide signature")
var METRICS = flag.Bool("metrics", true, "Whether to provide metrics")
var REQUEST_CAP = flag.Int("request-cap", runtime.NumCPU()<<16, "Maximum number of queued requests")
var THREAD_COUNT = flag.Int("threads", runtime.NumCPU()<<6, "Thread count")
var ORDER_LIMIT = flag.Int64("order-limit", 0, "Maximum LIMIT for ORDER BY clauses; use zero or negative value to disable")
var UPDATE_LIMIT = flag.Int64("update-limit", 0, "Maximum LIMIT for data modification statements; use zero or negative value to disable")
var HTTP_ADDR = flag.String("http", ":8093", "HTTP service address")
var HTTPS_ADDR = flag.String("https", ":8094", "HTTPS service address")
var CERT_FILE = flag.String("certfile", "", "HTTPS certificate file")
var KEY_FILE = flag.String("keyfile", "", "HTTPS private key file")
var LOG_TYPE = flag.String("log-type", "golog", "Type of logger")
var LOG_KEYS = flag.String("log", "", "Log keywords, comma separated")
var DEV_MODE = flag.Bool("dev", false, "Developer Mode")
var ADMIN_ADDR = flag.String("admin", ":9093", "HTTP admin service address")

var devModeDefaultLogKeys = []string{querylog.HTTP, querylog.SCAN, querylog.OPTIMIZER,
	querylog.PLANNER, querylog.PARSER, querylog.COMPILER, querylog.PIPELINE,
	querylog.ALGEBRA, querylog.DATASTORE}

var lw logging.Logger

func main() {
	flag.Parse()

	lw, _ = log_resolver.NewLogger(*LOG_TYPE)
	if lw == nil {
		fmt.Sprintf("Unable initialize default logger")
	}

	if *DEV_MODE {
		lw.SetLevel(logging.Debug)
		lw.Debugf("Developer mode enabled ")
	} else {
		// set log level to info : TODO change to warning
		// sometime before release
		lw.SetLevel(logging.Info)
	}

	//if *LOG_KEYS != "" {
	//		lw = logger_retriever.NewRetrieverLogger(strings.Split(*LOG_KEYS, ","))
	//	}
	// TODO: use log_keys

	datastore, err := resolver.NewDatastore(*DATASTORE)
	if err != nil {
		lw.Errorf("Error starting cbq-engine: %v", err)
		return
	}

	configstore, err := cfg_resolver.NewConfigstore(*CONFIGSTORE)
	if err != nil {
		lw.Error("Could not connect to config store: %v", err)
	}

	acctstore, err := acct_resolver.NewAcctstore(*ACCTSTORE)
	if err != nil {
		lw.Error("Could not connect to accounting store: %v", err)
	}

	clusterConfig, err := cfg_resolver.NewClusterConfig(*CONFIGSTORE, *CLUSTER, configstore, datastore, acctstore)
	lw.Info("cluster config: %s", clusterConfig)
	queryNodeConfig, err := cfg_resolver.NewQueryNodeConfig(*CONFIGSTORE, *CLUSTER, VERSION, *HTTP_ADDR, *ADMIN_ADDR, configstore, datastore, acctstore)
	lw.Info("query node config: %s", queryNodeConfig)

	if *CREATE_CLUSTER && configstore != nil { // TODO: "configstore != nil" is code for "connected to configstore". Encapsulate this.
		// Create the cluster
		cfm := configstore.ConfigurationManager()
		clusterConfig, err = cfm.AddCluster(clusterConfig)
		if err != nil {
			lw.Error("Could not add cluster: %v", err)
		} else {
			lw.Info("Created cluster %s", clusterConfig)
		}
	}

	if *JOIN_CLUSTER && configstore != nil && clusterConfig != nil { // TODO: "configstore != nil && clusterConfig != nil" is code for "connected to configstore". Encapsulate this.
		// Attempt to join the cluster
		cm := clusterConfig.ClusterManager()
		queryNodeConfig, err = cm.AddQueryNode(queryNodeConfig)
		if err != nil {
			lw.Error("Could not add query node: %v", err)
		} else {
			lw.Info("Created query node %s", queryNodeConfig)
		}
	}

	channel := make(server.RequestChannel, *REQUEST_CAP)
	server, err := server.NewServer(datastore, *NAMESPACE, *READONLY, channel,
		*THREAD_COUNT, *TIMEOUT, *SIGNATURE, *METRICS)
	if err != nil {
		lw.Errorf("Error starting cbq-engine: %v", err)
		return
	}

	go server.Serve()

<<<<<<< HEAD
	lw.Info("cbq-engine started...")
	lw.Info("version: %s", VERSION)
	lw.Info("datastore: %s", *DATASTORE)
	lw.Info("http address: %s", *HTTP_ADDR)
=======
	lw.Infof("cbq-engine started...")
	lw.Infof("version: %s", VERSION)
	lw.Infof("datastore: %s", *DATASTORE)
>>>>>>> 6dc0c6c3

	endpoint := http.NewHttpEndpoint(server, *METRICS, *HTTP_ADDR)
	er := endpoint.ListenAndServe()
	if er != nil {
		lw.Errorf("cbq-engine exiting with error: %v", er)
	}
}<|MERGE_RESOLUTION|>--- conflicted
+++ resolved
@@ -15,13 +15,8 @@
 	"runtime"
 	"time"
 
-<<<<<<< HEAD
-	"github.com/couchbaselabs/query/accounting"
-	"github.com/couchbaselabs/query/accounting/logger_retriever"
 	acct_resolver "github.com/couchbaselabs/query/accounting/resolver"
 	cfg_resolver "github.com/couchbaselabs/query/clustering/resolver"
-=======
->>>>>>> 6dc0c6c3
 	"github.com/couchbaselabs/query/datastore/resolver"
 	"github.com/couchbaselabs/query/logging"
 	log_resolver "github.com/couchbaselabs/query/logging/resolver"
@@ -92,39 +87,12 @@
 
 	configstore, err := cfg_resolver.NewConfigstore(*CONFIGSTORE)
 	if err != nil {
-		lw.Error("Could not connect to config store: %v", err)
+		lw.Errorf("Could not connect to config store: %v", err)
 	}
 
 	acctstore, err := acct_resolver.NewAcctstore(*ACCTSTORE)
 	if err != nil {
-		lw.Error("Could not connect to accounting store: %v", err)
-	}
-
-	clusterConfig, err := cfg_resolver.NewClusterConfig(*CONFIGSTORE, *CLUSTER, configstore, datastore, acctstore)
-	lw.Info("cluster config: %s", clusterConfig)
-	queryNodeConfig, err := cfg_resolver.NewQueryNodeConfig(*CONFIGSTORE, *CLUSTER, VERSION, *HTTP_ADDR, *ADMIN_ADDR, configstore, datastore, acctstore)
-	lw.Info("query node config: %s", queryNodeConfig)
-
-	if *CREATE_CLUSTER && configstore != nil { // TODO: "configstore != nil" is code for "connected to configstore". Encapsulate this.
-		// Create the cluster
-		cfm := configstore.ConfigurationManager()
-		clusterConfig, err = cfm.AddCluster(clusterConfig)
-		if err != nil {
-			lw.Error("Could not add cluster: %v", err)
-		} else {
-			lw.Info("Created cluster %s", clusterConfig)
-		}
-	}
-
-	if *JOIN_CLUSTER && configstore != nil && clusterConfig != nil { // TODO: "configstore != nil && clusterConfig != nil" is code for "connected to configstore". Encapsulate this.
-		// Attempt to join the cluster
-		cm := clusterConfig.ClusterManager()
-		queryNodeConfig, err = cm.AddQueryNode(queryNodeConfig)
-		if err != nil {
-			lw.Error("Could not add query node: %v", err)
-		} else {
-			lw.Info("Created query node %s", queryNodeConfig)
-		}
+		lw.Errorf("Could not connect to accounting store: %v", err)
 	}
 
 	channel := make(server.RequestChannel, *REQUEST_CAP)
@@ -134,23 +102,54 @@
 		lw.Errorf("Error starting cbq-engine: %v", err)
 		return
 	}
+	clusterConfig, err := configstore.ConfigurationManager().CreateCluster(*CLUSTER, datastore, acctstore)
+	lw.Infof("cluster config: %s", clusterConfig)
+	queryNodeConfig, err := clusterConfig.ClusterManager().CreateQueryNode(VERSION, *HTTP_ADDR, datastore, acctstore)
+	lw.Infof("query node config: %s", queryNodeConfig)
+
+	if *CREATE_CLUSTER && configstore != nil { // TODO: "configstore != nil" is code for "connected to configstore". Encapsulate this.
+		// Create the cluster
+		clusterConfig, err = configstore.ConfigurationManager().AddCluster(clusterConfig)
+		if err != nil {
+			lw.Errorf("Could not add cluster: %v", err)
+		} else {
+			lw.Infof("Created cluster %s", clusterConfig)
+		}
+	}
+
+	if *JOIN_CLUSTER && configstore != nil && clusterConfig != nil { // TODO: "configstore != nil && clusterConfig != nil" is code for "connected to configstore". Encapsulate this.
+		// Attempt to join the cluster
+		queryNodeConfig, err = clusterConfig.ClusterManager().AddQueryNode(queryNodeConfig)
+		if err != nil {
+			lw.Errorf("Could not add query node: %v", err)
+		} else {
+			lw.Infof("Created query node %s", queryNodeConfig)
+		}
+	}
 
 	go server.Serve()
 
-<<<<<<< HEAD
-	lw.Info("cbq-engine started...")
-	lw.Info("version: %s", VERSION)
-	lw.Info("datastore: %s", *DATASTORE)
-	lw.Info("http address: %s", *HTTP_ADDR)
-=======
 	lw.Infof("cbq-engine started...")
 	lw.Infof("version: %s", VERSION)
 	lw.Infof("datastore: %s", *DATASTORE)
->>>>>>> 6dc0c6c3
+	lw.Infof("http address: %s", *HTTP_ADDR)
 
 	endpoint := http.NewHttpEndpoint(server, *METRICS, *HTTP_ADDR)
 	er := endpoint.ListenAndServe()
 	if er != nil {
+		if queryNodeConfig != nil && clusterConfig != nil {
+			queryNodeConfig, err = clusterConfig.ClusterManager().RemoveQueryNode(queryNodeConfig)
+			if err != nil {
+				lw.Errorf("Could not remove query node configuration: %v", err)
+			}
+		}
+		if *CREATE_CLUSTER && clusterConfig != nil {
+			_, err = configstore.ConfigurationManager().RemoveCluster(clusterConfig)
+			if err != nil {
+				lw.Errorf("Could not remove cluster configuration: %v", err)
+			}
+		}
 		lw.Errorf("cbq-engine exiting with error: %v", er)
 	}
+
 }