--- conflicted
+++ resolved
@@ -762,19 +762,12 @@
 
 func handleSortProjection(rv *httpRequest, httpArgs httpRequestArgs, parm string, val interface{}) errors.Error {
 	sp, err := httpArgs.getTristateVal(parm, val)
-<<<<<<< HEAD
-	if err != nil || sp == value.FALSE {
-		rv.SetSortProjection(false)
-	} else {
-		rv.SetSortProjection(true)
-=======
 	if err == nil {
 		if sp == value.FALSE {
 			rv.SetSortProjection(false)
 		} else {
 			rv.SetSortProjection(true)
 		}
->>>>>>> 2c0a1788
 	}
 	return err
 }
