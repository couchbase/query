--- conflicted
+++ resolved
@@ -135,11 +135,7 @@
 			timings.Done()
 		}
 	}()
-<<<<<<< HEAD
-	defer this.doStats(request)
-=======
 	defer this.doStats(request, this.server.Profile(), this.server.Controls())
->>>>>>> b0025b5e
 
 	if request.State() == server.FATAL {
 		// There was problems creating the request: Fail it and return
