--- conflicted
+++ resolved
@@ -635,11 +635,7 @@
 		})
 		return res, nil
 	} else if req.Method == "PATCH" {
-<<<<<<< HEAD
 		err, _ := endpoint.verifyCredentialsFromRequest(getPrivileges("system:prepareds", auth.PRIV_SYSTEM_READ), req, af)
-=======
-		err, _ := endpoint.verifyCredentialsFromRequest("system:prepareds", auth.PRIV_SYSTEM_READ, req, af)
->>>>>>> 7315f44f
 		if err != nil {
 			return nil, err
 		}
@@ -649,11 +645,7 @@
 				entry.Prepared.SetPreparedTime(time.Time{})
 			}
 		})
-<<<<<<< HEAD
-		return nil, nil
-=======
 		return true, nil
->>>>>>> 7315f44f
 	} else {
 		return nil, errors.NewServiceErrorHttpMethod(req.Method)
 	}
