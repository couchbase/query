--- conflicted
+++ resolved
@@ -134,13 +134,8 @@
 func addMetricData(name string, stats map[string]interface{}, metrics map[string]interface{}) {
 	for metric_type, metric_value := range metrics {
 
-<<<<<<< HEAD
-		// MB-20521: avoid reusing preallocated buffers
-		stats[name + "." + metric_type] = metric_value
-=======
 		// MB-20521 avoid buffers that are reused
 		stats[name+"."+metric_type] = metric_value
->>>>>>> 4c8df625
 	}
 }
 
