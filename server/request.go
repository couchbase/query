//  Copyright 2014-Present Couchbase, Inc.
//
//  Use of this software is governed by the Business Source License included
//  in the file licenses/BSL-Couchbase.txt.  As of the Change Date specified
//  in that file, in accordance with the Business Source License, use of this
//  software will be governed by the Apache License, Version 2.0, included in
//  the file licenses/APL2.txt.

package server

import (
	sys_json "encoding/json"
	"fmt"
	"net/http"
	"os"
	"regexp"

	"runtime"
	"strings"
	"sync"
	"time"
	"unicode"
	"unicode/utf8"

	atomic "github.com/couchbase/go-couchbase/platform"
	"github.com/couchbase/query/algebra"
	"github.com/couchbase/query/auth"
	"github.com/couchbase/query/datastore"
	"github.com/couchbase/query/errors"
	"github.com/couchbase/query/execution"
	"github.com/couchbase/query/logging"
	"github.com/couchbase/query/logging/event"
	"github.com/couchbase/query/plan"
	"github.com/couchbase/query/tenant"
	"github.com/couchbase/query/timestamp"
	"github.com/couchbase/query/util"
	"github.com/couchbase/query/value"
)

type State int32

const (
	SUBMITTED State = iota
	PREPROCESSING
	RUNNING
	SUCCESS
	ERRORS
	COMPLETED
	STOPPED
	TIMEOUT
	CLOSED
	FATAL
	ABEND /* Changed from ABORTED to ABEND, flags that there was an internal error like panic */
)

var states = [...]string{
	"submitted",
	"pre-processing",
	"running",
	"success",
	"errors",
	"completed",
	"stopped",
	"timeout",
	"closed",
	"fatal",
	"aborted", // unchanged for backward compatibility, this is state string for ABEND
}

type Request interface {
	Id() RequestID
	ClientID() ClientContextID
	SetClientID(id string)
	Statement() string
	SetStatement(statement string)
	IncrementStatementCount()
	Natural() string
	SetNatural(natural string)
	SetNaturalContext(s string)
	NaturalContext() string
	SetNaturalCred(cred string)
	NaturalCred() string
	SetNaturalOrganizationId(orgId string)
	NaturalOrganizationId() string
	SetNaturalStatement(algebra.Statement)
	NaturalStatement() algebra.Statement
	NaturalShowOnly() bool
	SetNaturalOutput(n string)
	NaturalOutput() string
	SetNaturalAdvise(adv bool)
	NaturalAdvise() bool
	SetNaturalExplain(exp bool)
	NaturalExplain() bool
	Prepared() *plan.Prepared
	SetPrepared(prepared *plan.Prepared)
	Type() string
	SetType(string)
	IsPrepare() bool
	SetIsPrepare(bool)
	NamedArgs() map[string]value.Value
	SetNamedArgs(args map[string]value.Value)
	FormattedNamedArgs() map[string]value.Value
	PositionalArgs() value.Values
	SetPositionalArgs(args value.Values)
	Namespace() string
	SetNamespace(namespace string)
	Timeout() time.Duration
	SetTimeout(timeout time.Duration)
	SetTimer(*time.Timer)
	MaxParallelism() int
	SetMaxParallelism(maxParallelism int)
	ScanCap() int64
	SetScanCap(scanCap int64)
	PipelineCap() int64
	SetPipelineCap(pipelineCap int64)
	PipelineBatch() int
	SetPipelineBatch(pipelineBatch int)
	Readonly() value.Tristate
	SetReadonly(readonly value.Tristate)
	Metrics() value.Tristate
	SetMetrics(metrics value.Tristate)
	Signature() value.Tristate
	SetSignature(signature value.Tristate)
	Pretty() value.Tristate
	SetPretty(pretty value.Tristate)
	Controls() value.Tristate
	SetControls(controls value.Tristate)
	Profile() Profile
	SetProfile(p Profile)
	ScanConsistency() datastore.ScanConsistency
	SetScanConfiguration(consistency ScanConfiguration)
	OriginalScanConsistency() datastore.ScanConsistency
	SetScanConsistency(consistency datastore.ScanConsistency)
	ScanVectorSource() timestamp.ScanVectorSource
	IndexApiVersion() int
	SetIndexApiVersion(ver int)
	FeatureControls() uint64
	SetFeatureControls(controls uint64)
	AutoPrepare() value.Tristate
	SetAutoPrepare(a value.Tristate)
	AutoExecute() value.Tristate
	SetAutoExecute(a value.Tristate)
	SetQueryContext(s string)
	QueryContext() string
	UseFts() bool
	SetUseFts(a bool)
	UseCBO() bool
	SetUseCBO(useCBO bool)
	UseReplica() value.Tristate
	SetUseReplica(useReplica value.Tristate)
	MemoryQuota() uint64
	SetMemoryQuota(q uint64)
	UsedMemory() uint64
	TxId() string
	ProcessNatural() errors.Error
	SetTxId(s string)
	TxImplicit() bool
	SetTxImplicit(b bool)
	TxStmtNum() int64
	SetTxStmtNum(n int64)
	TxTimeout() time.Duration
	SetTxTimeout(d time.Duration)
	TxData() []byte
	SetTxData(b []byte)
	DurabilityLevel() datastore.DurabilityLevel
	SetDurabilityLevel(l datastore.DurabilityLevel)
	DurabilityTimeout() time.Duration
	SetDurabilityTimeout(d time.Duration)
	KvTimeout() time.Duration
	SetKvTimeout(d time.Duration)
	AtrCollection() string
	SetAtrCollection(s string)
	NumAtrs() int
	SetNumAtrs(n int)
	PreserveExpiry() bool
	SetPreserveExpiry(a bool)
	ExecutionContext() *execution.Context
	SetExecutionContext(ctx *execution.Context)
	SetExecTime(time time.Time)
	RequestTime() time.Time
	ServiceTime() time.Time
	TransactionStartTime() time.Time
	SetTransactionStartTime(t time.Time)
	Output() execution.Output
	Servicing()
	Fail(err errors.Error)
	CompletedNaturalRequest(srvr *Server)
	Error(err errors.Error)
	Execute(server *Server, context *execution.Context, reqType string, signature value.Value, startTx bool)
	NotifyStop(stop execution.Operator)
	Failed(server *Server)
	Expire(state State, timeout time.Duration)
	SortCount() uint64
	State() State
	SetState(State)
	Halted() bool
	Credentials() *auth.Credentials
	SetCredentials(credentials *auth.Credentials)
	RemoteAddr() string
	SetRemoteAddr(remoteAddr string)
	UserAgent() string
	SetUserAgent(userAgent string)
	SetTimings(o execution.Operator)
	GetTimings() execution.Operator
	SetFmtTimings(e []byte)
	GetFmtTimings() []byte
	SetFmtOptimizerEstimates(e map[string]interface{})
	GetFmtOptimizerEstimates() map[string]interface{}
	IsAdHoc() bool
	SetErrorLimit(limit int)
	GetErrorLimit() int
	SetTracked()
	Tracked() bool
	SetTenantCtx(ctx tenant.Context)
	TenantCtx() tenant.Context
	SortProjection() bool
	ThrottleTime() time.Duration
	CpuTime() time.Duration
	IoTime() time.Duration
	WaitTime() time.Duration
	SetThrottleTime(d time.Duration)
	Alive() bool
	Loga(logging.Level, func() string)
	LogLevel() logging.Level

	setSleep() // internal methods for load control
	sleep()
	release()

	DurationStyle() util.DurationStyle
	SetDurationStyle(util.DurationStyle)

	SetAdmissionWaitTime(time.Duration)
	AdmissionWaitTime() time.Duration

	Sensitive() bool
	RedactedStatement() string
	RedactedNamedArgs() map[string]value.Value
	RedactedPositionalArgs() value.Values

	SessionMemory() uint64

	Halt(err errors.Error)

	Format(util.DurationStyle, bool, bool, bool) map[string]interface{}
	NaturalTime() time.Duration
}

type RequestID interface {
	String() string
}

type ClientContextID interface {
	IsValid() bool
	String() string
}

type ScanConsistency int

const (
	NOT_SET ScanConsistency = iota
	NOT_BOUNDED
	REQUEST_PLUS
	STATEMENT_PLUS
	AT_PLUS
	UNDEFINED_CONSISTENCY
)

type ScanConfiguration interface {
	ScanConsistency() datastore.ScanConsistency
	ScanWait() time.Duration
	ScanVectorSource() timestamp.ScanVectorSource
	SetScanConsistency(consistency datastore.ScanConsistency) interface{}
}

// API for tracking active requests
type ActiveRequests interface {

	// adds a request to the active queue
	Put(Request) errors.Error

	// processes a request
	Get(string, func(Request)) errors.Error

	// removes a request from the active queue / returns success
	Delete(string, bool, func(Request) bool) bool

	// request count
	Count() (int, errors.Error)

	// processes all requests
	// first function processes within lock (must be non blocking)
	// second function processes outside of a lock (can be blocking)
	// both return false if no more processing should be done
	ForEach(func(string, Request) bool, func() bool)

	// current active request server load
	Load() int
}

var actives ActiveRequests

func ActiveRequestsCount() (int, errors.Error) {
	if actives != nil {
		return actives.Count()
	}
	return 0, nil
}

func ActiveRequestsDelete(id string) bool {
	if actives != nil {
		return actives.Delete(id, true, nil)
	}
	return false
}

func ActiveRequestsDeleteFunc(id string, f func(Request) bool) bool {
	if actives != nil {
		return actives.Delete(id, true, f)
	}
	return false
}

func ActiveRequestsGet(id string, f func(Request)) errors.Error {
	if actives != nil {
		return actives.Get(id, f)
	}
	return nil
}

func ActiveRequestsForEach(nonBlocking func(string, Request) bool, blocking func() bool) {
	if actives != nil {
		actives.ForEach(nonBlocking, blocking)
	}
}

func ActiveRequestsLoad() int {
	if actives != nil {
		return actives.Load()
	}
	return 0
}

func SetActives(ar ActiveRequests) {
	actives = ar
}

type BaseRequest struct {
	// Aligned ints need to be declared right at the top
	// of the struct to avoid alignment issues on x86 platforms
	usedMemory    atomic.AlignedUint64
	mutationCount atomic.AlignedUint64
	sortCount     atomic.AlignedUint64
	cpuTime       atomic.AlignedUint64
	ioTime        atomic.AlignedUint64
	waitTime      atomic.AlignedUint64
	phaseStats    [execution.PHASES]phaseStat
	tenantUnits   tenant.Services

	sync.RWMutex
	id                   requestIDImpl
	client_id            clientContextIDImpl
	statement            string
	redactedStatement    string
	prepared             *plan.Prepared
	reqType              string
	isPrepare            bool
	namedArgs            map[string]value.Value
	positionalArgs       value.Values
	namespace            string
	timeout              time.Duration
	timer                *time.Timer
	maxParallelism       int
	scanCap              int64
	pipelineCap          int64
	pipelineBatch        int
	readonly             value.Tristate
	signature            value.Tristate
	metrics              value.Tristate
	pretty               value.Tristate
	consistency          ScanConfiguration
	credentials          *auth.Credentials
	remoteAddr           string
	userAgent            string
	requestTime          time.Time
	serviceTime          time.Time
	execTime             time.Time
	transactionStartTime time.Time
	state                State
	abend                bool
	errorLimit           int
	errorCount           int
	duplicateErrorCount  int
	warningCount         int
	errors               []errors.Error
	warnings             []errors.Error
	stopGate             sync.WaitGroup
	servicerGate         sync.WaitGroup
	stopResult           chan bool          // stop consuming results
	stopExecute          chan bool          // stop executing request
	stopOperator         execution.Operator // notified when request execution stops
	timings              execution.Operator
	fmtTimings           []byte
	fmtEstimates         map[string]interface{}
	controls             value.Tristate
	profile              Profile
	indexApiVersion      int    // Index API version
	featureControls      uint64 // feature bit controls
	autoPrepare          value.Tristate
	autoExecute          value.Tristate
	useFts               bool
	useCBO               bool
	useReplica           value.Tristate
	queryContext         string
	memoryQuota          uint64
	txId                 string
	txImplicit           bool
	txStmtNum            int64
	txTimeout            time.Duration
	txData               []byte
	durabilityTimeout    time.Duration
	durabilityLevel      datastore.DurabilityLevel
	kvTimeout            time.Duration
	atrCollection        string
	numAtrs              int
	preserveExpiry       bool
	executionContext     *execution.Context
	resultCount          int64
	resultSize           int64
	serviceDuration      time.Duration
	totalDuration        time.Duration
	tracked              bool
	tenantCtx            tenant.Context
	sortProjection       bool
	throttleTime         time.Duration
	logLevel             logging.Level
	durationStyle        util.DurationStyle
	seqScanKeys          int64
	natural              string
	naturalCred          string
	naturalOrgId         string
	naturalContext       string
	nlStatement          algebra.Statement
	nlShowOnly           bool
	nloutput             string
	nladvise             bool
	nlexplain            bool

	// effectively temporary storage for the TRACE level request logging ahead of being included in completed_requests
	logContent []interface{}
}

type requestIDImpl struct {
	id string
}

type phaseStat struct {
	count     atomic.AlignedUint64
	operators atomic.AlignedUint64
	duration  atomic.AlignedUint64
}

// requestIDImpl implements the RequestID interface
func (r *requestIDImpl) String() string {
	return r.id
}

type clientContextIDImpl struct {
	id string
}

func (this *clientContextIDImpl) IsValid() bool {
	return len(this.id) > 0
}

func (this *clientContextIDImpl) String() string {
	return this.id
}

func NewBaseRequest(rv *BaseRequest) {
	rv.timeout = -1
	rv.txTimeout = datastore.DEF_TXTIMEOUT
	rv.state = SUBMITTED
	rv.abend = false
	rv.stopResult = make(chan bool, 1)
	rv.stopExecute = make(chan bool, 1)
	rv.metrics = value.NONE
	rv.pretty = value.NONE
	rv.readonly = value.NONE
	rv.signature = value.NONE
	rv.profile = ProfUnset
	rv.controls = value.NONE
	rv.autoPrepare = value.NONE
	rv.indexApiVersion = util.GetMaxIndexAPI()
	rv.featureControls = util.GetN1qlFeatureControl()
	rv.id.id, _ = util.UUIDV4()
	rv.client_id.id = ""
	rv.SetMaxParallelism(1)
	rv.useCBO = util.GetUseCBO()
	rv.useReplica = value.NONE
	rv.durabilityTimeout = datastore.DEF_DURABILITY_TIMEOUT
	rv.kvTimeout = datastore.DEF_KVTIMEOUT
	rv.durabilityLevel = datastore.DL_UNSET
	rv.errorLimit = -1
	rv.durationStyle = util.DEFAULT
}

func (this *BaseRequest) SetRequestTime(time time.Time) {
	this.requestTime = time
}

func (this *BaseRequest) SetExecTime(time time.Time) {
	this.execTime = time
}

func (this *BaseRequest) SetTimer(timer *time.Timer) {
	this.timer = timer
}

func (this *BaseRequest) Id() RequestID {
	return &this.id
}

func (this *BaseRequest) ClientID() ClientContextID {
	return &this.client_id
}

func (this *BaseRequest) SetClientID(id string) {
	this.client_id.id = id
}

func (this *BaseRequest) Statement() string {
	return this.statement
}

const _REDACT_TOKEN = "****"

func (this *BaseRequest) RedactedStatement() string {
	if len(this.statement) == 0 || !this.Sensitive() {
		return this.statement
	}
	if len(this.redactedStatement) > 0 {
		return this.redactedStatement
	}

	// attempt to redact literal strings coming after the keyword PASSWORD
	var buf strings.Builder
	buf.Grow(len(this.statement))

	var n int
	var r, pr rune
	quote := utf8.RuneError
	comment := utf8.RuneError
	var escaped, redact bool

	for i := 0; i < len(this.statement); i += n {
		r, n = utf8.DecodeRuneInString(this.statement[i:])
		if r == utf8.RuneError {
			break
		}
		if escaped {
			buf.WriteRune(r)
			escaped = false
		} else if comment != utf8.RuneError {
			buf.WriteRune(r)
			if (comment == '/' && r == '/' && pr == '*') || (comment == '-' && r == '\n') {
				comment = utf8.RuneError
			}
			pr = r
		} else if quote != utf8.RuneError {
			if r == quote {
				quote = utf8.RuneError
				redact = false
				buf.WriteRune(r)
			} else if !redact {
				buf.WriteRune(r)
			}
		} else if r == '"' || r == '\'' || r == '`' {
			quote = r
			buf.WriteRune(r)
			if redact {
				buf.WriteString(_REDACT_TOKEN)
			}
		} else if len(this.statement) > i+n &&
			((r == '/' && this.statement[i+n] == '*') || (r == '-' && this.statement[i+n] == '-')) {

			buf.WriteRune(r)
			comment = r
			pr = r
		} else if i+8 < len(this.statement) && strings.ToLower(this.statement[i:i+8]) == "password" {
			buf.WriteString(this.statement[i : i+8])
			i += 7
			redact = true
		} else {
			if redact && !unicode.IsSpace(r) {
				redact = false
			}
			buf.WriteRune(r)
		}
	}
	this.redactedStatement = buf.String()
	return this.redactedStatement
}

func (this *BaseRequest) Sensitive() bool {
	switch this.reqType {
	case "CREATE_USER":
		return true
	case "ALTER_USER":
		return true
	default:
		return false
	}
}

func (this *BaseRequest) SetStatement(statement string) {
	this.statement = statement
}

func (this *BaseRequest) Prepared() *plan.Prepared {
	return this.prepared
}

func (this *BaseRequest) Type() string {
	return this.reqType
}

func (this *BaseRequest) IsPrepare() bool {
	return this.isPrepare
}

var REDACTED_VALUE = value.NewValue(map[string]interface{}{"redacted": true})

func IsSpecialNamedParam(param string) bool {
	return len(param) > 2 && param[0] == '_' && param[len(param)-1] == '_'
}

func (this *BaseRequest) NamedArgs() map[string]value.Value {
	return this.namedArgs
}

<<<<<<< HEAD
var _REDACTED_VALUE = value.NewValue(map[string]interface{}{"redacted": true})

func (this *BaseRequest) RedactedNamedArgs() map[string]value.Value {
	if !this.Sensitive() {
		return this.namedArgs
	}
	rv := make(map[string]value.Value, len(this.namedArgs))
	for k, _ := range this.namedArgs {
		rv[k] = _REDACTED_VALUE
	}
	return rv
=======
func (this *BaseRequest) FormattedNamedArgs() map[string]value.Value {
	prependedNamedArgs := make(map[string]value.Value, len(this.namedArgs))

	for k, v := range this.namedArgs {
		if IsSpecialNamedParam(k) {
			prependedNamedArgs["$"+k] = REDACTED_VALUE
		} else {
			prependedNamedArgs["$"+k] = v
		}
	}
	return prependedNamedArgs
>>>>>>> b81350f1
}

func (this *BaseRequest) SetNamedArgs(args map[string]value.Value) {
	this.namedArgs = args
}

func (this *BaseRequest) PositionalArgs() value.Values {
	return this.positionalArgs
}

func (this *BaseRequest) RedactedPositionalArgs() value.Values {
	if !this.Sensitive() {
		return this.positionalArgs
	}
	rv := make(value.Values, len(this.positionalArgs))
	for i := range this.positionalArgs {
		rv[i] = _REDACTED_VALUE
	}
	return rv
}

func (this *BaseRequest) SetPositionalArgs(args value.Values) {
	this.positionalArgs = args
}

func (this *BaseRequest) Namespace() string {
	return this.namespace
}

func (this *BaseRequest) SetNamespace(namespace string) {
	this.namespace = namespace
}

func (this *BaseRequest) Timeout() time.Duration {
	return this.timeout
}

func (this *BaseRequest) SetTimeout(timeout time.Duration) {
	this.timeout = timeout
}

func (this *BaseRequest) MaxParallelism() int {
	return this.maxParallelism
}

func (this *BaseRequest) SetMaxParallelism(maxParallelism int) {
	if maxParallelism <= 0 {
		maxParallelism = util.NumCPU()
	}
	this.maxParallelism = maxParallelism
}

func (this *BaseRequest) ScanCap() int64 {
	return this.scanCap
}

func (this *BaseRequest) SetScanCap(scanCap int64) {
	this.scanCap = scanCap
}

func (this *BaseRequest) PipelineCap() int64 {
	return this.pipelineCap
}

func (this *BaseRequest) SetPipelineCap(pipelineCap int64) {
	this.pipelineCap = pipelineCap
}

func (this *BaseRequest) PipelineBatch() int {
	return this.pipelineBatch
}

func (this *BaseRequest) SetPipelineBatch(pipelineBatch int) {
	this.pipelineBatch = pipelineBatch
}

func (this *BaseRequest) Readonly() value.Tristate {
	return this.readonly
}

func (this *BaseRequest) SetReadonly(readonly value.Tristate) {
	this.readonly = readonly
}

func (this *BaseRequest) Signature() value.Tristate {
	return this.signature
}

func (this *BaseRequest) SetSignature(signature value.Tristate) {
	this.signature = signature
}

func (this *BaseRequest) Metrics() value.Tristate {
	return this.metrics
}

func (this *BaseRequest) SetMetrics(metrics value.Tristate) {
	this.metrics = metrics
}

func (this *BaseRequest) Pretty() value.Tristate {
	return this.pretty
}

func (this *BaseRequest) SetPretty(pretty value.Tristate) {
	this.pretty = pretty
}

func (this *BaseRequest) OriginalScanConsistency() datastore.ScanConsistency {
	if this.consistency == nil {
		return datastore.NOT_SET
	}
	return this.consistency.ScanConsistency()
}

func (this *BaseRequest) SetScanConsistency(consistency datastore.ScanConsistency) {
	this.consistency = this.consistency.SetScanConsistency(consistency).(ScanConfiguration)
}

func (this *BaseRequest) ScanConsistency() datastore.ScanConsistency {
	consistency := this.OriginalScanConsistency()
	if consistency == datastore.NOT_SET {
		consistency = datastore.UNBOUNDED
	}
	return consistency
}

func (this *BaseRequest) SetScanConfiguration(consistency ScanConfiguration) {
	this.consistency = consistency
}

func (this *BaseRequest) ScanVectorSource() timestamp.ScanVectorSource {
	if this.consistency == nil {
		return nil
	}
	return this.consistency.ScanVectorSource()
}

func (this *BaseRequest) RequestTime() time.Time {
	return this.requestTime
}

func (this *BaseRequest) ServiceTime() time.Time {
	return this.serviceTime
}

func (this *BaseRequest) ExecTime() time.Time {
	return this.execTime
}

func (this *BaseRequest) TransactionStartTime() time.Time {
	return this.transactionStartTime
}

func (this *BaseRequest) SetTransactionStartTime(t time.Time) {
	this.transactionStartTime = t
}

func (this *BaseRequest) SetPrepared(prepared *plan.Prepared) {
	this.Lock()
	defer this.Unlock()
	this.prepared = prepared
}

func (this *BaseRequest) SetType(reqType string) {
	this.Lock()
	defer this.Unlock()
	this.reqType = reqType
}

func (this *BaseRequest) SetIsPrepare(ip bool) {
	this.Lock()
	defer this.Unlock()
	this.isPrepare = ip
}

func (this *BaseRequest) SetState(state State) {
	this.Lock()
	defer this.Unlock()

	// Once we transition to TIMEOUT or CLOSE, we don't transition
	// to STOPPED or COMPLETED to allow the request to close
	// gracefully on timeout or network errors and report the
	// right state. Ditto for FATAL.
	if this.state == FATAL ||
		((this.state == TIMEOUT || this.state == CLOSED || this.state == STOPPED) &&
			(state == STOPPED || state == COMPLETED)) {
		return
	}
	this.state = state
}

func (this *BaseRequest) State() State {
	this.RLock()
	defer this.RUnlock()
	if this.abend {
		return ABEND
	}
	return this.state
}

func (this State) StateName() string {
	return states[int(this)]
}

func (this *BaseRequest) Halted() bool {

	// we purposly do not take the lock
	// as this is used repeatedly in Execution()
	// if we mistakenly report the State as RUNNING,
	// we'll catch the right state in other places...
	state := State(atomic.LoadInt32((*int32)(&this.state)))
	return state != RUNNING && state != SUBMITTED && state != PREPROCESSING
}

func (this *BaseRequest) Credentials() *auth.Credentials {
	return this.credentials
}

func (this *BaseRequest) SetCredentials(credentials *auth.Credentials) {
	this.credentials = credentials
}

func (this *BaseRequest) RemoteAddr() string {
	return this.remoteAddr
}

func (this *BaseRequest) SetRemoteAddr(remoteAddr string) {
	this.remoteAddr = remoteAddr
}

func (this *BaseRequest) UserAgent() string {
	return this.userAgent
}

func (this *BaseRequest) SetUserAgent(userAgent string) {
	this.userAgent = userAgent
}

func (this *BaseRequest) SetServiceTime() {
	this.serviceTime = time.Now()
}

func (this *BaseRequest) Servicing() {
	this.serviceTime = time.Now()
	this.state = RUNNING
}

func (this *BaseRequest) Fatal(err errors.Error) {
	this.Error(err)
	this.Stop(FATAL)
}

func (this *BaseRequest) Abort(err errors.Error) {
	this.abend = true
	this.Error(err)
	this.Stop(FATAL)
}

func (this *BaseRequest) SetErrorLimit(limit int) {
	if limit < 0 {
		limit = 0
	}
	this.errorLimit = limit
}

func (this *BaseRequest) GetErrorLimit() int {
	return this.errorLimit
}

func (this *BaseRequest) GetErrorCount() int {
	return this.errorCount
}

func (this *BaseRequest) GetWarningCount() int {
	return this.warningCount
}

func (this *BaseRequest) Error(err errors.Error) {
	if err.Level() == errors.WARNING {
		this.Warning(err)
		return
	}

	this.Lock()
	if err.Level() == errors.EXCEPTION {
		this.errors = append(this.errors, err)
		this.errorCount++
		this.Unlock()
		this.Stop(FATAL)
		return
	}

	if this.errorLimit > 0 && this.errorCount+this.duplicateErrorCount >= this.errorLimit {
		this.errors = append(this.errors,
			errors.NewErrorLimit(this.errorLimit, this.errorCount, this.duplicateErrorCount, this.MutationCount()))
		this.errorCount++
		this.Unlock()
		this.Stop(FATAL)
		return
	}
	this.addErrorLOCKED(err)
	this.Unlock()
}

func (this *BaseRequest) addErrorLOCKED(err errors.Error) {
	// don't add duplicate errors
	for _, e := range this.errors {
		if err.Code() != 0 && err.Code() == e.Code() && err.Error() == e.Error() {
			e.Repeat()
			this.duplicateErrorCount++
			return
		}
	}
	this.errors = append(this.errors, err)
	this.errorCount++
}

func (this *BaseRequest) Warning(wrn errors.Error) {
	this.Lock()
	this.addWarningLOCKED(wrn)
	this.Unlock()
}

func (this *BaseRequest) addWarningLOCKED(wrn errors.Error) {
	// de-duplicate warnings
	if wrn.OnceOnly() {
		for _, w := range this.warnings {
			if wrn.Code() == w.Code() && wrn.Error() == w.Error() {
				w.Repeat()
				return
			}
		}
	}
	this.warnings = append(this.warnings, wrn)
	this.warningCount++
}

func (this *BaseRequest) AddMutationCount(i uint64) {
	atomic.AddUint64(&this.mutationCount, i)
}

func (this *BaseRequest) MutationCount() uint64 {
	return atomic.LoadUint64(&this.mutationCount)
}

func (this *BaseRequest) SetSortCount(i uint64) {
	atomic.StoreUint64(&this.sortCount, i)
}

func (this *BaseRequest) SortCount() uint64 {
	return atomic.LoadUint64(&this.sortCount)
}

func (this *BaseRequest) AddPhaseCount(p execution.Phases, c uint64) {
	atomic.AddUint64(&this.phaseStats[p].count, c)
}

func (this *BaseRequest) PhaseCount(p execution.Phases) uint64 {
	return uint64(this.phaseStats[p].count)
}

func (this *BaseRequest) FmtPhaseCounts() map[string]interface{} {
	var p map[string]interface{} = nil

	// Use simple iteration rather than a range clause to avoid a spurious data race report. MB-20692
	nr := len(this.phaseStats)
	for i := 0; i < nr; i++ {
		count := atomic.LoadUint64(&this.phaseStats[i].count)
		if count > 0 {
			if p == nil {
				p = make(map[string]interface{}, execution.PHASES)
			}
			p[execution.Phases(i).String()] = count
		}
	}
	return p
}

func (this *BaseRequest) AddPhaseOperator(p execution.Phases) {
	atomic.AddUint64(&this.phaseStats[p].operators, 1)
}

func (this *BaseRequest) PhaseOperator(p execution.Phases) uint64 {
	return uint64(this.phaseStats[p].operators)
}

func (this *BaseRequest) FmtPhaseOperators() map[string]interface{} {
	var p map[string]interface{} = nil

	// Use simple iteration rather than a range clause to avoid a spurious data race report. MB-20692
	nr := len(this.phaseStats)
	for i := 0; i < nr; i++ {
		operators := atomic.LoadUint64(&this.phaseStats[i].operators)
		if operators > 0 {
			if p == nil {
				p = make(map[string]interface{}, execution.PHASES)
			}
			p[execution.Phases(i).String()] = operators
		}
	}
	return p
}

func (this *BaseRequest) AddPhaseTime(p execution.Phases, duration time.Duration) {
	atomic.AddUint64(&this.phaseStats[p].duration, uint64(duration))
}

func (this *BaseRequest) FmtPhaseTimes(style util.DurationStyle) map[string]interface{} {
	var p map[string]interface{} = nil

	// Use simple iteration rather than a range clause to avoid a spurious data race report. MB-20692
	nr := len(this.phaseStats)
	for i := 0; i < nr; i++ {
		duration := atomic.LoadUint64(&this.phaseStats[i].duration)
		if duration > 0 {
			if p == nil {
				p = make(map[string]interface{}, execution.PHASES)
			}
			p[execution.Phases(i).String()] = util.FormatDuration(time.Duration(duration), style)
		}
	}
	return p
}

func (this *BaseRequest) RawPhaseTimes() map[string]interface{} {
	var p map[string]interface{} = nil

	nr := len(this.phaseStats)
	for i := 0; i < nr; i++ {
		duration := atomic.LoadUint64(&this.phaseStats[i].duration)
		if duration > 0 {
			if p == nil {
				p = make(map[string]interface{},
					execution.PHASES)
			}
			p[execution.Phases(i).String()] = time.Duration(duration)
		}
	}
	return p
}

func (this *BaseRequest) FmtOptimizerEstimates(op execution.Operator) map[string]interface{} {
	var p map[string]interface{} = nil

	if op != nil {
		planOp := op.PlanOp()
		if planOp != nil && planOp.Cost() > 0.0 && planOp.Cardinality() > 0.0 {
			p = make(map[string]interface{}, 2)
			p["cost"] = planOp.Cost()
			p["cardinality"] = planOp.Cardinality()
		}
	}

	return p
}

func (this *BaseRequest) AddTenantUnits(s tenant.Service, cu tenant.Unit) {
	tenant.AddUnit(&this.tenantUnits[s], cu)
}

func (this *BaseRequest) GetTenantUnits(s tenant.Service) tenant.Unit {
	return this.tenantUnits[s]
}

func (this *BaseRequest) TenantUnits() tenant.Services {
	return this.tenantUnits
}

func (this *BaseRequest) AddCpuTime(duration time.Duration) {
	atomic.AddUint64(&(this.cpuTime), uint64(duration))
}

func (this *BaseRequest) CpuTime() time.Duration {
	return time.Duration(this.cpuTime)
}

func (this *BaseRequest) AddIoTime(duration time.Duration) {
	atomic.AddUint64(&(this.ioTime), uint64(duration))
}

func (this *BaseRequest) IoTime() time.Duration {
	return time.Duration(this.ioTime)
}

func (this *BaseRequest) AddWaitTime(duration time.Duration) {
	atomic.AddUint64(&(this.waitTime), uint64(duration))
}

func (this *BaseRequest) WaitTime() time.Duration {
	return time.Duration(this.waitTime)
}

func (this *BaseRequest) TrackMemory(size uint64) {
	util.TestAndSetUint64(&this.usedMemory, size,
		func(old, new uint64) bool { return old < new }, 1)
}

func (this *BaseRequest) UsedMemory() uint64 {
	return uint64(this.usedMemory)
}

func (this *BaseRequest) SetTimings(o execution.Operator) {
	this.timings = o
}

func (this *BaseRequest) GetTimings() execution.Operator {
	return this.timings
}

func (this *BaseRequest) SetFmtTimings(t []byte) {
	this.fmtTimings = t
}

func (this *BaseRequest) GetFmtTimings() []byte {
	return this.fmtTimings
}

func (this *BaseRequest) SetFmtOptimizerEstimates(e map[string]interface{}) {
	this.fmtEstimates = e
}

func (this *BaseRequest) GetFmtOptimizerEstimates() map[string]interface{} {
	return this.fmtEstimates
}

func (this *BaseRequest) SetControls(c value.Tristate) {
	this.controls = c
}

func (this *BaseRequest) Controls() value.Tristate {
	return this.controls
}

func (this *BaseRequest) SetProfile(p Profile) {
	this.profile = p
}

func (this *BaseRequest) Profile() Profile {
	return this.profile
}

func (this *BaseRequest) SetIndexApiVersion(ver int) {
	// By default this.indexApiVersion is Server level. request level needs to be lessthan server level
	if ver < this.indexApiVersion {
		this.indexApiVersion = ver
	}
}

func (this *BaseRequest) IndexApiVersion() int {
	return this.indexApiVersion
}

func (this *BaseRequest) SetFeatureControls(controls uint64) {
	// By default this.featureControls is Server level. request level can only turn off server level
	this.featureControls = this.featureControls | controls
}

func (this *BaseRequest) FeatureControls() uint64 {
	return this.featureControls
}

func (this *BaseRequest) SetAutoPrepare(a value.Tristate) {
	this.autoPrepare = a
}

func (this *BaseRequest) AutoPrepare() value.Tristate {
	return this.autoPrepare
}

func (this *BaseRequest) SetAutoExecute(a value.Tristate) {
	this.autoExecute = a
}

func (this *BaseRequest) AutoExecute() value.Tristate {
	return this.autoExecute
}

func (this *BaseRequest) SetUseFts(a bool) {
	this.useFts = a
}

func (this *BaseRequest) UseFts() bool {
	return this.useFts && util.IsFeatureEnabled(this.featureControls, util.N1QL_FLEXINDEX)
}

func (this *BaseRequest) SetMemoryQuota(q uint64) {
	this.memoryQuota = q
}

func (this *BaseRequest) MemoryQuota() uint64 {
	return this.memoryQuota
}

func (this *BaseRequest) SetQueryContext(s string) {
	this.queryContext = s
}

func (this *BaseRequest) QueryContext() string {
	return this.queryContext
}

func (this *BaseRequest) UseCBO() bool {
	return this.useCBO && util.IsFeatureEnabled(this.featureControls, util.N1QL_CBO)
}

func (this *BaseRequest) SetUseCBO(useCBO bool) {
	// use-cbo can only be set at request level if it is not turned off in n1ql-feat-ctrl
	if util.IsFeatureEnabled(this.featureControls, util.N1QL_CBO) {
		this.useCBO = useCBO
	}
}

func (this *BaseRequest) UseReplica() value.Tristate {
	return this.useReplica
}

func (this *BaseRequest) SetUseReplica(useReplica value.Tristate) {
	this.useReplica = useReplica
}

func (this *BaseRequest) SetTxId(s string) {
	this.txId = s
}

func (this *BaseRequest) TxId() string {
	return this.txId
}

func (this *BaseRequest) SetTxImplicit(b bool) {
	this.txImplicit = b
}

func (this *BaseRequest) TxImplicit() bool {
	if this.txId == "" {
		return this.txImplicit
	}
	return false
}

func (this *BaseRequest) SetTxStmtNum(n int64) {
	this.txStmtNum = n
}

func (this *BaseRequest) TxStmtNum() int64 {
	return this.txStmtNum
}

func (this *BaseRequest) SetTxTimeout(d time.Duration) {
	if d > 0 {
		this.txTimeout = d
	}
}

func (this *BaseRequest) TxTimeout() time.Duration {
	return this.txTimeout
}

func (this *BaseRequest) SetTxData(b []byte) {
	this.txData = b
}

func (this *BaseRequest) TxData() []byte {
	return this.txData
}

func (this *BaseRequest) SetDurabilityLevel(l datastore.DurabilityLevel) {
	this.durabilityLevel = l
}

func (this *BaseRequest) DurabilityLevel() datastore.DurabilityLevel {
	return this.durabilityLevel
}

func (this *BaseRequest) SetDurabilityTimeout(d time.Duration) {
	this.durabilityTimeout = d
}

func (this *BaseRequest) DurabilityTimeout() time.Duration {
	return this.durabilityTimeout
}

func (this *BaseRequest) SetKvTimeout(d time.Duration) {
	this.kvTimeout = d
}

func (this *BaseRequest) KvTimeout() time.Duration {
	return this.kvTimeout
}

func (this *BaseRequest) SetAtrCollection(s string) {
	this.atrCollection = s
}

func (this *BaseRequest) AtrCollection() string {
	return this.atrCollection
}

func (this *BaseRequest) SetNumAtrs(n int) {
	this.numAtrs = n
}

func (this *BaseRequest) NumAtrs() int {
	return this.numAtrs
}

func (this *BaseRequest) SetPreserveExpiry(a bool) {
	this.preserveExpiry = a
}

func (this *BaseRequest) PreserveExpiry() bool {
	return this.preserveExpiry
}

func (this *BaseRequest) SetExecutionContext(ctx *execution.Context) {
	this.executionContext = ctx
}

func (this *BaseRequest) ExecutionContext() *execution.Context {
	return this.executionContext
}

func (this *BaseRequest) SetTracked() {
	this.tracked = true
}

func (this *BaseRequest) Tracked() bool {
	return this.tracked
}

func (this *BaseRequest) SetTenantCtx(ctx tenant.Context) {
	this.tenantCtx = ctx
}

func (this *BaseRequest) TenantCtx() tenant.Context {
	return this.tenantCtx
}

func (this *BaseRequest) ThrottleTime() time.Duration {
	return this.throttleTime
}

func (this *BaseRequest) SetThrottleTime(d time.Duration) {
	this.throttleTime = d
}

func (this *BaseRequest) Results() chan bool {
	return this.stopResult
}

func (this *BaseRequest) CloseResults() {
	sendStop(this.stopResult)
}

func (this *BaseRequest) Errors() []errors.Error {
	this.RLock()
	rv := make([]errors.Error, len(this.errors))
	copy(rv, this.errors)
	this.RUnlock()
	return rv
}

func (this *BaseRequest) Warnings() []errors.Error {
	this.RLock()
	rv := make([]errors.Error, len(this.warnings))
	copy(rv, this.warnings)
	this.RUnlock()
	return rv
}

func (this *BaseRequest) NotifyStop(o execution.Operator) {
	this.Lock()
	this.stopOperator = o
	this.Unlock()
}

func (this *BaseRequest) StopNotify() execution.Operator {
	this.RLock()
	rv := this.stopOperator
	this.RUnlock()
	return rv
}

func (this *BaseRequest) StopExecute() chan bool {
	return this.stopExecute
}

func (this *BaseRequest) Stop(state State) {
	this.SetState(state)
	this.Lock()
	if this.executionContext != nil {
		this.executionContext.Pause(false)
	}
	stopOperator := this.stopOperator

	// make sure that a stop can only be sent once (eg close OR timeout)
	this.stopOperator = nil
	this.Unlock()

	// guard against the root operator not being set (eg fatal error)
	if stopOperator != nil {
		// only one in between Stop() and Done() can happen at any one time
		this.stopGate.Wait()
		this.stopGate.Add(1)
		execution.OpStop(stopOperator)
		this.stopGate.Done()
	}
	sendStop(this.stopExecute)
}

// load control gate
func (this *BaseRequest) setSleep() {
	this.servicerGate.Add(1)
}
func (this *BaseRequest) sleep() {
	this.servicerGate.Wait()
}

func (this *BaseRequest) release() {
	this.servicerGate.Done()
}

// this logs the request if needed and takes any other action required to
// put this request to rest
func (this *BaseRequest) CompleteRequest(requestTime, serviceTime, transaction_time time.Duration,
	resultCount int, resultSize int, errorCount int, req *http.Request, server *Server, seqScanCount int64,
	forceCapture bool) {

	if this.timer != nil {
		this.timer.Stop()
		this.timer = nil
	}

	LogRequest(requestTime, serviceTime, transaction_time, resultCount, resultSize, errorCount, req, this, server, seqScanCount,
		forceCapture)

	// Request Profiling - signal that request has completed and
	// resources can be pooled / released as necessary
	if this.timings != nil {

		// only one in between Stop() and Done() can happen at any one time
		this.stopGate.Wait()
		this.stopGate.Add(1)

		// sending a stop is illegal after this point
		this.NotifyStop(nil)
		this.done()
		this.stopGate.Done()
		this.timings = nil
	}
}

// this function exists to make sure that if a panic occurs in the Done() machinery
// the servicer can still be released
func (this *BaseRequest) done() {
	defer func() {
		err := recover()
		if err != nil {
			buf := make([]byte, 1<<16)
			n := runtime.Stack(buf, false)
			s := string(buf[0:n])
			stmt := "<ud>" + this.RedactedStatement() + "</ud>"
			qc := "<ud>" + this.QueryContext() + "</ud>"
			logging.Severef("panic: %v ", err, this.ExecutionContext())
			logging.Severef("request text: %v", stmt, this.ExecutionContext())
			logging.Severef("query context: %v", qc, this.ExecutionContext())
			logging.Severef("stack: %v", s, this.ExecutionContext())
			os.Stderr.WriteString(s)
			os.Stderr.Sync()
			event.Report(event.CRASH, event.ERROR, "error", err, "request-id", this.Id().String(),
				"statement", event.UpTo(stmt, 500), "query_context", event.UpTo(qc, 250), "stack", event.CompactStack(s, 2000))

		}
	}()
	this.timings.Done()
}

func sendStop(ch chan bool) {
	select {
	case ch <- false:
	default:
	}
}

// For audit.Auditable interface.
func (this *BaseRequest) EventStatement() string {
	prep := this.Prepared()
	if prep != nil {
		return prep.Text()
	}
	return this.Statement()
}

// For audit.Auditable interface.
func (this *BaseRequest) EventErrorMessage() []errors.Error {
	return this.errors
}

// For audit.Auditable interface.
func (this *BaseRequest) EventQueryContext() string {
	return this.QueryContext()
}

// For audit.Auditable interface.
func (this *BaseRequest) EventTxId() string {
	return this.TxId()
}

// For audit.Auditable interface.
func (this *BaseRequest) PreparedId() string {
	prep := this.Prepared()
	if prep != nil {
		return prep.Name()
	}
	return ""
}

// For audit.Auditable interface.
func (this *BaseRequest) EventId() string {
	return this.Id().String()
}

// For audit.Auditable interface.
func (this *BaseRequest) EventType() string {
	t := this.Type()
	if t == "" && this.IsPrepare() {
		t = "PREPARE"
	}
	return t
}

// For audit.Auditable interface.
func (this *BaseRequest) EventUsers() []string {
	return datastore.CredsArray(this.credentials)
}

// For audit.Auditable interface.
func (this *BaseRequest) EventNamedArgs() map[string]interface{} {
	argsMap := this.RedactedNamedArgs()
	ret := make(map[string]interface{}, len(argsMap))
	for name, argValue := range argsMap {
		ret[name] = argValue.Actual()
	}
	return ret
}

// For audit.Auditable interface.
func (this *BaseRequest) EventPositionalArgs() []interface{} {
	args := this.RedactedPositionalArgs()
	ret := make([]interface{}, len(args))
	for i, v := range args {
		ret[i] = v.Actual()
	}
	return ret
}

// For audit.Auditable interface.
func (this *BaseRequest) IsAdHoc() bool {
	return this.Prepared() == nil
}

// For audit.Auditable interface.
func (this *BaseRequest) ClientContextId() string {
	return this.ClientID().String()
}

func (this *BaseRequest) SetSortProjection(on bool) {
	this.sortProjection = on
}

func (this *BaseRequest) SortProjection() bool {
	return this.sortProjection
}

// Add a list of errors
// If the number of errors exceeds the error limit , append a E_REQUEST_ERROR_LIMIT error to the error list
func (this *BaseRequest) SetErrors(errs errors.Errors) {
	this.Lock()

	for _, err := range errs {
		if err.Level() == errors.EXCEPTION {
			this.errors = append(this.errors, err)
			this.errorCount++
			this.Unlock()
			this.Stop(FATAL)
			return
		}

		if err.Level() == errors.WARNING {
			this.addWarningLOCKED(err)
		} else if this.errorLimit <= 0 || (this.errorCount+this.duplicateErrorCount) <= this.errorLimit {
			this.addErrorLOCKED(err)
		}
	}

	// Append a single E_REQUEST_ERROR_LIMIT error
	if this.errorLimit > 0 && ((this.errorCount + this.duplicateErrorCount) > this.errorLimit) {
		this.errors = append(this.errors, errors.NewErrorLimit(this.errorLimit, this.errorCount, this.duplicateErrorCount,
			this.MutationCount()))
		this.Unlock()
		this.Stop(FATAL)
	} else {
		this.Unlock()
	}
}

func (this *BaseRequest) DurationStyle() util.DurationStyle {
	return this.durationStyle
}

func (this *BaseRequest) SetDurationStyle(style util.DurationStyle) {
	this.durationStyle = style
}

func (this *BaseRequest) SessionMemory() uint64 {
	if this.executionContext != nil {
		return this.executionContext.SessionMemory()
	}
	return 0
}

func (this *BaseRequest) SetNatural(natural string) {
	this.natural = natural
}

func (this *BaseRequest) Natural() string {
	return this.natural
}

func (this *BaseRequest) SetNaturalCred(cred string) {
	this.naturalCred = cred
}

func (this *BaseRequest) NaturalCred() string {
	return this.naturalCred
}

func (this *BaseRequest) SetNaturalOrganizationId(orgId string) {
	this.naturalOrgId = orgId
}

func (this *BaseRequest) NaturalOrganizationId() string {
	return this.naturalOrgId
}

func (this *BaseRequest) SetNaturalContext(naturalContext string) {
	this.naturalContext = naturalContext
}

func (this *BaseRequest) NaturalContext() string {
	return this.naturalContext
}

func (this *BaseRequest) SetNaturalStatement(nlstmt algebra.Statement) {
	this.nlStatement = nlstmt
}

func (this *BaseRequest) NaturalStatement() algebra.Statement {
	return this.nlStatement
}

func (this *BaseRequest) SetNaturalShowOnly(show bool) {
	this.nlShowOnly = show
}

func (this *BaseRequest) NaturalShowOnly() bool {
	return this.nlShowOnly
}

func (this *BaseRequest) SetNaturalOutput(n string) {
	this.nloutput = n
}

func (this *BaseRequest) NaturalOutput() string {
	return this.nloutput
}

func (this *BaseRequest) SetNaturalAdvise(adv bool) {
	this.nladvise = adv
}

func (this *BaseRequest) NaturalAdvise() bool {
	return this.nladvise
}

func (this *BaseRequest) SetNaturalExplain(exp bool) {
	this.nlexplain = exp
}

func (this *BaseRequest) NaturalExplain() bool {
	return this.nlexplain
}

func (this *BaseRequest) Format(durStyle util.DurationStyle, controls bool, prof bool, redact bool) map[string]interface{} {
	item := make(map[string]interface{}, 32)
	item["requestId"] = this.Id().String()
	item["requestTime"] = this.RequestTime().Format(util.DEFAULT_FORMAT)
	item["elapsedTime"] = util.FormatDuration(time.Since(this.RequestTime()), durStyle)
	if this.ServiceTime().IsZero() {
		item["executionTime"] = util.FormatDuration(0, durStyle)
	} else {
		item["executionTime"] = util.FormatDuration(time.Since(this.ServiceTime()), durStyle)
	}
	item["state"] = this.State().StateName()
	item["scanConsistency"] = this.ScanConsistency()
	item["n1qlFeatCtrl"] = this.FeatureControls()
	if cId := this.ClientID().String(); cId != "" {
		item["clientContextID"] = cId
	}
	if this.Statement() != "" {
		item["statement"] = this.RedactedStatement()
	}
	if this.Type() != "" {
		item["statementType"] = this.Type()
	}
	if this.QueryContext() != "" {
		item["queryContext"] = this.QueryContext()
	}
	if this.UseFts() {
		item["useFts"] = this.UseFts()
	}
	if this.UseCBO() {
		item["useCBO"] = this.UseCBO()
	}
	if this.UseReplica() == value.TRUE {
		item["useReplica"] = value.TristateToString(this.UseReplica())
	}
	if this.TxId() != "" {
		item["txid"] = this.TxId()
	}
	if !this.TransactionStartTime().IsZero() {
		item["transactionElapsedTime"] = util.FormatDuration(time.Since(this.TransactionStartTime()), durStyle)
		remTime := this.TxTimeout() - time.Since(this.TransactionStartTime())
		if remTime > 0 {
			item["transactionRemainingTime"] = util.FormatDuration(remTime, durStyle)
		}
	}
	if this.ThrottleTime() > time.Duration(0) {
		item["throttleTime"] = util.FormatDuration(this.ThrottleTime(), durStyle)
	}
	if this.CpuTime() > time.Duration(0) {
		item["cpuTime"] = util.FormatDuration(this.CpuTime(), durStyle)
	}
	if this.IoTime() > time.Duration(0) {
		item["ioTime"] = util.FormatDuration(this.IoTime(), durStyle)
	}
	if this.WaitTime() > time.Duration(0) {
		item["waitTime"] = util.FormatDuration(this.WaitTime(), durStyle)
	}
	p := this.FmtPhaseCounts()
	if p != nil {
		item["phaseCounts"] = p
	}
	p = this.FmtPhaseOperators()
	if p != nil {
		item["phaseOperators"] = p
	}
	p = this.FmtPhaseTimes(durStyle)
	if p != nil {
		item["phaseTimes"] = p
	}
	if usedMemory := this.UsedMemory(); usedMemory != 0 {
		item["usedMemory"] = usedMemory
	}
	if sessionMemory := this.SessionMemory(); sessionMemory != 0 {
		item["sessionMemory"] = sessionMemory
	}

	if p := this.Prepared(); p != nil {
		item["preparedName"] = p.Name()
		item["preparedText"] = p.Text()
	}
	if credsString := datastore.CredsString(this.Credentials()); credsString != "" {
		item["users"] = credsString
	}
	if remoteAddr := this.RemoteAddr(); remoteAddr != "" {
		item["remoteAddr"] = remoteAddr
	}
	if userAgent := this.UserAgent(); userAgent != "" {
		item["userAgent"] = userAgent
	}
	if memoryQuota := this.MemoryQuota(); memoryQuota != 0 {
		item["memoryQuota"] = memoryQuota
	}

	if prof {
		timings := this.GetTimings()
		if timings != nil {
			item["timings"] = value.ApplyDurationStyleToValue(durStyle, value.NewMarshalledValue(timings))
			p := this.FmtOptimizerEstimates(timings)
			if p != nil {
				item["optimizerEstimates"] = value.NewValue(p)
			}
		}
	}

	if controls {
		na := this.RedactedNamedArgs()
		if na != nil {
			item["namedArgs"] = util.InterfaceRedacted(na, redact)
		}
		pa := this.RedactedPositionalArgs()
		if pa != nil {
			item["positionalArgs"] = util.InterfaceRedacted(pa, redact)
		}
	}

	if n := this.Natural(); n != "" {
		item["naturalLanguagePrompt"] = util.Redacted(n, redact)
		if nt := this.NaturalTime(); nt != 0 {
			item["naturalLanguageProcessingTime"] = util.FormatDuration(nt, durStyle)
		}
	}

	return item
}

func (this *BaseRequest) NaturalTime() time.Duration {
	return time.Duration(this.phaseStats[execution.NLPARSE].duration + this.phaseStats[execution.GETJWT].duration +
		this.phaseStats[execution.INFERSCHEMA].duration + this.phaseStats[execution.CHATCOMPLETIONSREQ].duration +
		this.phaseStats[execution.NLWAIT].duration)
}

// light-weight (lighter than a full parser) check if the statement starts with "USING AI"
// if it does, then extract the optional WITH clause and separate out the natural language request
var prefixuai = regexp.MustCompile("^[eE][xX][pP][lL][aA][iI][nN][[:space:]]+$|^[aA][dD][vV][iI][sS][eE][[:space:]]+$")
var uai = regexp.MustCompile("[Uu][Ss][Ii][Nn][Gg][[:space:]]+[Aa][Ii][[:space:]]+")
var with = regexp.MustCompile("[Ww][Ii][Tt][Hh][[:space:]]*{")

func (this *BaseRequest) ProcessNatural() errors.Error {
	s := this.Statement()
	if s == "" {
		return nil
	}

	m := uai.FindStringIndex(s)

	if m == nil || len(m) < 2 {
		return nil
	}

	if m[0] != 0 {

		spref := s[:m[0]]
		sp := prefixuai.FindString(spref)
		if sp == "" {
			return errors.NewParseInvalidInput(fmt.Sprintf("Invalid prefix for USING AI: %v", spref))
		}
		if sp = strings.TrimSpace(strings.ToLower(sp)); sp == "advise" {
			this.SetNaturalAdvise(true)
		} else if sp == "explain" {
			this.SetNaturalExplain(true)
		}
	}
	s = s[m[1]:]

	this.SetStatement("")

	m1 := with.FindString(s)
	if m1 == "" {
		this.SetNatural(strings.TrimSpace(strings.TrimSuffix(s, ";")))
		return nil
	}
	s = s[len(m1)-1:]

	d := sys_json.NewDecoder(strings.NewReader(s))
	var opts map[string]interface{}
	e := d.Decode(&opts)
	if e != nil {
		return errors.NewAdminEncodingError(e)
	}

	for k, v := range opts {
		switch k {
		case "keyspaces":
			if a, ok := v.([]interface{}); ok {
				sb := strings.Builder{}
				for i := range a {
					if s, ok := a[i].(string); ok {
						if i > 0 {
							sb.WriteRune(',')
						}
						sb.WriteString(s)
					} else {
						return errors.NewAdminSettingTypeError(k, v)
					}
				}
				this.SetNaturalContext(sb.String())
				logging.Debugf("natural_context: %s", sb.String())
			} else if s, ok := v.(string); ok {
				this.SetNaturalContext(s)
				logging.Debugf("natural_context: %s", s)
			} else {
				return errors.NewAdminSettingTypeError(k, v)
			}
		case "creds":
			if m, ok := v.(map[string]interface{}); ok {
				var u, p string
				for k, v := range m {
					switch k {
					case "user":
						if s, ok := v.(string); ok {
							u = s
						} else {
							return errors.NewAdminSettingTypeError(k, v)
						}
					case "pass":
						if s, ok := v.(string); ok {
							p = s
						} else {
							return errors.NewAdminSettingTypeError(k, v)
						}
					default:
						return errors.NewAdminUnknownSettingError(k)
					}
				}
				this.SetNaturalCred(fmt.Sprintf("%s:%s", u, p))
				logging.Debugf("natural_creds:%s:%s", u, p)
			} else if s, ok := v.(string); ok {
				this.SetNaturalCred(s)
			} else {
				return errors.NewAdminSettingTypeError(k, v)
			}
		case "orgId":
			if s, ok := v.(string); ok {
				this.SetNaturalOrganizationId(s)
			} else {
				return errors.NewAdminSettingTypeError(k, v)
			}
		case "execute":
			if b, ok := v.(bool); ok {
				this.SetNaturalShowOnly(!b)
			} else {
				return errors.NewAdminSettingTypeError(k, v)
			}
		case "output":
			if s, ok := v.(string); ok {
				this.SetNaturalOutput(s)
			} else {
				return errors.NewAdminSettingTypeError(k, v)
			}
		default:
			return errors.NewAdminUnknownSettingError(k)
		}
	}
	s = s[d.InputOffset():]
	this.SetNatural(strings.TrimSpace(strings.TrimSuffix(s, ";")))
	return nil
}

func (this *BaseRequest) GetLogContent() []interface{} {
	return this.logContent
}

func (this *BaseRequest) AddLogContent(text string) {
	if len(text) > 16384 {
		text = text[:16384]
	}
	if len(this.logContent) < 20 {
		this.logContent = append(this.logContent, text)
	} else {
		copy(this.logContent[10:], this.logContent[11:])
		this.logContent[19] = text
	}
}<|MERGE_RESOLUTION|>--- conflicted
+++ resolved
@@ -99,7 +99,6 @@
 	SetIsPrepare(bool)
 	NamedArgs() map[string]value.Value
 	SetNamedArgs(args map[string]value.Value)
-	FormattedNamedArgs() map[string]value.Value
 	PositionalArgs() value.Values
 	SetPositionalArgs(args value.Values)
 	Namespace() string
@@ -235,7 +234,7 @@
 
 	Sensitive() bool
 	RedactedStatement() string
-	RedactedNamedArgs() map[string]value.Value
+	FormattedRedactedNamedArgs() map[string]value.Value
 	RedactedPositionalArgs() value.Values
 
 	SessionMemory() uint64
@@ -639,31 +638,28 @@
 	return this.namedArgs
 }
 
-<<<<<<< HEAD
 var _REDACTED_VALUE = value.NewValue(map[string]interface{}{"redacted": true})
 
-func (this *BaseRequest) RedactedNamedArgs() map[string]value.Value {
+func (this *BaseRequest) FormattedRedactedNamedArgs() map[string]value.Value {
+
 	if !this.Sensitive() {
-		return this.namedArgs
-	}
+		prependedNamedArgs := make(map[string]value.Value, len(this.namedArgs))
+
+		for k, v := range this.namedArgs {
+			if IsSpecialNamedParam(k) {
+				prependedNamedArgs["$"+k] = REDACTED_VALUE
+			} else {
+				prependedNamedArgs["$"+k] = v
+			}
+		}
+		return prependedNamedArgs
+	}
+
 	rv := make(map[string]value.Value, len(this.namedArgs))
 	for k, _ := range this.namedArgs {
 		rv[k] = _REDACTED_VALUE
 	}
 	return rv
-=======
-func (this *BaseRequest) FormattedNamedArgs() map[string]value.Value {
-	prependedNamedArgs := make(map[string]value.Value, len(this.namedArgs))
-
-	for k, v := range this.namedArgs {
-		if IsSpecialNamedParam(k) {
-			prependedNamedArgs["$"+k] = REDACTED_VALUE
-		} else {
-			prependedNamedArgs["$"+k] = v
-		}
-	}
-	return prependedNamedArgs
->>>>>>> b81350f1
 }
 
 func (this *BaseRequest) SetNamedArgs(args map[string]value.Value) {
@@ -1602,7 +1598,7 @@
 
 // For audit.Auditable interface.
 func (this *BaseRequest) EventNamedArgs() map[string]interface{} {
-	argsMap := this.RedactedNamedArgs()
+	argsMap := this.FormattedRedactedNamedArgs()
 	ret := make(map[string]interface{}, len(argsMap))
 	for name, argValue := range argsMap {
 		ret[name] = argValue.Actual()
@@ -1861,7 +1857,7 @@
 	}
 
 	if controls {
-		na := this.RedactedNamedArgs()
+		na := this.FormattedRedactedNamedArgs()
 		if na != nil {
 			item["namedArgs"] = util.InterfaceRedacted(na, redact)
 		}
