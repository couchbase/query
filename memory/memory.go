//  Copyright 2022-Present Couchbase, Inc.
//
//  Use of this software is governed by the Business Source License included
//  in the file licenses/BSL-Couchbase.txt.  As of the Change Date specified
//  in that file, in accordance with the Business Source License, use of this
//  software will be governed by the Apache License, Version 2.0, included in
//  the file licenses/APL2.txt.

package memory

import (
	"sync/atomic"

	"github.com/couchbase/query/errors"
	"github.com/couchbase/query/logging"
	"github.com/couchbase/query/system"
)

type MemoryManager interface {
	AllocatedMemory() uint64
	Expire()
}

type MemorySession interface {
	Track(s uint64) (uint64, uint64, errors.Error)
	Allocated() uint64
	Release()
	AvailableMemory() uint64
	InUseMemory() uint64
}

type memoryManager struct {
	setting    uint64
	max        uint64
	curr       uint64
	reserved   uint64
	nodeQuota  uint64
	valPercent uint
}

type memorySession struct {
	inUseMemory  uint64
	currentLimit uint64
	manager      *memoryManager
}

const _MB = 1024 * 1024
const _MEMORY_TOKEN uint64 = 1 * _MB

var memLimitFunc func(int64)

func SetMemoryLimitFunction(f func(int64)) {
	memLimitFunc = f
}

func Config(maxMiB uint64, valPercent uint, servicers []int) {
	if valPercent > 100 {
		valPercent = 100
	}
	manager.valPercent = valPercent
	manager.nodeQuota = maxMiB
	manager.setting = maxMiB * uint64(valPercent) / 100
	if maxMiB > 0 && manager.setting == 0 {
		manager.setting = maxMiB
	}
	manager.max = manager.setting * _MB

	// we reserve a memory token for each configured servicer so that
	// we don't have to keep track how many more could be starting
	c := uint64(0)
	for _, v := range servicers {
		c += uint64(v) * _MEMORY_TOKEN
	}
	if manager.max > 0 && manager.max < c {
		logging.Infof("Amending memory manager max from requested %d%% of %d MiB (%s) to %s", valPercent, maxMiB,
			logging.HumanReadableSize(int64(manager.max), false), logging.HumanReadableSize(int64(c), false))
		manager.max = c
		manager.setting = c / _MEMORY_TOKEN
<<<<<<< HEAD
=======
		logging.Infof("Amending memory manager max from requested %v MiB to %v", maxMiB,
			logging.HumanReadableSize(int64(manager.max), false))
>>>>>>> 1d9b5889
	}
	atomic.AddUint64(&manager.curr, ^(manager.reserved - 1))
	atomic.AddUint64(&manager.curr, c)
	manager.reserved = c

	if memLimitFunc != nil {
		memLimitFunc(int64(maxMiB * _MB))
	}
}

var manager memoryManager

func NodeQuota() uint64 {
	return manager.nodeQuota
}

func ValPercent() uint {
	return manager.valPercent
}

func Quota() uint64 {
	return manager.setting
}

func Register() MemorySession {
	return &memorySession{0, _MEMORY_TOKEN, &manager}
}

func AllocatedMemory() uint64 {
	return manager.curr
}

func (this *memorySession) Track(size uint64) (uint64, uint64, errors.Error) {
	var newSize uint64

	top := atomic.AddUint64(&this.inUseMemory, size)
	currentLimit := atomic.LoadUint64(&this.currentLimit)
	max := this.manager.max

	// only amend the curren memory limit if the manager has a limit
	if max > 0 && top > currentLimit {
		newSize = top - currentLimit
		if newSize < _MEMORY_TOKEN {
			newSize = _MEMORY_TOKEN
		}
		newCurr := atomic.AddUint64(&this.manager.curr, newSize)
		if newCurr > max {
			atomic.AddUint64(&this.manager.curr, ^(newSize - 1))
			return top, newSize, errors.NewNodeQuotaExceededError()
		}
		atomic.AddUint64(&this.currentLimit, newSize)
	}
	return top, newSize, nil
}

func (this *memorySession) Allocated() uint64 {
	return atomic.LoadUint64(&this.currentLimit)
}

func (this *memorySession) Release() {
	size := atomic.LoadUint64(&this.currentLimit) - _MEMORY_TOKEN
	if size > 0 {
		atomic.AddUint64(&this.manager.curr, ^(size - 1))
	}
}

func (this *memorySession) AvailableMemory() uint64 {
	return system.GetMemActualFree()
}

func (this *memorySession) InUseMemory() uint64 {
	return this.inUseMemory
}<|MERGE_RESOLUTION|>--- conflicted
+++ resolved
@@ -76,11 +76,6 @@
 			logging.HumanReadableSize(int64(manager.max), false), logging.HumanReadableSize(int64(c), false))
 		manager.max = c
 		manager.setting = c / _MEMORY_TOKEN
-<<<<<<< HEAD
-=======
-		logging.Infof("Amending memory manager max from requested %v MiB to %v", maxMiB,
-			logging.HumanReadableSize(int64(manager.max), false))
->>>>>>> 1d9b5889
 	}
 	atomic.AddUint64(&manager.curr, ^(manager.reserved - 1))
 	atomic.AddUint64(&manager.curr, c)
