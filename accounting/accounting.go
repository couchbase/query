--- conflicted
+++ resolved
@@ -208,14 +208,12 @@
 	CAS_MISMATCH_ERRORS
 	TEMP_SPACE_ERRORS
 
-<<<<<<< HEAD
+	CURL_CALLS
+	CURL_CALL_ERRORS
+
 	// error count for sre alerts: https://issues.couchbase.com/browse/MB-58037
 	USER_ERROR_COUNT
 	SYSTEM_ERROR_COUNT
-=======
-	CURL_CALLS
-	CURL_CALL_ERRORS
->>>>>>> 27c1dcfe
 
 	// unknown is always the last and does not have a corresponding name or metric
 	UNKNOWN
@@ -285,16 +283,14 @@
 	_CAS_MISMATCH_ERRORS       = "cas_mismatch_errors"
 	_TEMP_SPACE_ERRORS         = "temp_space_errors"
 
-<<<<<<< HEAD
+	_CURL_CALLS       = "curl_calls"
+	_CURL_CALL_ERRORS = "curl_call_errors"
+
 	_USER_ERROR_COUNT   = "user_error_count"
 	_SYSTEM_ERROR_COUNT = "engine_error_count"
 
 	// gauges
 	USED_MEMORY_HWM = "used_memory_hwm"
-=======
-	_CURL_CALLS       = "curl_calls"
-	_CURL_CALL_ERRORS = "curl_call_errors"
->>>>>>> 27c1dcfe
 )
 
 // please keep in sync with the mnemonics
@@ -353,17 +349,15 @@
 	_CAS_MISMATCH_ERRORS,
 	_TEMP_SPACE_ERRORS,
 
-<<<<<<< HEAD
+	_CURL_CALLS,
+	_CURL_CALL_ERRORS,
+
 	_USER_ERROR_COUNT,
 	_SYSTEM_ERROR_COUNT,
 }
 
 var gaugeNames = []string{
 	USED_MEMORY_HWM,
-=======
-	_CURL_CALLS,
-	_CURL_CALL_ERRORS,
->>>>>>> 27c1dcfe
 }
 
 const (
