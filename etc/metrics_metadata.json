--- conflicted
+++ resolved
@@ -502,7 +502,6 @@
 		"added": "7.6.2",
 		"help": "The number of CURL() calls made by statements that failed (returned an error)."
 	},
-<<<<<<< HEAD
 	"n1ql_temp_hwm": {
 		"type": "counter",
 		"help": "High water mark for temp space use.",
@@ -517,7 +516,7 @@
 		"type": "counter",
 		"help": "Number of order by operations that have spilled to disk.",
 		"added": "8.0.0"
-=======
+	},
 	"n1ql_ffdc_memory_threshold": {
 		"type": "counter",
 		"added": "7.6.6",
@@ -559,10 +558,14 @@
 		"added": "7.6.6",
 		"help":"The total number of ffdc captures triggered due to the plus-request queue being full"
 	},
+	"n1ql_ffdc_memory_limit": {
+		"type": "counter",
+		"added": "7.6.6",
+		"help":"The total number of ffdc captures triggered due to free memory dropping below 10%"
+	},
 	"n1ql_ffdc_total": {
 		"type": "counter",
 		"added": "7.6.6",
 		"help": "The total number of ffdc occurrences"
->>>>>>> ae83ac6b
 	}
 }