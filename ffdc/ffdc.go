--- conflicted
+++ resolved
@@ -142,7 +142,6 @@
 	},
 }
 
-<<<<<<< HEAD
 var asyncOperations = map[string]func(io.Writer) error{
 	CPU: func(w io.Writer) error {
 		if err := pprof.StartCPUProfile(w); err != nil {
@@ -152,10 +151,10 @@
 		pprof.StopCPUProfile()
 		return nil
 	},
-=======
+}
+
 func StartFFDC() {
 	go periodicReset(15 * time.Minute)
->>>>>>> f7b60a99
 }
 
 func runCommand(w io.Writer, path string, options string) error {
