--- conflicted
+++ resolved
@@ -59,10 +59,7 @@
 	N1QL_ADMISSION_CONTROL                       // 0x0000400000
 	N1QL_IGNORE_IDXR_META                        // 0x0000800000
 	N1QL_NATURAL_LANG_REQ                        // 0x0001000000
-<<<<<<< HEAD
-=======
 	N1QL_FULL_SPAN_FANOUT                        // 0x0002000000
->>>>>>> 72df779d
 )
 
 // Care should be taken that the descriptions accept "disabled" being appended when the bit is set (and "enabled" when not).
@@ -91,10 +88,7 @@
 	N1QL_ADMISSION_CONTROL:    "Admission control",
 	N1QL_IGNORE_IDXR_META:     "Ignore indexer metadata changes for prepared statements",
 	N1QL_NATURAL_LANG_REQ:     "Natural Language Request",
-<<<<<<< HEAD
-=======
 	N1QL_FULL_SPAN_FANOUT:     "Spans Fanout to 8192",
->>>>>>> 72df779d
 }
 
 const DEF_N1QL_FEAT_CTRL = (N1QL_ENCODED_PLAN | N1QL_GOLANG_UDF | N1QL_CBO_NEW)
