--- conflicted
+++ resolved
@@ -61,10 +61,7 @@
 	N1QL_IGNORE_IDXR_META                                       // 0x0000800000
 	N1QL_NATURAL_LANG_REQ                                       // 0x0001000000
 	N1QL_FULL_SPAN_FANOUT                                       // 0x0002000000
-<<<<<<< HEAD
-=======
 	N1QL_NO_DEF_SELEC                                           // 0x0004000000
->>>>>>> 2d6d928e
 )
 
 // Care should be taken that the descriptions accept "disabled" being appended when the bit is set (and "enabled" when not).
@@ -94,10 +91,7 @@
 	N1QL_IGNORE_IDXR_META:                    "Ignore indexer metadata changes for prepared statements",
 	N1QL_NATURAL_LANG_REQ:                    "Natural Language Request",
 	N1QL_FULL_SPAN_FANOUT:                    "Spans Fanout to 8192",
-<<<<<<< HEAD
-=======
 	N1QL_NO_DEF_SELEC:                        "No use of default selectivity without histogram",
->>>>>>> 2d6d928e
 }
 
 const DEF_N1QL_FEAT_CTRL = (N1QL_ENCODED_PLAN | N1QL_GOLANG_UDF | N1QL_CBO_NEW)
