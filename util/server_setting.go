--- conflicted
+++ resolved
@@ -47,11 +47,8 @@
 	N1QL_SPILL_TO_DISK                                // 0x0000008000
 	N1QL_PARTIAL_GRACEFUL_SHUTDOWN                    // 0x0000010000
 	N1QL_USE_SUB_DOC                                  // 0x0000020000
-<<<<<<< HEAD
-	N1QL_DATE_WARNINGS                                // 0x0000040000
-=======
 	N1QL_RANDOM_SCAN                                  // 0x0000040000
->>>>>>> 0c6aafb0
+	N1QL_DATE_WARNINGS                                // 0x0000080000
 	N1QL_ALL_BITS                                     // This needs to be last (highest value) constant.
 )
 
