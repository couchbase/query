--- conflicted
+++ resolved
@@ -5724,7 +5724,6 @@
 		},
 	},
 	{
-<<<<<<< HEAD
 		Code:        E_INDEXER_VERSION, // 12046
 		symbol:      "E_INDEXER_VERSION",
 		Description: "All indexer nodes must be version <<ver>> or later (<<cause>>).",
@@ -5735,7 +5734,11 @@
 			"Upgrade all indexer nodes to be at least version <<ver>>.",
 		},
 		IsUser: YES,
-=======
+		AppliesTo: []string{
+			"Server",
+		},
+	},
+	{
 		Code:        E_CB_SYS_COLLECTION_PRIMARY_INDEX, // 12047
 		symbol:      "E_CB_SYS_COLLECTION_PRIMARY_INDEX",
 		Description: "Primary index on system collection not available for bucket «bucket»",
@@ -5746,7 +5749,6 @@
 			"Retry action.",
 			"Contact support.",
 		},
->>>>>>> ec4cf002
 		AppliesTo: []string{
 			"Server",
 		},
