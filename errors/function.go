--- conflicted
+++ resolved
@@ -202,8 +202,7 @@
 }
 
 func NewVectorFuncInvalidField(name, field string) Error {
-<<<<<<< HEAD
-	return &err{level: EXCEPTION, ICode: E_VECTOR_FUNC_INVALID_METRIC, IKey: "function.vector.invalid_field",
+	return &err{level: EXCEPTION, ICode: E_VECTOR_FUNC_INVALID_FIELD, IKey: "function.vector.invalid_field",
 		InternalMsg:    fmt.Sprintf("Vector distance function (%s) has invalid field specification ('%s')", name, field),
 		InternalCaller: CallerN(1)}
 }
@@ -218,9 +217,4 @@
 	return &err{level: EXCEPTION, ICode: E_IS_VECTOR_INVALID_ARG, IKey: "function.is_vector.invalid_operand",
 		InternalMsg:    fmt.Sprintf("IsVector() function has invalid argument: %v", msg),
 		InternalCaller: CallerN(1)}
-=======
-	return &err{level: EXCEPTION, ICode: E_VECTOR_FUNC_INVALID_FIELD, IKey: "function.vector.invalid_field",
-		InternalMsg:    fmt.Sprintf("Vector distance function (%s) has invalid field specification ('%s')", name, field),
-		InternalCaller: CallerN(1)}
->>>>>>> 75ddbb14
 }