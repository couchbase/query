--- conflicted
+++ resolved
@@ -16,25 +16,6 @@
 )
 
 const (
-<<<<<<< HEAD
-	FLTR_IS_JOIN           = 1 << iota // is this originally a join filter
-	FLTR_IS_ONCLAUSE                   // is this an ON-clause filter for ANSI JOIN
-	FLTR_IS_DERIVED                    // is this a derived filter
-	FLTR_IS_UNNEST                     // is this ann unnest filter (inherited)
-	FLTR_SELEC_DONE                    // calculation of selectivity is done
-	FLTR_HAS_DEF_SELEC                 // has default selectivity
-	FLTR_IN_INDEX_SPAN                 // used in index span
-	FLTR_IN_HASH_JOIN                  // used as join filter for hash join
-	FLTR_HAS_SUBQ                      // has subquery
-	FLTR_HAS_ADJ_ARR_SELEC             // has adjusted selectivity
-	FLTR_PRIMARY_JOIN                  // join on meta id
-	FLTR_DERIVED_EQJOIN                // derived equi-join filter
-	FLTR_ADJUST_JOIN_SELEC             // join selectivity adjusted
-	FLTR_SAV_INDEX_SPAN                // saved IN_INDEX_SPAN flag
-	FLTR_HAS_ADJ_BIT_SELEC             // has adjusted bit-filter selectivity
-	FLTR_NOT_PUSHABLE                  // ON-clause filter that is not pushable
-	FLTR_IS_VECTOR_FUNC                // vector search function (ANN)
-=======
 	FLTR_IS_JOIN            = 1 << iota // is this originally a join filter
 	FLTR_IS_ONCLAUSE                    // is this an ON-clause filter for ANSI JOIN
 	FLTR_IS_DERIVED                     // is this a derived filter
@@ -53,7 +34,7 @@
 	FLTR_NOT_PUSHABLE                   // ON-clause filter that is not pushable
 	FLTR_HAS_AVG_DIST_SELEC             // has selectivity of (1/distinct)
 	FLTR_HAS_ADJ_DIST_SELEC             // has adjusted selectivity of (1/distinct)
->>>>>>> 73a5a794
+	FLTR_IS_VECTOR_FUNC                 // vector search function (ANN)
 )
 
 const TEMP_PLAN_FLAGS = (FLTR_IN_INDEX_SPAN | FLTR_IN_HASH_JOIN)
@@ -256,33 +237,32 @@
 	return (this.fltrFlags & FLTR_NOT_PUSHABLE) != 0
 }
 
-<<<<<<< HEAD
+func (this *Filter) HasAvgDistSelec() bool {
+	return (this.fltrFlags & FLTR_HAS_AVG_DIST_SELEC) != 0
+}
+
+func (this *Filter) SetAvgDistSelec() {
+	this.fltrFlags |= FLTR_HAS_AVG_DIST_SELEC
+}
+
+func (this *Filter) UnsetAvgDistSelec() {
+	this.fltrFlags &^= FLTR_HAS_AVG_DIST_SELEC
+}
+
+func (this *Filter) HasAdjustAvgDistSelec() bool {
+	return (this.fltrFlags & FLTR_HAS_ADJ_DIST_SELEC) != 0
+}
+
+func (this *Filter) SetAdjustAvgDistSelec() {
+	this.fltrFlags |= FLTR_HAS_ADJ_DIST_SELEC
+}
+
 func (this *Filter) SetVectorFunc() {
 	this.fltrFlags |= FLTR_IS_VECTOR_FUNC
 }
 
 func (this *Filter) IsVectorFunc() bool {
 	return (this.fltrFlags & FLTR_IS_VECTOR_FUNC) != 0
-=======
-func (this *Filter) HasAvgDistSelec() bool {
-	return (this.fltrFlags & FLTR_HAS_AVG_DIST_SELEC) != 0
-}
-
-func (this *Filter) SetAvgDistSelec() {
-	this.fltrFlags |= FLTR_HAS_AVG_DIST_SELEC
-}
-
-func (this *Filter) UnsetAvgDistSelec() {
-	this.fltrFlags &^= FLTR_HAS_AVG_DIST_SELEC
-}
-
-func (this *Filter) HasAdjustAvgDistSelec() bool {
-	return (this.fltrFlags & FLTR_HAS_ADJ_DIST_SELEC) != 0
-}
-
-func (this *Filter) SetAdjustAvgDistSelec() {
-	this.fltrFlags |= FLTR_HAS_ADJ_DIST_SELEC
->>>>>>> 73a5a794
 }
 
 func (this *Filter) FltrExpr() expression.Expression {
