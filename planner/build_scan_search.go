//  Copyright 2019-Present Couchbase, Inc.
//
//  Use of this software is governed by the Business Source License included
//  in the file licenses/BSL-Couchbase.txt.  As of the Change Date specified
//  in that file, in accordance with the Business Source License, use of this
//  software will be governed by the Apache License, Version 2.0, included in
//  the file licenses/APL2.txt.

package planner

import (
	"math"

	"github.com/couchbase/query/algebra"
	"github.com/couchbase/query/datastore"
	"github.com/couchbase/query/errors"
	"github.com/couchbase/query/expression"
	"github.com/couchbase/query/expression/parser"
	"github.com/couchbase/query/expression/search"
	"github.com/couchbase/query/plan"
	base "github.com/couchbase/query/plannerbase"
	"github.com/couchbase/query/util"
	"github.com/couchbase/query/value"
)

// collect SEARCH() functions depends on the keyspace alias
func collectFTSSearch(alias string, ftsSearch map[string]*search.Search,
	exprs ...expression.Expression) (err error) {
	stringer := expression.NewStringer()
	for _, expr := range exprs {
		if expr == nil {
			continue
		} else if s, ok := expr.(*search.Search); ok && s.KeyspaceAlias() == alias {
			ftsSearch[stringer.Visit(s)] = s
		} else if _, ok := expr.(*algebra.Subquery); !ok {
			if err = collectFTSSearch(alias, ftsSearch, expr.Children()...); err != nil {
				return err
			}
		}
	}
	return
}

// Covering Search Accesspath for SEARCH() function

func (this *builder) buildSearchCovering(searchSargables []*indexEntry, node *algebra.KeyspaceTerm,
	baseKeyspace *base.BaseKeyspace, id expression.Expression) (plan.SecondaryScan, int, error) {

	// must be single index and Search Accesspath must be exact and no false positives.
	if this.cover == nil || len(searchSargables) != 1 || !searchSargables[0].exactSpans {
		return nil, 0, nil
	}

	pred := baseKeyspace.DnfPred()
	entry := searchSargables[0]
	alias := node.Alias()
	exprs := this.getExprsToCover()
	sfn := entry.sargKeys[0].(*search.Search)
	keys := make(datastore.IndexKeys, 0, len(entry.idxKeys)+3)
	keys = append(keys, entry.idxKeys...)
	keys = append(keys, &datastore.IndexKey{id, datastore.IK_NONE},
		&datastore.IndexKey{search.NewSearchScore(sfn.IndexMetaField()), datastore.IK_NONE},
		&datastore.IndexKey{search.NewSearchMeta(sfn.IndexMetaField()), datastore.IK_NONE})

<<<<<<< HEAD
	exprs, err := this.getExprsToCover()
	if err != nil {
		return nil, 0, err
	}

	coveringExprs, filterCovers, err := indexCoverExpressions(entry, keys, false, pred, pred, alias, this.context)
=======
	coveringExprs, filterCovers, err := indexCoverExpressions(entry, keys, pred, pred, alias, this.context)
>>>>>>> 4b189522
	if err != nil {
		return nil, 0, err
	}

	for _, expr := range exprs {
		if !expression.IsCovered(expr, alias, coveringExprs, false) {
			return nil, 0, nil
		}
	}

	covers := make(expression.Covers, 0, len(keys))
	for _, key := range keys {
		covers = append(covers, expression.NewCover(key.Expr))
	}

	if this.group != nil {
		this.resetPushDowns()
	}

	searchOrderEntry, searchOrders, _ := this.searchPagination(searchSargables, pred, alias)
	this.resetProjection()

	if this.order != nil && searchOrderEntry == nil {
		this.resetOrderOffsetLimit()
	}
	hasDeltaKeySpace := this.context.HasDeltaKeyspace(baseKeyspace.Keyspace())
	scan := this.CreateFTSSearch(entry.index, node, sfn, searchOrders, covers, filterCovers, hasDeltaKeySpace)
	if scan != nil {
		this.collectIndexKeyspaceNames(baseKeyspace.Keyspace())
		this.coveringScans = append(this.coveringScans, scan)
	}

	return scan, len(entry.sargKeys), nil
}

// Covering Search Accesspath for Flex Index

func (this *builder) buildFlexSearchCovering(flex map[datastore.Index]*indexEntry, node *algebra.KeyspaceTerm,
	baseKeyspace *base.BaseKeyspace, id expression.Expression) (plan.SecondaryScan, int, error) {

	// no JOINS or no UNNEST
	if this.cover == nil || len(flex) == 0 || len(this.baseKeyspaces) > 1 {
		return nil, 0, nil
	}

	pred := baseKeyspace.DnfPred()
	alias := node.Alias()
	coveringExprs := expression.Expressions{pred, id}

	for _, expr := range this.getExprsToCover() {
		if !expression.IsCovered(expr, alias, coveringExprs, false) {
			return nil, 0, nil
		}
	}

	// check sargable, exact and no false positive index
	var bentry *indexEntry
	for _, entry := range flex {
		if entry.exactSpans {
			if bentry == nil || entry.PushDownProperty() > bentry.PushDownProperty() {
				bentry = entry
			}
		}
	}

	if bentry == nil {
		return nil, 0, nil
	}

	// reset group pushdowns
	if this.group != nil {
		this.resetPushDowns()
	}

	// build Covering Search Access path
	covers := make(expression.Covers, 0, len(coveringExprs))
	for _, expr := range coveringExprs {
		covers = append(covers, expression.NewCover(expr))
	}

	sfn := bentry.sargKeys[0].(*search.Search)
	searchOrders := this.checkFlexSearchResetPaginations(bentry)
	this.resetProjection()

	hasDeltaKeySpace := this.context.HasDeltaKeyspace(baseKeyspace.Keyspace())
	scan := this.CreateFTSSearch(bentry.index, node, sfn, searchOrders, covers, nil, hasDeltaKeySpace)
	if scan != nil {
		this.collectIndexKeyspaceNames(baseKeyspace.Keyspace())
		this.coveringScans = append(this.coveringScans, scan)
	}

	return scan, len(bentry.sargKeys), nil
}

// Create FTS search Access Path

func (this *builder) CreateFTSSearch(index datastore.Index, node *algebra.KeyspaceTerm,
	sfn *search.Search, order []string, covers expression.Covers,
	filterCovers map[*expression.Cover]value.Value, hasDeltaKeySpace bool) plan.SecondaryScan {

	return plan.NewIndexFtsSearch(index, node,
		plan.NewFTSSearchInfo(expression.NewConstant(sfn.FieldName()), sfn.Query(), sfn.Options(),
			this.offset, this.limit, order, sfn.OutName()), covers, filterCovers,
		hasDeltaKeySpace, this.hasBuilderFlag(BUILDER_NL_INNER))
}

// SEARCH() function pagination
func (this *builder) searchPagination(searchSargables []*indexEntry, pred expression.Expression,
	alias string) (orderEntry *indexEntry, orders []string, err error) {

	if len(searchSargables) == 0 {
		return nil, nil, nil
	} else if this.hasOffsetOrLimit() && (len(searchSargables) > 1 ||
		!searchSargables[0].exactSpans || len(this.baseKeyspaces) != 1 ||
		!this.checkExactSpans(searchSargables[0], pred, nil, alias, nil, nil, false)) {
		this.resetOffsetLimit()
	}

	offset := getLimitOffset(this.offset, int64(0))
	limit := getLimitOffset(this.limit, math.MaxInt64)

	if this.order != nil && len(this.order.Terms()) == 1 {
		var hashProj map[string]expression.Expression

		if this.projection != nil {
			hashProj = make(map[string]expression.Expression, len(this.projection.Terms()))
			for _, term := range this.projection.Terms() {
				hashProj[term.Alias()] = term.Expression()
			}
		}

		orderTerm := this.order.Terms()[0]
		oExpr := orderTerm.Expression()
		if projexpr, projalias := hashProj[oExpr.Alias()]; projalias {
			oExpr = projexpr
		}

		if scorefn, ok := oExpr.(*search.SearchScore); ok {
			for _, entry := range searchSargables {
				sfn, ok := entry.sargKeys[0].(*search.Search)
				if ok && expression.Equivalent(sfn.IndexMetaField(),
					scorefn.IndexMetaField()) {
					index := entry.index.(datastore.FTSIndex)
					collation := " ASC"
					if orderTerm.Descending(nil, nil) {
						collation = " DESC"
						if orderTerm.NullsLast(nil, nil) {
							collation += " NULLS FIRST"
						}
					} else if orderTerm.NullsLast(nil, nil) {
						collation += " NULLS LAST"
					}

					orders = append(orders, "score"+collation)
					if index.Pageable(orders, offset, limit, sfn.Query(), sfn.Options()) {
						return entry, orders, nil
					}
					this.resetOrderOffsetLimit()
					return nil, nil, nil
				}
			}
		}
	}

	if this.order != nil {
		this.resetOffsetLimit()
	} else if this.hasOffsetOrLimit() {
		index := searchSargables[0].index.(datastore.FTSIndex)
		sfn, _ := searchSargables[0].sargKeys[0].(*search.Search)
		if !index.Pageable(nil, offset, limit, sfn.Query(), sfn.Options()) {
			this.resetOffsetLimit()
		}
	}

	return nil, nil, nil
}

func getLimitOffset(expr expression.Expression, defval int64) int64 {
	if expr != nil {
		val := expr.Value()
		if val != nil && val.Type() == value.NUMBER {
			return val.(value.NumberValue).Int64()
		}
	}

	return defval
}

//  FTSindex sargablity for SEARCH() function

func (this *builder) sargableSearchIndexes(indexes []datastore.Index, pred expression.Expression,
	searchFns map[string]*search.Search, formalizer *expression.Formalizer) (
	searchSargables []*indexEntry, err error) {

	if len(searchFns) == 0 {
		return
	}

	searchSargables = make([]*indexEntry, 0, len(searchFns))
	for _, s := range searchFns {
		siname := s.IndexName()
		keys := datastore.IndexKeys{&datastore.IndexKey{s.Copy(), datastore.IK_NONE}}
		if !base.SubsetOf(pred, keys[0].Expr) {
			continue
		}

		var mappings interface{}
		var n, en int
		var size, esize int64
		var exact, hasKnn, knn bool
		var entry *indexEntry

		//qprams := s.Query().Value() == nil || (s.Options() != nil && s.Options().Value() == nil)

		for _, idx := range indexes {
			index, ok := idx.(datastore.FTSIndex)
			if !ok || (siname != "" && siname != index.Name()) {
				continue
			}

			var cond, origCond expression.Expression
			ok, cond, origCond, err = this.sargableSearchCondition(index, pred, formalizer)
			if err != nil {
				return nil, err
			}
			if !ok {
				continue
			}

			n, size, exact, knn, mappings, err = index.Sargable(s.FieldName(), s.Query(), s.Options(), mappings)
			if knn && !hasKnn {
				hasKnn = true
			}
			if err != nil {
				return nil, err
			}

			if n > 0 {
				//		exact = exact && !qprams
				if entry == nil || n > en || size < esize {
					entry = newIndexEntry(index, keys, nil, len(keys), nil, 1, 1, 1,
						cond, origCond, nil, exact, []bool{true})
					esize = size
					en = n
					if knn {
						entry.SetFlags(IE_SEARCH_KNN, true)
					}
				}
			}
		}

		if entry != nil {
			searchSargables = append(searchSargables, entry)
		} else if !this.hintIndexes && hasKnn {
			return nil, errors.NewKnnNoSearchIndex()
		}
	}

	return
}

func (this *builder) sargableSearchCondition(index datastore.Index, subset expression.Expression,
	formalizer *expression.Formalizer) (bool, expression.Expression, expression.Expression, error) {

	var err error
	var origCond expression.Expression

	cond := index.Condition()
	if cond == nil {
		return true, nil, nil, nil
	}
	cond = cond.Copy()

	formalizer.SetIndexScope()
	cond, err = formalizer.Map(cond)
	formalizer.ClearIndexScope()
	if err != nil {
		return false, nil, nil, err
	}

	origCond = cond.Copy()
	dnf := base.NewDNF(cond, true, true)
	cond, err = dnf.Map(cond)
	if err != nil {
		return false, nil, nil, err
	}

	return base.SubsetOf(subset, cond), cond, origCond, nil
}

// helper function

func (this *builder) flexIndexPushDownProperty(resp *datastore.FTSFlexResponse) (pushDownProperty PushDownProperties) {
	if (resp.RespFlags & datastore.FTS_FLEXINDEX_EXACT) != 0 {
		pushDownProperty |= _PUSHDOWN_EXACTSPANS
	}
	if (resp.RespFlags & datastore.FTS_FLEXINDEX_LIMIT) != 0 {
		pushDownProperty |= _PUSHDOWN_LIMIT
	}
	if (resp.RespFlags & datastore.FTS_FLEXINDEX_OFFSET) != 0 {
		pushDownProperty |= _PUSHDOWN_OFFSET
	}
	if (resp.RespFlags & datastore.FTS_FLEXINDEX_ORDER) != 0 {
		pushDownProperty |= _PUSHDOWN_ORDER
	}
	return
}

// build FTS Flex Request
func (this *builder) buildFTSFlexRequest(alias string, pred expression.Expression,
	ubs expression.Bindings) (flexRequest *datastore.FTSFlexRequest) {

	pageable := this.hasOrderOrOffsetOrLimit()
	var flexOrder []*datastore.SortTerm

	// order request
	if this.order != nil {
		flexOrder = make([]*datastore.SortTerm, 0, len(this.order.Terms()))
		var hashProj map[string]expression.Expression

		// handle order using projection alias
		if this.projection != nil {
			hashProj = make(map[string]expression.Expression, len(this.projection.Terms()))
			for _, term := range this.projection.Terms() {
				hashProj[term.Alias()] = term.Expression()
			}
		}

		for _, term := range this.order.Terms() {
			expr := term.Expression()
			if _, ok := expr.(*expression.Identifier); ok {
				expr, _ = hashProj[expr.Alias()]
			}

			var nullsPos uint32
			d := term.Descending(nil, nil)
			nl := term.NullsLast(nil, nil)
			if !d && nl {
				nullsPos = datastore.ORDER_NULLS_LAST
			} else if d && nl {
				nullsPos = datastore.ORDER_NULLS_FIRST
			}

			flexOrder = append(flexOrder, &datastore.SortTerm{
				Expr:       expr,
				Descending: d,
				NullsPos:   nullsPos,
			})
		}
	}

	flexRequest = &datastore.FTSFlexRequest{
		Keyspace:      alias,
		Pred:          pred.Copy(),
		Bindings:      ubs,
		Opaque:        make(map[string]interface{}, 4),
		CheckPageable: pageable,
	}

	if flexRequest.CheckPageable {
		flexRequest.Order = flexOrder
		if len(this.baseKeyspaces) == 1 {
			flexRequest.Offset = getLimitOffset(this.offset, int64(0))
			flexRequest.Limit = getLimitOffset(this.limit, math.MaxInt64)
		}
	}

	return
}

// FTS Flex index Saragbility
func (this *builder) sargableFlexSearchIndex(idx datastore.Index, flexRequest *datastore.FTSFlexRequest, join bool) (
	entry *indexEntry, err error) {

	index, ok := idx.(datastore.FTSIndex)
	if !ok || !util.IsFeatureEnabled(this.context.FeatureControls(), util.N1QL_FLEXINDEX) {
		return
	}

	// call n1fty to get Search Access Path for given index and predicate
	var resp *datastore.FTSFlexResponse
	resp, err = index.SargableFlex("", flexRequest)
	if err != nil || resp == nil || resp.SearchQuery == "" || (join && len(resp.StaticSargKeys) == 0) {
		return
	}

	// handle FTS Flex response
	var sqe, soe expression.Expression

	keyspaceIdent := expression.NewIdentifier(flexRequest.Keyspace)
	keyspaceIdent.SetKeyspaceAlias(true)

	sqe, err = parser.Parse(resp.SearchQuery)
	if err == nil && resp.SearchOptions != "" {
		soe, err = parser.Parse(resp.SearchOptions)

	}
	if err != nil {
		return
	}

	keys := make(datastore.IndexKeys, 0, len(resp.StaticSargKeys)+len(resp.DynamicSargKeys)+1)
	keys = append(keys, &datastore.IndexKey{search.NewSearch(keyspaceIdent, sqe, soe), datastore.IK_NONE})
	for _, expr := range resp.StaticSargKeys {
		keys = append(keys, &datastore.IndexKey{expr, datastore.IK_NONE})
	}
	for _, expr := range resp.DynamicSargKeys {
		keys = append(keys, &datastore.IndexKey{expr, datastore.IK_NONE})
	}

	pushDownProperty := this.flexIndexPushDownProperty(resp)

	entry = newIndexEntry(index, keys, nil, 1, nil,
		len(resp.StaticSargKeys),
		len(resp.StaticSargKeys)+len(resp.DynamicSargKeys),
		len(resp.StaticSargKeys)+len(resp.DynamicSargKeys),
		flexRequest.Cond, flexRequest.OrigCond, nil, isPushDownProperty(pushDownProperty, _PUSHDOWN_EXACTSPANS), nil)
	entry.setSearchOrders(resp.SearchOrders)
	entry.pushDownProperty = pushDownProperty
	entry.numIndexedKeys = resp.NumIndexedKeys
	return entry, nil
}

// minimize FTS Flex Indexes. best=true produces single index
func (this *builder) minimalFTSFlexIndexes(sargables map[datastore.Index]*indexEntry,
	best bool) map[datastore.Index]*indexEntry {

	for s, se := range sargables {
		for t, te := range sargables {
			if t == s {
				continue
			}

			if p := this.purgeFTSFlexIndex(se, te, best); p != nil {
				delete(sargables, p.index)
				if p == se {
					break
				}
			}
		}
	}

	return sargables
}

/*
 purge the FTS Flex indexes
     best=true
        keep highest sargable keys (static + dynamic)
        both equal highest static sargable keys
        both equal highest pushdwon property
        both equal lowest numIndexedKeys
        both equal random
    best=false
        both equal follow best=true
        one is subset of other keep superset
        if not keep both
*/

func (this *builder) purgeFTSFlexIndex(se, te *indexEntry, best bool) (ri *indexEntry) {
	var s, t *indexEntry
	if se.sumKeys > te.sumKeys || (se.sumKeys == te.sumKeys && se.minKeys >= te.minKeys) {
		if best {
			if te.sumKeys == se.sumKeys &&
				se.minKeys == te.minKeys &&
				(te.PushDownProperty() > se.PushDownProperty() ||
					(te.PushDownProperty() == se.PushDownProperty() && te.numIndexedKeys <= se.numIndexedKeys)) {
				return se
			}
			return te
		}
		s = se
		t = te
	} else {
		if best {
			return se
		}
		s = te
		t = se
	}

	stringer := expression.NewStringer()
	hashMap := make(map[string]expression.Expression, s.sumKeys)
	for _, k := range s.keys[1:] {
		hashMap[stringer.Visit(k)] = k
	}

	for _, k := range t.keys[1:] {
		if _, ok := hashMap[stringer.Visit(k)]; !ok {
			return nil
		}
	}

	if t.sumKeys != s.sumKeys ||
		t.minKeys < s.minKeys ||
		t.PushDownProperty() < s.PushDownProperty() ||
		t.numIndexedKeys > s.numIndexedKeys {
		return t
	}

	return s
}

// If SEARCH() function is already hadndled as part of FTS Flex index puerge it
func (this *builder) minimalSearchIndexes(flex map[datastore.Index]*indexEntry,
	searchSargables []*indexEntry) (rv []*indexEntry) {

	if len(flex) == 0 || len(searchSargables) == 0 {
		return searchSargables
	}

	rv = make([]*indexEntry, 0, len(searchSargables))

outer:
	for _, entry := range searchSargables {
		for _, fi := range flex {
			for _, exp := range fi.keys {
				if expression.Equivalent(exp, entry.sargKeys[0]) {
					continue outer
				}
			}
		}
		rv = append(rv, entry)
	}
	return rv
}

func (this *builder) checkFlexSearchResetPaginations(entry *indexEntry) (seacrhOrders []string) {
	// check order pushdown and reset
	if this.order != nil {
		if entry.IsPushDownProperty(_PUSHDOWN_ORDER) {
			seacrhOrders = entry.searchOrders
			this.maxParallelism = 1
		} else {
			this.resetOrderOffsetLimit()
			return
		}
	}

	// check offset push down and convert limit = limit + offset
	if this.offset != nil && !entry.IsPushDownProperty(_PUSHDOWN_OFFSET) {
		this.limit = offsetPlusLimit(this.offset, this.limit)
		this.resetOffset()
	}

	// check limit and reset
	if this.limit != nil && !entry.IsPushDownProperty(_PUSHDOWN_LIMIT) {
		this.resetLimit()
	}
	return
}<|MERGE_RESOLUTION|>--- conflicted
+++ resolved
@@ -62,16 +62,7 @@
 		&datastore.IndexKey{search.NewSearchScore(sfn.IndexMetaField()), datastore.IK_NONE},
 		&datastore.IndexKey{search.NewSearchMeta(sfn.IndexMetaField()), datastore.IK_NONE})
 
-<<<<<<< HEAD
-	exprs, err := this.getExprsToCover()
-	if err != nil {
-		return nil, 0, err
-	}
-
 	coveringExprs, filterCovers, err := indexCoverExpressions(entry, keys, false, pred, pred, alias, this.context)
-=======
-	coveringExprs, filterCovers, err := indexCoverExpressions(entry, keys, pred, pred, alias, this.context)
->>>>>>> 4b189522
 	if err != nil {
 		return nil, 0, err
 	}
