--- conflicted
+++ resolved
@@ -41,12 +41,9 @@
 	IE_OR_USE_FILTERS
 	IE_OR_NON_SARG_EXPR
 	IE_LIMIT_OFFSET_COST
-<<<<<<< HEAD
 	IE_VECTOR_KEY_SARGABLE
 	IE_VECTOR_KEY_SKIP_ORDER
-=======
 	IE_SEARCH_KNN
->>>>>>> 4628a5cd
 )
 
 type indexEntry struct {
