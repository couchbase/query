//  Copyright 2014-Present Couchbase, Inc.
//
//  Use of this software is governed by the Business Source License included
//  in the file licenses/BSL-Couchbase.txt.  As of the Change Date specified
//  in that file, in accordance with the Business Source License, use of this
//  software will be governed by the Apache License, Version 2.0, included in
//  the file licenses/APL2.txt.

package planner

import (
	"github.com/couchbase/query/algebra"
	"github.com/couchbase/query/datastore"
	"github.com/couchbase/query/expression"
	"github.com/couchbase/query/plan"
	base "github.com/couchbase/query/plannerbase"
)

func (this *builder) beginMutate(keyspace datastore.Keyspace, ksref *algebra.KeyspaceRef,
	keys expression.Expression, indexes algebra.IndexRefs, limit expression.Expression, offset expression.Expression,
<<<<<<< HEAD
	mustFetch bool, optimHints *algebra.OptimHints, let expression.Bindings) (*algebra.OptimHints, *auth.Privileges, error) {
=======
	mustFetch bool, optimHints *algebra.OptimHints) (*algebra.OptimHints, error) {
>>>>>>> aae8a863

	ksref.SetDefaultNamespace(this.namespace)
	var term *algebra.KeyspaceTerm
	if ksref.Path() != nil {
		term = algebra.NewKeyspaceTermFromPath(ksref.Path(), ksref.As(), keys, indexes)
	} else {
		term = algebra.NewKeyspaceTermFromExpression(ksref.ExpressionTerm(), ksref.As(), keys, indexes, 0)
	}

	this.children = make([]plan.Operator, 0, 8)
	this.subChildren = make([]plan.Operator, 0, 8)

	prevLimit := this.limit
	prevOffset := this.offset
	prevRequirePrimaryKey := this.requirePrimaryKey
	prevBasekeyspaces := this.baseKeyspaces
	prevCover := this.cover

	defer func() {
		this.offset = prevOffset
		this.cover = prevCover
		this.limit = prevLimit
		this.requirePrimaryKey = prevRequirePrimaryKey
		this.baseKeyspaces = prevBasekeyspaces
	}()

	this.limit = limit
	this.offset = offset
	this.requirePrimaryKey = true
	this.baseKeyspaces = make(map[string]*base.BaseKeyspace, _MAP_KEYSPACE_CAP)
	baseKeyspace, duration := base.NewBaseKeyspace(ksref.Alias(), ksref.Path(), term, 1)
	this.recordSubTime("keyspace.metadata", duration)
	this.baseKeyspaces[baseKeyspace.Name()] = baseKeyspace
	this.collectKeyspaceNames()
	this.extractKeyspacePredicates(this.where, nil)

	if !mustFetch {
		mustFetch = this.context.HasDeltaKeyspace(baseKeyspace.Keyspace())
	}
	if mustFetch {
		this.cover = nil
	}

	// Process where clause
	if this.where != nil {
		if let != nil {
			inliner := expression.NewInliner(let.Mappings())
			level := getMaxLevelOfLetBindings(let)
			var err error
			this.where, err = dereferenceLet(this.where.Copy(), inliner, level)
			if err != nil {
				return nil, nil, err
			}
		}
		var err error
		this.where, err = this.getWhere(this.where)
		if err == nil && this.where != nil {
			err = this.processWhere(this.where)
		}
		if err != nil {
			return nil, err
		}
	}

	optimHints = deriveOptimHints(this.baseKeyspaces, optimHints)
	if optimHints != nil {
		this.processOptimHints(optimHints)
		baseKeyspace.MarkJoinHintError(algebra.UPD_DEL_JOIN_HINT_ERR)
		markDMLOrderedHintError(optimHints)
	}

	scan, err := this.selectScan(keyspace, term, true)

	this.appendQueryInfo(scan, keyspace, term, len(this.coveringScans) == 0)

	if err != nil {
		return nil, err
	}

	// if the Offset has been pushed down to index
	if this.offset != nil {
		this.setBuilderFlag(BUILDER_OFFSET_PUSHDOWN)
	}

	this.addChildren(scan)

	cost := scan.Cost()
	cardinality := scan.Cardinality()
	size := scan.Size()
	frCost := scan.FrCost()

	if len(this.coveringScans) > 0 {
		err = this.coverExpressions()
		if err != nil {
			return nil, err
		}
	} else {
		var fetch plan.Operator
		if mustFetch || this.where != nil || !isKeyScan(scan) {
			names, err := this.GetSubPaths(term, term.Alias())
			if err != nil {
				return nil, err
			}
			if this.useCBO && (cost > 0.0) && (size > 0) && (frCost > 0.0) {
				fetchCost, fsize, ffrCost := OPT_COST_NOT_AVAIL, OPT_SIZE_NOT_AVAIL, OPT_COST_NOT_AVAIL
				if keyspace != nil {
					fetchCost, fsize, ffrCost = getFetchCost(keyspace.QualifiedName(), cardinality)
				}
				if fetchCost > 0.0 && fsize > 0 && ffrCost > 0.0 {
					cost += fetchCost
					frCost += ffrCost
					size = fsize
				} else {
					cost = OPT_COST_NOT_AVAIL
					cardinality = OPT_CARD_NOT_AVAIL
					size = OPT_SIZE_NOT_AVAIL
					frCost = OPT_COST_NOT_AVAIL
				}
			}
			fetch = plan.NewFetch(keyspace, term, names, cost, cardinality, size, frCost, this.hasBuilderFlag(BUILDER_NL_INNER))
		} else {
			fetch = plan.NewDummyFetch(keyspace, term, cost, cardinality, size, frCost, this.hasBuilderFlag(BUILDER_NL_INNER))
		}
		this.addSubChildren(fetch)
	}

	if let != nil {
		if this.useCBO {
			cost, cardinality, size, frCost = getLetCost(this.lastOp)
		}
		letOp := plan.NewLet(let, cost, cardinality, size, frCost)
		this.addSubChildren(letOp)
	}
	if this.where != nil {
		if this.useCBO {
			cost, cardinality, size, frCost = getFilterCost(this.lastOp, this.where,
				this.baseKeyspaces, this.keyspaceNames, term.Alias(),
				this.advisorValidate(), this.context)
		}

		filter := plan.NewFilter(this.where, term.Alias(), cost, cardinality, size, frCost)
		this.addSubChildren(filter)
	}

	return optimHints, nil
}

func isKeyScan(scan plan.Operator) bool {
	_, rv := scan.(*plan.KeyScan)
	return rv
}<|MERGE_RESOLUTION|>--- conflicted
+++ resolved
@@ -18,11 +18,7 @@
 
 func (this *builder) beginMutate(keyspace datastore.Keyspace, ksref *algebra.KeyspaceRef,
 	keys expression.Expression, indexes algebra.IndexRefs, limit expression.Expression, offset expression.Expression,
-<<<<<<< HEAD
-	mustFetch bool, optimHints *algebra.OptimHints, let expression.Bindings) (*algebra.OptimHints, *auth.Privileges, error) {
-=======
-	mustFetch bool, optimHints *algebra.OptimHints) (*algebra.OptimHints, error) {
->>>>>>> aae8a863
+	mustFetch bool, optimHints *algebra.OptimHints, let expression.Bindings) (*algebra.OptimHints, error) {
 
 	ksref.SetDefaultNamespace(this.namespace)
 	var term *algebra.KeyspaceTerm
@@ -74,7 +70,7 @@
 			var err error
 			this.where, err = dereferenceLet(this.where.Copy(), inliner, level)
 			if err != nil {
-				return nil, nil, err
+				return nil, err
 			}
 		}
 		var err error
