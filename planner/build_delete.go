--- conflicted
+++ resolved
@@ -36,13 +36,8 @@
 
 	mustFetch := stmt.Returning() != nil || this.context.DeltaKeyspaces() != nil
 	optimHints := stmt.OptimHints()
-<<<<<<< HEAD
-	optimHints, extraPrivs, err = this.beginMutate(keyspace, ksref, stmt.Keys(), stmt.Indexes(), stmt.Limit(), stmt.Offset(),
+	optimHints, err = this.beginMutate(keyspace, ksref, stmt.Keys(), stmt.Indexes(), stmt.Limit(), stmt.Offset(),
 		mustFetch, optimHints, stmt.Let())
-=======
-	optimHints, err = this.beginMutate(keyspace, ksref, stmt.Keys(), stmt.Indexes(), stmt.Limit(), stmt.Offset(),
-		mustFetch, optimHints)
->>>>>>> aae8a863
 	if err != nil {
 		return nil, err
 	}
