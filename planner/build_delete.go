//  Copyright 2014-Present Couchbase, Inc.
//
//  Use of this software is governed by the Business Source License included
//  in the file licenses/BSL-Couchbase.txt.  As of the Change Date specified
//  in that file, in accordance with the Business Source License, use of this
//  software will be governed by the Apache License, Version 2.0, included in
//  the file licenses/APL2.txt.

package planner

import (
	"github.com/couchbase/query/algebra"
	"github.com/couchbase/query/auth"
	"github.com/couchbase/query/plan"
	base "github.com/couchbase/query/plannerbase"
)

func (this *builder) VisitDelete(stmt *algebra.Delete) (interface{}, error) {
	this.cover = stmt
	this.node = stmt
	this.where = stmt.Where()

	this.initialIndexAdvisor(stmt)

	ksref := stmt.KeyspaceRef()
	ksref.SetDefaultNamespace(this.namespace)
	keyspace, err := this.getNameKeyspace(ksref, true)
	if err != nil {
		return nil, err
	}

	qp := plan.NewQueryPlan(nil)
	err = this.chkBldSubqueries(stmt, qp)
	if err != nil {
		return nil, err
	}

	var extraPrivs *auth.Privileges
	mustFetch := stmt.Returning() != nil || this.context.DeltaKeyspaces() != nil
	optimHints := stmt.OptimHints()
<<<<<<< HEAD
	optimHints, err = this.beginMutate(keyspace, ksref, stmt.Keys(), stmt.Indexes(), stmt.Limit(), stmt.Offset(),
		mustFetch, optimHints, stmt.Let())
=======
	optimHints, extraPrivs, err = this.beginMutate(keyspace, ksref, stmt.Keys(), stmt.Indexes(), stmt.Limit(), stmt.Offset(),
		mustFetch, optimHints)
>>>>>>> d68675ea
	if err != nil {
		return nil, err
	}
	stmt.SetOptimHints(optimHints)
	stmt.SetExtraPrivs(extraPrivs)

	subChildren := this.subChildren
	deleteSubChildren := make([]plan.Operator, 0, 4)

	cost := OPT_COST_NOT_AVAIL
	cardinality := OPT_CARD_NOT_AVAIL
	size := OPT_SIZE_NOT_AVAIL
	frCost := OPT_COST_NOT_AVAIL

	lastOp := this.lastOp

	if this.useCBO && this.keyspaceUseCBO(ksref.Alias()) && lastOp != nil {
		cost = lastOp.Cost()
		cardinality = lastOp.Cardinality()
		size = lastOp.Size()
		frCost = lastOp.FrCost()
		if cost > 0.0 && cardinality > 0.0 && size > 0 && frCost > 0.0 {
			cost, cardinality, size, frCost = getDeleteCost(stmt.Limit(),
				cost, cardinality, size, frCost)
		}
	}

	sd := plan.NewSendDelete(keyspace, ksref, stmt.Limit(), cost, cardinality, size, frCost, stmt.Returning() == nil)
	sd.SetValidateKeys(stmt.ValidateKeys())
	deleteSubChildren = append(deleteSubChildren, sd)

	if stmt.Returning() != nil {
		deleteSubChildren = this.buildDMLProject(stmt.Returning(), deleteSubChildren, true)
	}

	if stmt.Limit() != nil || stmt.Offset() != nil {
		seqChildren := make([]plan.Operator, 0, 4)
		nOffset := int64(-1)

		if len(subChildren) > 0 {
			seqChildren = append(seqChildren, this.addParallel(subChildren...))
		}

		// If offset clause is present and has not been pushed down to index - add Offset operator to plan
		if stmt.Offset() != nil && !this.hasBuilderFlag(BUILDER_OFFSET_PUSHDOWN) {
			// cost of Offset
			if this.useCBO && cost > 0.0 && cardinality > 0.0 && size > 0 && frCost > 0.0 {
				ov, static := base.GetStaticInt(stmt.Offset())
				if static {
					nOffset = ov
				} else {
					nOffset = 0
				}
				cost, cardinality, size, frCost = getOffsetCost(lastOp, nOffset)
			}
			offsetOp := plan.NewOffset(stmt.Offset(), cost, cardinality, size, frCost)
			seqChildren = append(seqChildren, offsetOp)
			lastOp = offsetOp
		}

		if stmt.Limit() != nil {
			if this.useCBO && cost > 0.0 && cardinality > 0.0 && size > 0 && frCost > 0.0 {
				nlimit := int64(0)
				lv, static := base.GetStaticInt(stmt.Limit())
				if static {
					nlimit = lv
				}
				cost, cardinality, size, frCost = getLimitCost(lastOp, nlimit, nOffset)
			}
			limitOp := plan.NewLimit(stmt.Limit(), cost, cardinality, size, frCost)
			seqChildren = append(seqChildren, limitOp)
			lastOp = limitOp
		}

		seqChildren = append(seqChildren, this.addParallel(deleteSubChildren...))
		this.addChildren(plan.NewSequence(seqChildren...))
	} else {
		if len(subChildren) > 0 {
			subChildren = append(subChildren, deleteSubChildren...)
		} else {
			subChildren = deleteSubChildren
		}
		this.addChildren(this.addParallel(subChildren...))
	}

	qp.SetPlanOp(plan.NewSequence(this.children...))
	return qp, nil
}<|MERGE_RESOLUTION|>--- conflicted
+++ resolved
@@ -38,13 +38,8 @@
 	var extraPrivs *auth.Privileges
 	mustFetch := stmt.Returning() != nil || this.context.DeltaKeyspaces() != nil
 	optimHints := stmt.OptimHints()
-<<<<<<< HEAD
-	optimHints, err = this.beginMutate(keyspace, ksref, stmt.Keys(), stmt.Indexes(), stmt.Limit(), stmt.Offset(),
+	optimHints, extraPrivs, err = this.beginMutate(keyspace, ksref, stmt.Keys(), stmt.Indexes(), stmt.Limit(), stmt.Offset(),
 		mustFetch, optimHints, stmt.Let())
-=======
-	optimHints, extraPrivs, err = this.beginMutate(keyspace, ksref, stmt.Keys(), stmt.Indexes(), stmt.Limit(), stmt.Offset(),
-		mustFetch, optimHints)
->>>>>>> d68675ea
 	if err != nil {
 		return nil, err
 	}
