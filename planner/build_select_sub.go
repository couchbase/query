--- conflicted
+++ resolved
@@ -25,11 +25,7 @@
 	prevCorrelated := this.correlated
 	prevCountAgg := this.countAgg
 	prevMinAgg := this.minAgg
-<<<<<<< HEAD
-	prevCoveringScan := this.coveringScan
-=======
 	prevCoveringScans := this.coveringScans
->>>>>>> 4c8df625
 	prevCountScan := this.countScan
 
 	defer func() {
@@ -37,19 +33,11 @@
 		this.correlated = prevCorrelated
 		this.countAgg = prevCountAgg
 		this.minAgg = prevMinAgg
-<<<<<<< HEAD
-		this.coveringScan = prevCoveringScan
-		this.countScan = prevCountScan
-	}()
-
-	this.coveringScan = nil
-=======
 		this.coveringScans = prevCoveringScans
 		this.countScan = prevCountScan
 	}()
 
 	this.coveringScans = make([]plan.Operator, 0, 2)
->>>>>>> 4c8df625
 	this.countScan = nil
 	this.correlated = node.IsCorrelated()
 	this.resetCountMin()
