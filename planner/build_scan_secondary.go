--- conflicted
+++ resolved
@@ -772,14 +772,9 @@
 			}
 		}
 		if useCBO {
-<<<<<<< HEAD
 			sargables = this.chooseIntersectScan(sargables, node, vector)
-		} else {
-=======
-			sargables = this.chooseIntersectScan(sargables, node)
 		}
 		if len(sargables) > 1 {
->>>>>>> b08b63ef
 			// remove any early order indicator
 			for _, entry := range sargables {
 				entry.UnsetFlags(IE_HAS_EARLY_ORDER)
