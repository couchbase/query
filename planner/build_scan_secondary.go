//  Copyright 2014-Present Couchbase, Inc.
//
//  Use of this software is governed by the Business Source License included
//  in the file licenses/BSL-Couchbase.txt.  As of the Change Date specified
//  in that file, in accordance with the Business Source License, use of this
//  software will be governed by the Apache License, Version 2.0, included in
//  the file licenses/APL2.txt.

package planner

import (
	"fmt"

	"github.com/couchbase/query/algebra"
	"github.com/couchbase/query/datastore"
	"github.com/couchbase/query/errors"
	"github.com/couchbase/query/expression"
	"github.com/couchbase/query/expression/search"
	"github.com/couchbase/query/logging"
	"github.com/couchbase/query/plan"
	base "github.com/couchbase/query/plannerbase"
	"github.com/couchbase/query/util"
	"github.com/couchbase/query/value"
)

func (this *builder) buildSecondaryScan(indexes, arrayIndexes, flex map[datastore.Index]*indexEntry,
	node *algebra.KeyspaceTerm, baseKeyspace *base.BaseKeyspace, subset, id expression.Expression,
	searchSargables []*indexEntry) (scan plan.SecondaryScan, sargLength int, err error) {

	pred := baseKeyspace.DnfPred()
	origPred := baseKeyspace.OrigPred()
	unnests, primaryUnnests, unnestIndexes := this.buildUnnestIndexes(node, this.from,
		pred, arrayIndexes)
	defer releaseUnnestPools(unnests, primaryUnnests)

	indexAll := this.hintIndexes && baseKeyspace.HasIndexAllHint()

	if !this.hasBuilderFlag(BUILDER_DO_JOIN_FILTER) && !indexAll {
		scan, sargLength, err = this.buildCovering(indexes, unnestIndexes, flex, node,
			baseKeyspace, subset, id, searchSargables, unnests)
		if scan != nil || err != nil {
			return
		}
	}

	// if considering primary scan for nested-loop join, we can bail out here after
	// consideration of covering scan above
	if this.hasBuilderFlag(BUILDER_JOIN_ON_PRIMARY) {
		return
	}

	hasDeltaKeyspace := this.context.HasDeltaKeyspace(baseKeyspace.Keyspace())

	if this.group != nil || hasDeltaKeyspace {
		this.resetPushDowns()
	}

	for idx, entry := range indexes {
		entry.pushDownProperty = this.indexPushDownProperty(entry, entry.keys, nil,
			pred, origPred, node.Alias(), nil, false, false, (len(this.baseKeyspaces) == 1),
			implicitAnyCover(entry, true, this.context.FeatureControls()))

		err = this.getIndexFilters(entry, node, baseKeyspace, id)
		if err != nil {
			return
		}
		if this.hasBuilderFlag(BUILDER_DO_JOIN_FILTER) && !entry.HasFlag(IE_HAS_JOIN_FILTER) {
			delete(indexes, idx)
		}
	}

	if len(primaryUnnests) > 0 && len(unnests) > 0 && len(unnestIndexes) > 0 {
		var unnestSargables map[datastore.Index]*indexEntry
		unnestSargables, err = this.buildUnnestScan(node, pred, subset, origPred, unnests,
			primaryUnnests, unnestIndexes, hasDeltaKeyspace)
		if err != nil {
			return
		}
		// add to regular Secondary IndexScan list
		for index, entry := range unnestSargables {
			indexes[index] = entry
		}
	}

	return this.buildCreateSecondaryScan(indexes, flex, node, baseKeyspace,
		pred, id, searchSargables, indexAll, hasDeltaKeyspace)
}

func (this *builder) buildCreateSecondaryScan(indexes, flex map[datastore.Index]*indexEntry,
	node *algebra.KeyspaceTerm, baseKeyspace *base.BaseKeyspace, pred, id expression.Expression,
	searchSargables []*indexEntry, indexAll, hasDeltaKeyspace bool) (
	scan plan.SecondaryScan, sargLength int, err error) {

	if indexAll {
		indexes = getIndexAllIndexes(indexes, baseKeyspace)
		if len(indexes) < 2 {
			return nil, 0, errors.NewPlanInternalError(fmt.Sprintf("buildCreateSecondaryScan: unexpected number of indexes "+
				"(%d) for keyspace %s with INDEX_ALL hint", len(indexes), node.Alias()))
		}
	} else {
		indexes = this.minimalIndexes(indexes, true, pred, node)
	}

	if !this.hasBuilderFlag(BUILDER_DO_JOIN_FILTER) {
		// Already done. need only for one index
		// flex = this.minimalFTSFlexIndexes(flex, true)
		searchSargables = this.minimalSearchIndexes(flex, searchSargables)
	}

	orderEntry, limit, searchOrders := this.buildSecondaryScanPushdowns(indexes, flex, searchSargables, pred, node)

	// Ordering scan, if any, will go into scans[0]
	var scanBuf [16]plan.SecondaryScan
	var scans []plan.SecondaryScan
	var indexProjection *plan.IndexProjection
	sargLength = 0
	cap := len(indexes) + len(flex) + len(searchSargables)

	if cap <= len(scanBuf) {
		scans = scanBuf[0:1]
	} else {
		scans = make([]plan.SecondaryScan, 1, cap)
	}

	if len(indexes) == 1 {
		for _, entry := range indexes {
			indexProjection = this.buildIndexProjection(entry, nil, nil, true, nil)
			if cap == 1 && this.offset != nil && !entry.IsPushDownProperty(_PUSHDOWN_OFFSET) &&
				!entry.HasFlag(IE_HAS_EARLY_ORDER) {
				this.limit = offsetPlusLimit(this.offset, this.limit)
				this.resetOffset()
			}
			break
		}
	} else {
		indexProjection = this.buildIndexProjection(nil, nil, nil, true, nil)
	}

	hasVector := false
	hasRerank := false
	for index, entry := range indexes {
		// skip primary index with no sargable keys. Able to do PrimaryScan
		if index.IsPrimary() && entry.minKeys == 0 {
			continue
		}
		// If this is a join with primary key (meta().id), then it's
		// possible to get right hand documdents directly without
		// accessing through an index (similar to lookup join).
		// In such cases do not consider secondary indexes that does
		// not include meta().id as a sargable index key. In addition,
		// the index must have either a WHERE clause or at least
		// one other sargable key.
		if node.IsPrimaryJoin() && id != nil {
			metaFound := false
			for _, key := range entry.sargKeys {
				if key.EquivalentTo(id) {
					metaFound = true
					break
				}
			}

			if !metaFound || (len(entry.sargKeys) <= 1 && index.Condition() == nil) {
				continue
			}
		}

		covers, filterCovers, filter, idxProj, err := this.buildIndexFilters(entry, baseKeyspace, id, node)
		if err != nil {
			return nil, 0, err
		}
		if len(covers) == 0 {
			idxProj = indexProjection
		}

		var indexKeyOrders plan.IndexKeyOrders
		if (orderEntry != nil && index == orderEntry.index) ||
			(entry.IsPushDownProperty(_PUSHDOWN_ORDER) && entry.HasFlag(IE_VECTOR_RERANK)) {
			_, indexKeyOrders, _ = this.entryUseIndexOrder(entry)
		}

		if index.Type() != datastore.SYSTEM {
			this.collectIndexKeyspaceNames(baseKeyspace.Keyspace())
		}

		var limit, offset expression.Expression
		if entry.IsPushDownProperty(_PUSHDOWN_LIMIT) {
			if entry.HasFlag(IE_VECTOR_RERANK) {
				limit = expandOffsetLimit(this.offset, this.limit)
			} else {
				limit = this.limit
			}
		}
		if entry.IsPushDownProperty(_PUSHDOWN_OFFSET) {
			offset = this.offset
		}

		vector := entry.HasFlag(IE_VECTOR_KEY_SARGABLE)
		hasVector = hasVector || vector

		var indexKeyNames []string
		var indexPartitionSets plan.IndexPartitionSets
		if vector {
			if entry.HasFlag(IE_VECTOR_RERANK) {
				hasRerank = true
			}
			if index6, ok := entry.index.(datastore.Index6); ok && index6.IsBhive() {
				if filter != nil {
					indexKeyNames, err = getIndexKeyNames(node.Alias(), index, idxProj, false)
					if err != nil {
						return nil, 0, err
					}
				}
				indexPartitionSets, err = this.getIndexPartitionSets(entry.partitionKeys, node, pred, baseKeyspace)
				if err != nil {
					return nil, 0, err
				}
			}
		}

		skipNewKeys := false
		if index.Type() == datastore.SEQ_SCAN {
			skipNewKeys = this.skipKeyspace != "" && baseKeyspace.Keyspace() == this.skipKeyspace
			if skipNewKeys {
				this.mustSkipKeys = true
			}
		}

		scan = entry.spans.CreateScan(index, node, this.context.IndexApiVersion(), false, false,
			overlapSpans(pred), false, offset, limit, idxProj, indexKeyOrders, nil,
			covers, filterCovers, filter, entry.cost, entry.cardinality,
			entry.size, entry.frCost, baseKeyspace, hasDeltaKeyspace, skipNewKeys,
			this.hasBuilderFlag(BUILDER_NL_INNER), false, indexKeyNames, indexPartitionSets)

		if iscan3, ok := scan.(*plan.IndexScan3); ok {
			if entry.HasFlag(IE_HAS_EARLY_ORDER) {
				iscan3.SetEarlyOrder()
				iscan3.SetEarlyOrderExprs(entry.orderExprs)
				if entry.IsPushDownProperty(_PUSHDOWN_EXACTSPANS) {
					iscan3.SetEarlyLimit()
					if this.offset != nil {
						iscan3.SetEarlyOffset()
					}
				}
			} else if entry.IsPushDownProperty(_PUSHDOWN_ORDER) && !entry.HasFlag(IE_VECTOR_RERANK) &&
				entry.IsPushDownProperty(_PUSHDOWN_EXACTSPANS) {
				if this.limit != nil && !entry.IsPushDownProperty(_PUSHDOWN_LIMIT) {
					iscan3.SetEarlyLimit()
				}
				if this.offset != nil && !entry.IsPushDownProperty(_PUSHDOWN_OFFSET) {
					iscan3.SetEarlyOffset()
				}
			}
		}

		if orderEntry != nil && index == orderEntry.index {
			scans[0] = scan
		} else {
			scans = append(scans, scan)
		}

		if len(entry.sargKeys) > sargLength {
			sargLength = len(entry.sargKeys)
		}
		for _, a := range entry.unnestAliases {
			baseKeyspace.AddUnnestIndex(index, a)
		}
	}

	this.resetProjection()

	// Search() access path for flex indexes
	for index, entry := range flex {
		sfn := entry.sargKeys[0].(*search.Search)
		sOrders := searchOrders
		if entry != orderEntry {
			sOrders = nil
		}

		this.collectIndexKeyspaceNames(baseKeyspace.Keyspace())
		scan := this.CreateFTSSearch(index, node, sfn, sOrders, nil, nil, hasDeltaKeyspace)
		if entry == orderEntry {
			scans[0] = scan
		} else {
			scans = append(scans, scan)
		}

		if entry.maxKeys > sargLength {
			sargLength = entry.maxKeys
		}
	}

	for _, entry := range searchSargables {
		sfn := entry.sargKeys[0].(*search.Search)
		if entry.HasFlag(IE_SEARCH_KNN) {
			indexAll = true
		}
		sOrders := searchOrders
		if entry != orderEntry {
			sOrders = nil
		}

		this.collectIndexKeyspaceNames(baseKeyspace.Keyspace())
		scan := this.CreateFTSSearch(entry.index, node, sfn, sOrders, nil, nil, hasDeltaKeyspace)
		if entry == orderEntry {
			scans[0] = scan
		} else {
			scans = append(scans, scan)
		}

		if entry.maxKeys > sargLength {
			sargLength = entry.maxKeys
		}
	}

	if hasVector {
		if !(len(scans) == 1 || (scans[0] == nil && len(scans) == 2)) {
			return nil, 0, errors.NewPlanInternalError(fmt.Sprintf("buildCreateSecondaryScan: vector query using intersect scan (%d)", len(scans)-1))
		}
		if hasRerank {
			this.setBuilderFlag(BUILDER_HAS_VECTOR_RERANK)
		}
	}

	if len(scans) == 1 {
		this.orderScan = scans[0]
		return scans[0], sargLength, nil
	} else if scans[0] == nil && len(scans) == 2 {
		return scans[1], sargLength, nil
	} else if scans[0] == nil {
		cost, cardinality, size, frCost := this.intersectScanCost(node, scans[1:]...)
		return plan.NewIntersectScan(limit, indexAll, cost, cardinality, size, frCost, scans[1:]...), sargLength, nil
	} else {
		cost, cardinality, size, frCost := this.intersectScanCost(node, scans...)
		scan = plan.NewOrderedIntersectScan(nil, indexAll, cost, cardinality, size, frCost, scans...)
		this.orderScan = scan
		return scan, sargLength, nil
	}
}

func (this *builder) buildSecondaryScanPushdowns(indexes, flex map[datastore.Index]*indexEntry,
	searchSargables []*indexEntry, pred expression.Expression, node *algebra.KeyspaceTerm) (
	orderEntry *indexEntry, limit expression.Expression, searchOrders []string) {

	if this.hasBuilderFlag(BUILDER_DO_JOIN_FILTER) {
		return
	}

	hasEarlyOrder := false
	hasRerank := false

	// get ordered Index. If any index doesn't have Limit/Offset pushdown those must turned off
	pushDown := this.hasOffsetOrLimit()
	for _, entry := range indexes {
		if this.order != nil {
			// prefer _PUSHDOWN_ORDER over _PUSHDOWN_PARTIAL_ORDER
			if (orderEntry == nil || orderEntry.IsPushDownProperty(_PUSHDOWN_PARTIAL_ORDER)) &&
				entry.IsPushDownProperty(_PUSHDOWN_ORDER) && !entry.HasFlag(IE_VECTOR_RERANK) {
				orderEntry = entry
				this.partialSortTermCount = 0
			} else if orderEntry == nil && entry.IsPushDownProperty(_PUSHDOWN_PARTIAL_ORDER) {
				orderEntry = entry
				this.partialSortTermCount = entry.partialSortTermCount
			}
		}

		if pushDown && ((this.offset != nil && !entry.IsPushDownProperty(_PUSHDOWN_OFFSET)) ||
			(this.limit != nil && !entry.IsPushDownProperty(_PUSHDOWN_LIMIT))) {
			pushDown = false
		}

		if entry.HasFlag(IE_HAS_EARLY_ORDER) {
			hasEarlyOrder = true
		}

		if entry.HasFlag(IE_VECTOR_RERANK) {
			hasRerank = true
		}
	}

	for _, entry := range flex {
		if this.order != nil && orderEntry == nil && entry.IsPushDownProperty(_PUSHDOWN_ORDER) {
			orderEntry = entry
			searchOrders = entry.searchOrders
		}

		if pushDown && ((this.offset != nil && !entry.IsPushDownProperty(_PUSHDOWN_OFFSET)) ||
			(this.limit != nil && !entry.IsPushDownProperty(_PUSHDOWN_LIMIT))) {
			pushDown = false
		}
	}

	if len(searchSargables) > 0 {
		if !pushDown && !hasEarlyOrder {
			this.resetOffsetLimit()
		}

		var searchOrderEntry *indexEntry

		searchOrderEntry, searchOrders, _ = this.searchPagination(searchSargables, pred, node.Alias())
		pushDown = this.hasOffsetOrLimit()
		if orderEntry == nil {
			orderEntry = searchOrderEntry
		}
	}

	// ordered index found turn off parallelism. If not turn off pushdowns
	if orderEntry != nil {
		this.maxParallelism = 1
	} else if this.order != nil {
		if !hasEarlyOrder && !hasRerank {
			this.resetOrderOffsetLimit()
		}
		return nil, nil, nil
	}

	// if not single index turn off pushdowns and apply on IntersectScan
	if pushDown && (len(indexes)+len(flex)+len(searchSargables)) > 1 {
		limit = offsetPlusLimit(this.offset, this.limit)
		this.resetOffsetLimit()
	} else if !pushDown && !hasEarlyOrder && !hasRerank {
		this.resetOffsetLimit()
	}
	return
}

func (this *builder) sargableIndexes(indexes []datastore.Index, pred, subset, vpred expression.Expression,
	primaryKey expression.Expressions, formalizer *expression.Formalizer,
	ubs expression.Bindings, join bool, baseKeyspace *base.BaseKeyspace) (
	sargables, arrays, flex map[datastore.Index]*indexEntry, err error) {

	flexPred := pred
	if len(this.context.NamedArgs()) > 0 || len(this.context.PositionalArgs()) > 0 {
		flexPred, err = base.ReplaceParameters(flexPred, this.context.NamedArgs(), this.context.PositionalArgs())
		if err != nil {
			return
		}
	}

	sargables = make(map[datastore.Index]*indexEntry, len(indexes))
	arrays = make(map[datastore.Index]*indexEntry, len(indexes))

	var keys datastore.IndexKeys
	var entry *indexEntry
	var flexRequest *datastore.FTSFlexRequest
	nvectors := 0

	for _, index := range indexes {
		if index.Type() == datastore.FTS {
			if this.hintIndexes && flexPred != nil && !this.hasBuilderFlag(BUILDER_DO_JOIN_FILTER) {
				// FTS Flex index sargability
				if flexRequest == nil {
					flex = make(map[datastore.Index]*indexEntry, len(indexes))
					flexRequest = this.buildFTSFlexRequest(formalizer.Keyspace(), flexPred, ubs)
				}

				entry, err = this.sargableFlexSearchIndex(index, flexRequest, join)
				if err != nil {
					return
				}

				if entry != nil {
					flex[index] = entry
				}
			}
			continue
		}

		var includes expression.Expressions
		var cond, origCond expression.Expression
		var allKey *expression.All
		var apos int
		var vpos int = -1

		if index.IsPrimary() {
			if primaryKey != nil {
				keys = make(datastore.IndexKeys, 0, len(primaryKey))
				for _, k := range primaryKey {
					keys = append(keys, &datastore.IndexKey{k, datastore.IK_NONE})
				}
			} else {
				continue
			}
		} else {
			cond = index.Condition()
			if cond != nil {
				if subset == nil {
					continue
				}

				if cond, origCond, err = formalizeExpr(formalizer, cond, true); err != nil {
					return
				}

				indexId := index.Id()
				if baseKeyspace.IsNonSubsetIndex(indexId) {
					continue
				} else if !baseKeyspace.IsSubsetIndex(indexId) {
					if !base.SubsetOf(subset, cond) && (origCond == nil || !base.SubsetOf(subset, origCond)) {
						baseKeyspace.AddNonSubsetIndex(indexId)
						continue
					}
					baseKeyspace.AddSubsetIndex(indexId)
				}
			}

			rangeKeys := index.RangeKey()
			for i, key := range rangeKeys {
				if a, ok := key.(*expression.All); ok {
					allKey = a
					apos = i
				}
			}

			keys = datastore.GetIndexKeys(index)

			for i, key := range keys {
				if key.Expr, _, err = formalizeExpr(formalizer, key.Expr, false); err != nil {
					return
				}
				if key.HasAttribute(datastore.IK_VECTOR) {
					vpos = i
				}
			}

			includes = datastore.GetIndexIncludes(index)
			for i, _ := range includes {
				if includes[i], _, err = formalizeExpr(formalizer, includes[i], false); err != nil {
					return
				}
			}
		}

		var partitionKeys expression.Expressions
		partitionKeys, err = indexPartitionKeys(index, formalizer)
		if err != nil {
			return
		}

		skip := useSkipIndexKeys(index, this.context.IndexApiVersion())
		missing := indexHasLeadingKeyMissingValues(index, this.context.FeatureControls())
		min, max, sum, include, skeys := SargableFor(pred, vpred, index, keys, missing, skip, nil, this.context, this.aliases)
		exact := min == 0 && pred == nil

		n := min
		if skip && (n > 0 || missing) {
			n = max
		}

		if n == 0 && missing && primaryKey != nil {
			n = 1
		}

		if n > 0 || allKey != nil {
			entry := newIndexEntry(index, keys, includes, n, partitionKeys, min, n, sum,
				include, cond, origCond, nil, exact, skeys)
			if missing {
				entry.SetFlags(IE_LEADINGMISSING, true)
			}
			if allKey != nil {
				arrays[index] = entry
				var ak expression.Expression
				if ak, _, err = formalizeExpr(formalizer, allKey, false); err != nil {
					return
				}
				allKey, _ := ak.(*expression.All)
				entry.setArrayKey(allKey, apos)
			}
			if vpos >= 0 && vpos < len(skeys) && skeys[vpos] {
				nvectors++
				entry.SetFlags(IE_VECTOR_KEY_SARGABLE, true)
			}

			if n > 0 {
				sargables[index] = entry
			}
		}
	}

	if nvectors > 0 {
		// only keep entries that have vector index key sargable
		for i, e := range sargables {
			if !e.HasFlag(IE_VECTOR_KEY_SARGABLE) {
				delete(sargables, i)
			}
		}
	}

	return sargables, arrays, flex, nil
}

func formalizeExpr(formalizer *expression.Formalizer, expr expression.Expression, orig bool) (
	newExpr, origExpr expression.Expression, err error) {
	if expr != nil {
		expr = expr.Copy()
		formalizer.SetIndexScope()
		expr, err = formalizer.Map(expr)
		formalizer.ClearIndexScope()
		if err == nil {
			if orig {
				origExpr = expr.Copy()
			}

			dnf := base.NewDNF(expr, true, true)
			expr, err = dnf.Map(expr)
		}
	}
	return expr, origExpr, err
}

func indexPartitionKeys(index datastore.Index,
	formalizer *expression.Formalizer) (partitionKeys expression.Expressions, err error) {

	index3, ok := index.(datastore.Index3)
	if !ok {
		return
	}

	partitionInfo, _ := index3.PartitionKeys()
	if partitionInfo == nil || partitionInfo.Strategy == datastore.NO_PARTITION {
		return
	}

	partitionKeys = partitionInfo.Exprs
	if formalizer == nil {
		return partitionKeys, err
	}

	partitionKeys = partitionKeys.Copy()
	for i, key := range partitionKeys {
		key = key.Copy()

		formalizer.SetIndexScope()
		partitionKeys[i], err = formalizer.Map(key)
		formalizer.ClearIndexScope()
		if err != nil {
			return nil, err
		}
	}
	return partitionKeys, err
}

func (this *builder) minimalIndexes(sargables map[datastore.Index]*indexEntry, shortest bool,
	pred expression.Expression, node *algebra.KeyspaceTerm) map[datastore.Index]*indexEntry {

	alias := node.Alias()
	baseKeyspace, _ := this.baseKeyspaces[node.Alias()]
	useCBO := this.useCBO && this.keyspaceUseCBO(node.Alias())

	vector := false
	if useCBO && len(baseKeyspace.VectorFilters()) > 0 {
		// for now, do not use CBO for consideration of bhive vector index for covering
		// since we don't yet have proper costing for bhive vector index scan
		for _, entry := range sargables {
			if entry.HasFlag(IE_VECTOR_KEY_SARGABLE) {
				vector = true
				if index6, ok := entry.index.(datastore.Index6); ok && index6.IsBhive() {
					useCBO = false
					break
				}
			}
		}
	}

	var predFc map[string]value.Value
	if pred != nil {
		predFc = _FILTER_COVERS_POOL.Get()
		defer _FILTER_COVERS_POOL.Put(predFc)
		predFc = pred.FilterCovers(predFc)
	}

	if useCBO {
		advisorValidate := this.advisorValidate()
		keyspace := baseKeyspace.Keyspace()
		for _, se := range sargables {
			if se.cost <= 0.0 {
				cost, selec, card, size, frCost, e := indexScanCost(se.index, se.sargKeys,
					this.context.RequestId(), se.spans, alias, baseKeyspace.Keyspace(),
					advisorValidate, this.context)
				if e != nil || (cost <= 0.0 || card <= 0.0 || size <= 0 || frCost <= 0.0) {
					useCBO = false
				} else {
					se.cardinality, se.selectivity, se.cost, se.frCost, se.size = card, selec, cost, frCost, size
				}
			}
			if shortest && se.fetchCost <= 0.0 {
				fetchCost, _, _ := getFetchCost(keyspace, se.cardinality)
				if fetchCost > 0.0 {
					se.fetchCost = fetchCost
				} else {
					useCBO = false
				}
			}
			if se.IsPushDownProperty(_PUSHDOWN_LIMIT|_PUSHDOWN_OFFSET) &&
				!se.HasFlag(IE_LIMIT_OFFSET_COST) && !se.HasFlag(IE_VECTOR_RERANK) {
				if se.cost > 0.0 && se.cardinality > 0.0 && se.size > 0 && se.frCost > 0.0 {
					cost, card, frCost, selec := this.getIndexLimitCost(se.cost, se.cardinality, se.frCost, se.selectivity)
					if cost > 0.0 && card > 0.0 && frCost > 0.0 && selec > 0.0 {
						se.cost, se.cardinality, se.frCost, se.selectivity = cost, card, frCost, selec
						// expect shortest is true when pushdown is set
						fetchCost, _, _ := getFetchCost(keyspace, card)
						if fetchCost > 0.0 {
							se.fetchCost = fetchCost
						} else {
							useCBO = false
						}
					} else {
						useCBO = false
					}
				}
				se.SetFlags(IE_LIMIT_OFFSET_COST, true)
			}
		}
	}

	if !useCBO && this.hasBuilderFlag(BUILDER_DO_JOIN_FILTER) {
		return nil
	}

	corrSubq := node.IsInCorrSubq()
	for s, se := range sargables {
		for t, te := range sargables {
			if t == s {
				continue
			}

			if useCBO && shortest {
				if t.Type() == datastore.SEQ_SCAN && te.nSargKeys == 0 {
					delete(sargables, t)
					continue
				} else if s.Type() == datastore.SEQ_SCAN && se.nSargKeys == 0 {
					continue
				} else if corrSubq {
					// if inside correlated subquery, skip primary index with
					// no sargable keys (primary scan)
					if t.IsPrimary() && te.minKeys == 0 {
						delete(sargables, t)
						continue
					} else if s.IsPrimary() && se.minKeys == 0 {
						continue
					}
				}

				if matchedLeadingKeys(se, te, predFc) || vectorIndexes(s, t) {
					seCost := se.scanCost()
					teCost := te.scanCost()
					if seCost < teCost || (seCost == teCost && se.cardinality < te.cardinality) {
						delete(sargables, t)
					}
				}
			} else {
				if narrowerOrEquivalent(se, te, shortest, corrSubq, predFc) {
					delete(sargables, t)
				}
			}
		}
	}

	if shortest && len(sargables) > 1 {
		if !useCBO && this.useCBO && this.keyspaceUseCBO(node.Alias()) {
			// reset useCBO
			// it is possible that useCBO is set to false above due to cost not available
			// for one of the indexes, however if that index is eliminated by other
			// criteria already then we may be able to turn useCBO back on again
			useCBO = true
			for _, se := range sargables {
				if se.cost <= 0.0 || se.cardinality <= 0.0 || se.size <= 0 || se.frCost <= 0.0 {
					useCBO = false
					break
				}
			}
		}
		if useCBO {
			sargables = this.chooseIntersectScan(sargables, node, vector)
		} else {
			// remove any early order indicator
			for _, entry := range sargables {
				entry.UnsetFlags(IE_HAS_EARLY_ORDER)
			}
			if vector {
				// choose random one
				for i, e := range sargables {
					return map[datastore.Index]*indexEntry{
						i: e,
					}
				}
			}
		}
	}

	return sargables
}

/*
Is se narrower or equivalent to te.

	true : purge te
	false: keep both
*/
func narrowerOrEquivalent(se, te *indexEntry, shortest, corrSubq bool, predFc map[string]value.Value) bool {

	snk, snc := matchedKeysConditions(se, te, shortest, predFc)

	be := bestIndexBySargableKeys(se, te, se.nEqCond, te.nEqCond)
	if be == te { // te is better index
		return false
	}

	if te.nSargKeys > 0 && te.nSargKeys == snk+snc && se.nSargKeys > snk && be == se {
		// all te sargable keys are se sargable keys and part of se condition;
		//  se have more different sragable keys
		if te.cond != nil && (se.cond == nil || !base.SubsetOf(se.cond, te.cond)) {
			return false
		}
		return true
	}

	// non shortest case keep both indexes so that covering can be done on best index
	if !shortest {
		// prefer an index over a sequential scan
		if te.index.Type() == datastore.SEQ_SCAN {
			return true
		}
		return false
	}

	if be == se {
		return true
	}

	vector := vectorIndexes(se.index, te.index)

	sePushDown := se.PushDownProperty()
	tePushDown := te.PushDownProperty()
	seKeyFlags := se.IndexKeyFlags()
	teKeyFlags := te.IndexKeyFlags()

	if te.nSargKeys == (snk+snc) && sePushDown == tePushDown && seKeyFlags == teKeyFlags {
		// if te and se has same sargKeys (or equivalent condition), and there exists
		// a non-sarged array key, prefer the one without the array key
		if se.HasFlag(IE_ARRAYINDEXKEY) != te.HasFlag(IE_ARRAYINDEXKEY) {
			if !se.HasFlag(IE_ARRAYINDEXKEY_SARGABLE) && !te.HasFlag(IE_ARRAYINDEXKEY_SARGABLE) {
				if te.HasFlag(IE_ARRAYINDEXKEY) && !se.HasFlag(IE_ARRAYINDEXKEY) {
					return true
				} else if se.HasFlag(IE_ARRAYINDEXKEY) && !te.HasFlag(IE_ARRAYINDEXKEY) {
					return false
				}
			}

		}
	}

	if te.cond != nil && (se.cond == nil || !base.SubsetOf(se.cond, te.cond)) {
		return false
	}

	if te.nSargKeys > 0 {
		if te.nSargKeys > (snk + snc) {
			return false
		} else if te.nSargKeys == (snk+snc) && sePushDown == tePushDown && seKeyFlags == teKeyFlags {
			seMinKeys := se.minKeys
			if seMinKeys == len(se.idxKeys) {
				seMinKeys += se.includeKeys
			}
			teMinKeys := te.minKeys
			if teMinKeys == len(te.idxKeys) {
				teMinKeys += te.includeKeys
			}
			if seMinKeys != teMinKeys {
				if seMinKeys != se.nSargKeys || teMinKeys != te.nSargKeys {
					// for two indexes with the same sargKeys, favor the one
					// with more consecutive leading sargKeys
					// e.g (c1, c4) vs (c1, c2, c4) with predicates on c1 and c4
					return seMinKeys > teMinKeys
				} else if (seMinKeys + snc) != teMinKeys {
					// also consider matched index conditions
					return (seMinKeys + snc) > teMinKeys
				}
			}
			seMaxKeys := se.maxKeys + se.includeKeys
			teMaxKeys := te.maxKeys + te.includeKeys
			if seMaxKeys != teMaxKeys {
				if seMaxKeys != se.nSargKeys || teMaxKeys != te.nSargKeys {
					// favor the one with shorter sargKeys
					return seMaxKeys < teMaxKeys
				} else if (seMaxKeys + snc) != teMaxKeys {
					// also consider matched index conditions
					return (seMaxKeys + snc) < teMaxKeys
				}
			}
		}
	}

	seSumKeys := se.sumKeys + se.includeKeys
	teSumKeys := te.sumKeys + te.includeKeys
	if seSumKeys+se.nEqCond != teSumKeys+te.nEqCond {
		return seSumKeys+se.nEqCond > teSumKeys+te.nEqCond
	}

	if sePushDown != tePushDown {
		return sePushDown > tePushDown
	}

	if vector {
		seRerank := se.HasFlag(IE_VECTOR_RERANK)
		teRerank := te.HasFlag(IE_VECTOR_RERANK)
		if seRerank != teRerank {
			return teRerank
		}
	}

	if se.includeKeys != te.includeKeys {
		return se.includeKeys > te.includeKeys
	}

	// prefer one with index filter/join filter/early order
	if seKeyFlags != teKeyFlags {
		return seKeyFlags > teKeyFlags
	}
	seFltr := se.HasFlag(IE_HAS_FILTER)
	teFltr := te.HasFlag(IE_HAS_FILTER)
	if seFltr != teFltr {
		return seFltr
	}

	teType := te.index.Type()
	seType := se.index.Type()
	// prefer an index over a sequential scan
	if teType == datastore.SEQ_SCAN {
		return true
	} else if seType == datastore.SEQ_SCAN {
		return false
	}

	if (se.nCondKeys+snc) != te.nCondKeys && !se.HasFlag(IE_NONEQ_COND) && !te.HasFlag(IE_NONEQ_COND) {
		if (se.nCondKeys + snc) > te.nCondKeys {
			return true
		} else if se.cond == nil || (te.cond != nil && base.SubsetOf(te.cond, se.cond)) {
			return false
		}

	}

	if len(se.keys) != len(te.keys) {
		return len(se.keys) < len(te.keys)
	}

	// for equivalent keys, prefer non-VIRTUAL
	if teType == datastore.VIRTUAL && seType != datastore.VIRTUAL {
		return true
	} else if seType == datastore.VIRTUAL && teType != datastore.VIRTUAL {
		return false
	}

	// when neither index has sargable keys:
	//   - if inside correlated subquery, skip primary index
	//   - otherwise favor primary index over missing-leading key index
	if te.nSargKeys == 0 && se.nSargKeys == 0 {
		if se.index.IsPrimary() {
			if corrSubq {
				return false
			} else if te.cond == nil {
				return true
			}
		} else if te.index.IsPrimary() {
			if corrSubq {
				return true
			} else if se.cond == nil {
				return false
			}
		}
	}

	return se.cond != nil || (te.nSargKeys == (snk + snc))
}

// Calculates how many keys te sargable keys matched with se sargable keys and se condition
// for include columns, if an include column is sargable, consider it the same as index key
func matchedKeysConditions(se, te *indexEntry, shortest bool, predFc map[string]value.Value) (nk, nc int) {

	var sk, tk expression.Expression

outer:
	for ti := 0; ti < len(te.keys)+len(te.includes); ti++ {
		if !te.skeys[ti] {
			continue
		}
		if ti < len(te.sargKeys) {
			tk = te.sargKeys[ti]
		} else if ti >= len(te.keys) {
			tk = te.includes[ti-len(te.keys)]
		} else {
			// not expected
			continue
		}

		for si := 0; si < len(se.keys)+len(se.includes); si++ {
			if se.skeys[si] {
				if si < len(se.sargKeys) {
					sk = se.sargKeys[si]
				} else if si >= len(se.keys) {
					sk = se.includes[si-len(se.keys)]
				} else {
					// not expected
					continue
				}
				if matchedIndexKey(sk, tk) {
					nk++
					continue outer
				}
			}
		}

		if matchedIndexCondition(se, tk, predFc, shortest) {
			nc++
		}
	}

	return
}

// for CBO, prune indexes that has similar leading index keys
func matchedLeadingKeys(se, te *indexEntry, predFc map[string]value.Value) bool {
	if se.nSargKeys == 0 && te.nSargKeys == 0 &&
		se.HasFlag(IE_LEADINGMISSING) && te.HasFlag(IE_LEADINGMISSING) {
		return true
	}

	if se.PushDownProperty() != te.PushDownProperty() ||
		se.IndexKeyFlags() != te.IndexKeyFlags() {
		return false
	}

	nkeys := 0
	ncond := 0
	for i, tk := range te.sargKeys {
		if !te.skeys[i] {
			continue
		}

		if i >= len(se.sargKeys) {
			break
		}

		if !se.skeys[i] {
			continue
		}

		sk := se.sargKeys[i]
		if matchedIndexKey(sk, tk) {
			nkeys++
		} else if matchedIndexCondition(se, tk, predFc, true) {
			ncond++
		} else {
			break
		}
	}

	return (nkeys + ncond) > 0
}

func matchedIndexKey(sk, tk expression.Expression) bool {
	return base.SubsetOf(sk, tk) || sk.DependsOn(tk)
}

func matchedIndexCondition(se *indexEntry, tk expression.Expression, predFc map[string]value.Value,
	shortest bool) bool {

	/* Count number of matches
	 * Indexkey is part of other index condition as equality predicate
	 * If trying to determine shortest index(For: IntersectScan)
	 *     indexkey is not equality predicate and indexkey is part of other index condition
	 *     (In case of equality predicate keeping IntersectScan might be better)
	 */
	_, condEq := se.condFc[tk.String()]
	_, predEq := predFc[tk.String()]
	if condEq || (shortest && !predEq && se.cond != nil && se.cond.DependsOn(tk)) {
		return true
	}

	return false
}

func vectorIndexes(s, t datastore.Index) bool {
	if ixs, ok := s.(datastore.Index6); ok && ixs.IsVector() {
		if ixt, ok := t.(datastore.Index6); ok && ixt.IsVector() {
			return true
		}
	}
	return false
}

func (this *builder) sargIndexes(baseKeyspace *base.BaseKeyspace, underHash bool,
	sargables map[datastore.Index]*indexEntry) error {

	pred := baseKeyspace.DnfPred()
	var vpred expression.Expression
	if !this.hasBuilderFlag(BUILDER_NL_INNER) {
		vpred = baseKeyspace.GetVectorPred()
	}
	isOrPred := false
	orIsJoin := false
	if !underHash {
		if _, ok := pred.(*expression.Or); ok {
			isOrPred = true
			for _, fl := range baseKeyspace.Filters() {
				if fl.IsJoin() {
					orIsJoin = true
					break
				}
			}
		}
	}

	useCBO := this.useCBO && (baseKeyspace.DocCount() >= 0)
	advisorValidate := this.advisorValidate()
	for _, se := range sargables {
		var spans SargSpans
		var exactSpans bool
		var err error

		if (se.index.IsPrimary() && se.minKeys == 0) || se.maxKeys == 0 {
			se.spans = _WHOLE_SPANS.Copy()
			if pred != nil {
				se.exactSpans = false
			}
			continue
		}

		useFilters := true
		if isOrPred {
			if this.hasBuilderFlag(BUILDER_OR_SUBTERM) {
				useFilters = false
			} else {
				useFilters = this.orSargUseFilters(pred.(*expression.Or), vpred, baseKeyspace, se)
			}
		} else {
			for _, key := range se.keys {
				if _, ok := key.(*expression.And); ok {
					useFilters = false
					break
				}
			}
		}
		if useFilters && vpred != nil && len(baseKeyspace.Filters()) == 0 {
			useFilters = false
		}
		isMissing := se.HasFlag(IE_LEADINGMISSING)
		validSpans := false
		if useFilters {
			filters := baseKeyspace.Filters()
			if se.exactFilters != nil {
				// already considered before, clear the map
				for k, _ := range se.exactFilters {
					delete(se.exactFilters, k)
				}
			} else {
				se.exactFilters = make(map[*base.Filter]bool, len(filters))
			}
			spans, exactSpans, err = SargForFilters(filters, vpred, se, se.idxKeys, isMissing, nil,
				se.maxKeys, underHash, useCBO, baseKeyspace, this.keyspaceNames,
				advisorValidate, this.aliases, se.exactFilters, this.context)
			if err == nil && (spans != nil || !isOrPred || !se.HasFlag(IE_LEADINGMISSING)) {
				// If this is OR predicate and no valid span generated, and index
				// has leading missing, allow it to try with SargFor() below.
				validSpans = true
			}
		}
		if !validSpans {
			useFilters = false
			spans, exactSpans, err = SargFor(baseKeyspace.DnfPred(), vpred, se, se.idxKeys,
				isMissing, nil, se.maxKeys, orIsJoin, useCBO, baseKeyspace,
				this.keyspaceNames, advisorValidate, this.aliases, this.context)
		}

		if se.HasFlag(IE_LEADINGMISSING) && (spans == nil || spans.Size() == 0) {
			se.spans = _WHOLE_SPANS.Copy()
			if pred == nil || (se.cond != nil && pred.EquivalentTo(se.cond)) ||
				(se.origCond != nil && pred.EquivalentTo(se.origCond)) {

				se.exactSpans = true
			} else {
				se.exactSpans = false
			}
			continue
		}

		if err != nil || spans == nil || spans.Size() == 0 {
			logging.Errora(func() string {
				return fmt.Sprintf("Sargable index not sarged: pred:<ud>%v</ud> sarg_keys:<ud>%v</ud> error:%v",
					pred,
					se.sargKeys,
					err,
				)
			})

			return errors.NewPlanError(nil,
				fmt.Sprintf("Sargable index not sarged; pred=%v, sarg_keys=%v, error=%v",
					pred.String(), se.sargKeys.String(), err))
		}

		se.spans = spans
		if exactSpans && !useIndex2API(se.index, this.context.IndexApiVersion()) {
			exactSpans = spans.ExactSpan1(len(se.keys))
		}
		se.exactSpans = exactSpans

		if isOrPred && useFilters {
			se.SetFlags(IE_OR_USE_FILTERS, true)
		}
	}

	return nil
}

func indexHasArrayIndexKey(index datastore.Index) bool {
	return hasArrayIndexKey(index.RangeKey())
}

func hasArrayIndexKey(keys expression.Expressions) bool {
	for _, sk := range keys {
		if isArray, _, _ := sk.IsArrayIndexKey(); isArray {
			return true
		}
	}
	return false
}

func (this *builder) chooseIntersectScan(sargables map[datastore.Index]*indexEntry,
	node *algebra.KeyspaceTerm, vector bool) map[datastore.Index]*indexEntry {

	keyspace, err := this.getTermKeyspace(node)
	if err != nil {
		if vector {
			// choose random one
			for i, e := range sargables {
				return map[datastore.Index]*indexEntry{
					i: e,
				}
			}
		}
		return sargables
	}

	nTerms := 0
	if this.order != nil {
		nTerms = len(this.order.Terms())
	}

	return optChooseIntersectScan(keyspace, sargables, nTerms, node.Alias(),
		this.limit, this.offset, this.advisorValidate(), len(this.baseKeyspaces) == 1,
		vector, this.context)
}

func bestIndexBySargableKeys(se, te *indexEntry, snc, tnc int) *indexEntry {
	si := 0
	ti := 0
	for si < len(se.skeys) && ti < len(te.skeys) {
		// for include columns, since the ordering of include columns is not important, if we
		// find an entry corresponding to a "non-sargable" include column, simply skip it
		if si >= len(se.idxKeys) && !se.skeys[si] {
			si++
			continue
		}
		if ti >= len(te.idxKeys) && !te.skeys[ti] {
			ti++
			continue
		}
		if se.skeys[si] != te.skeys[ti] {
			if se.skeys[si] {
				if tnc == 0 {
					return se
				}
				tnc--
				si++
			} else if te.skeys[ti] {
				if snc == 0 {
					return te
				}
				snc--
				ti++
			}
		} else {
			si++
			ti++
		}
	}

	for ; si < len(se.skeys); si++ {
		if se.skeys[si] {
			if tnc == 0 {
				return se
			}
			tnc--
		}
	}

	for ; ti < len(te.skeys); ti++ {
		if te.skeys[ti] {
			if snc == 0 {
				return te
			}
			snc--
		}
	}

	if tnc > snc {
		return te
	} else if snc > tnc {
		return se
	}

	return nil
}

func overlapSpans(expr expression.Expression) bool {
	return expr != nil && expr.MayOverlapSpans()
}

func (this *builder) eqJoinFilter(fl *base.Filter, alias string) (bool, expression.Expression, expression.Expression,
	*base.BaseKeyspace) {

	fltrExpr := fl.FltrExpr()
	eqFltr, ok := fltrExpr.(*expression.Eq)
	if !ok {
		return false, nil, nil, nil
	}

	keyspaces := fl.OrigKeyspaces()
	if len(keyspaces) != 2 {
		return false, nil, nil, nil
	}

	first := eqFltr.First()
	second := eqFltr.Second()
	firstRefs, err1 := expression.CountKeySpaces(first, keyspaces)
	secondRefs, err2 := expression.CountKeySpaces(second, keyspaces)
	if err1 != nil || err2 != nil {
		return false, nil, nil, nil
	}
	if len(firstRefs) != 1 || len(secondRefs) != 1 {
		return false, nil, nil, nil
	}

	var joinAlias string
	for a, _ := range keyspaces {
		if a != alias {
			joinAlias = a
			break
		}
	}

	joinKeyspace, ok := this.baseKeyspaces[joinAlias]
	if !ok || joinKeyspace.IsOuter() {
		return false, nil, nil, nil
	}

	if _, ok = firstRefs[alias]; ok {
		return true, first, second, joinKeyspace
	} else if _, ok = secondRefs[alias]; ok {
		return true, second, first, joinKeyspace
	}
	return false, nil, nil, nil
}

func (this *builder) getIndexFilters(entry *indexEntry, node *algebra.KeyspaceTerm,
	baseKeyspace *base.BaseKeyspace, id expression.Expression) (err error) {

	// special case, if the span is an empty span, no need to proceed
	if isSpecialSargSpan(entry.spans, plan.RANGE_EMPTY_SPAN) {
		return nil
	}

	alias := node.Alias()
	useCBO := this.useCBO && this.keyspaceUseCBO(alias)
	advisorValidate := this.advisorValidate()
	requestId := this.context.RequestId()
	if useCBO && (entry.cost <= 0.0 || entry.cardinality <= 0.0 || entry.size <= 0 || entry.frCost <= 0.0) {
		cost, selec, card, size, frCost, e := indexScanCost(entry.index, entry.sargKeys,
			requestId, entry.spans, alias, baseKeyspace.Keyspace(), advisorValidate, this.context)
		if e != nil || (cost <= 0.0 || card <= 0.0 || size <= 0 || frCost <= 0.0) {
			useCBO = false
		} else {
			if entry.IsPushDownProperty(_PUSHDOWN_LIMIT|_PUSHDOWN_OFFSET) &&
				!entry.HasFlag(IE_LIMIT_OFFSET_COST) {
				cost, card, frCost, selec = this.getIndexLimitCost(cost, card, frCost, selec)
				entry.SetFlags(IE_LIMIT_OFFSET_COST, true)
			}
			if cost > 0.0 && card > 0.0 && frCost > 0.0 && selec > 0.0 {
				entry.cardinality, entry.selectivity, entry.cost, entry.frCost, entry.size = card, selec, cost, frCost, size
				fetchCost, _, _ := getFetchCost(baseKeyspace.Keyspace(), card)
				if fetchCost > 0.0 {
					entry.fetchCost = fetchCost
				} else {
					useCBO = false
				}
			} else {
				useCBO = false
			}
		}
	}

	includeJoin := true
	if this.joinEnum() {
		if !this.hasBuilderFlag(BUILDER_DO_JOIN_FILTER) {
			includeJoin = false
		}
	} else if baseKeyspace.IsOuter() || baseKeyspace.IsUnnest() || baseKeyspace.HasNoJoinFilterHint() {
		includeJoin = false
	} else if node.IsAnsiJoinOp() && !this.hasBuilderFlag(BUILDER_UNDER_HASH) {
		includeJoin = false
	} else if !useCBO && !baseKeyspace.HasJoinFilterHint() {
		includeJoin = false
	}

	selec := OPT_SELEC_NOT_AVAIL
	if useCBO {
		selec = 1.0
	}

	index := entry.index

	var indexFilters expression.Expressions
	var hasIndexJoinFilters bool
	filters := baseKeyspace.Filters()
	joinFilters := baseKeyspace.JoinFilters()
	nFilters := len(filters)
	nJoinFilters := len(joinFilters)
	pred := baseKeyspace.DnfPred()
	isOrPred := false
	if _, ok := pred.(*expression.Or); ok {
		isOrPred = true
	}

	for _, fl := range filters {
		if fl.IsJoin() {
			nFilters--
			nJoinFilters++
		}
	}
	if !includeJoin {
		nJoinFilters = 0
	}

	if (nFilters + nJoinFilters) == 0 {
		return
	}

	if nFilters > 0 {
		indexFilters = make(expression.Expressions, 0, nFilters)
	}

	// skip array index keys
	arrayKey := entry.HasFlag(IE_ARRAYINDEXKEY)
	idxKeys := entry.idxKeys
	includes := entry.includes
	if entry.HasFlag(IE_VECTOR_KEY_SARGABLE) && !entry.IsPushDownProperty(_PUSHDOWN_ORDER) {
		idxKeys, _, err = replaceVectorKey(idxKeys, entry, false)
		if err != nil {
			return
		}
	}
	coverExprs := make(expression.Expressions, 0, len(idxKeys)+len(includes)+1)
	for _, key := range idxKeys {
		if isArray, _, _ := key.Expr.IsArrayIndexKey(); !isArray && !key.HasAttribute(datastore.IK_VECTOR) {
			coverExprs = append(coverExprs, key.Expr)
		}
	}
	if len(includes) > 0 {
		coverExprs = append(coverExprs, includes...)
	}
	if !index.IsPrimary() && id != nil {
		coverExprs = append(coverExprs, id)
	}

	if entry.cond != nil {
		fc := make(map[expression.Expression]value.Value, 2)
		fc = entry.cond.FilterExpressionCovers(fc)
		fc = entry.origCond.FilterExpressionCovers(fc)
		filterCovers := mapFilterCovers(fc, false)
		for c, _ := range filterCovers {
			coverExprs = append(coverExprs, c.Covered())
		}
	}

	namedArgs := this.context.NamedArgs()
	positionalArgs := this.context.PositionalArgs()

	if util.IsFeatureEnabled(this.context.FeatureControls(), util.N1QL_EARLY_ORDER) && !arrayKey &&
		this.order != nil && this.limit != nil &&
		!this.hasBuilderFlag(BUILDER_ORDER_DEPENDS_ON_LET) &&
		!entry.IsPushDownProperty(_PUSHDOWN_ORDER|_PUSHDOWN_LIMIT|_PUSHDOWN_OFFSET) &&
<<<<<<< HEAD
		!entry.HasFlag(IE_VECTOR_RERANK) &&
		// Do not allow early order when the FROM clause has an UNNEST
		(!baseKeyspace.IsUnnest() && !baseKeyspace.HasUnnest()) {
=======
		(len(this.baseKeyspaces) == 1) {
>>>>>>> de9a55af

		nlimit := int64(-1)
		noffset := int64(-1)
		limit := this.limit
		offset := this.offset
		if len(namedArgs) > 0 || len(positionalArgs) > 0 {
			limit, err = base.ReplaceParameters(limit, namedArgs, positionalArgs)
			if err != nil {
				return
			}
			if offset != nil {
				offset, err = base.ReplaceParameters(offset, namedArgs, positionalArgs)
				if err != nil {
					return
				}
			}
		}
		cons := true
		isParam := false
		lv, static := base.GetStaticInt(limit)
		if static {
			nlimit = lv
		} else {
			cons = false
			switch limit.(type) {
			case *algebra.NamedParameter, *algebra.PositionalParameter:
				isParam = true
			}
		}
		if offset != nil {
			ov, static := base.GetStaticInt(offset)
			if static {
				noffset = ov
			} else {
				cons = false
			}
		}
		if (cons && nlimit > 0) || isParam {
			doOrder := true
			sortTerms := this.order.Expressions()
			sortExprs := make(expression.Expressions, 0, len(sortTerms))
			newTerms, found, err := algebra.ReplaceProjectionAlias(sortTerms, this.projection)
			if err != nil {
				return err
			}

			if !found || this.projection != nil {
				if found {
					sortTerms = newTerms
				}
				for _, sortExpr := range sortTerms {
					if expression.IsCovered(sortExpr, alias, coverExprs, false) {
						sortExprs = append(sortExprs, sortExpr)
					} else {
						doOrder = false
						break
					}
				}
			} else {
				doOrder = false
			}

			if doOrder {
				entry.orderExprs = sortExprs
				entry.SetFlags(IE_HAS_EARLY_ORDER, true)
				if useCBO {
					var sortCard float64
					if entry.IsPushDownProperty(_PUSHDOWN_EXACTSPANS) {
						if cons {
							sortCard = float64(nlimit + noffset)
						} else {
							// in case limit/offset is not constant, for
							// costing purpose here assume half of the
							// documents from the index scan are used for
							// fetch
							sortCard = 0.5 * entry.cardinality
						}
						if sortCard > entry.cardinality {
							sortCard = entry.cardinality
						}
					} else {
						sortCard = entry.cardinality
					}
					fetchCost, _, _ := getFetchCost(baseKeyspace.Keyspace(), sortCard)
					if fetchCost > 0.0 {
						entry.fetchCost = fetchCost
					} else {
						useCBO = false
					}
				}
			}
		}
	}

	if !isPushDownProperty(entry.pushDownProperty, _PUSHDOWN_EXACTSPANS) || len(includes) > 0 {
		missing := entry.HasFlag(IE_LEADINGMISSING)
		skip := useSkipIndexKeys(index, this.context.IndexApiVersion())
		chkOr := isOrPred && !entry.HasFlag(IE_OR_USE_FILTERS)
		chkUnnest := entry.HasFlag(IE_ARRAYINDEXKEY_SARGABLE) && len(entry.unnestAliases) > 0
	filterloop:
		for _, fl := range filters {
			if fl.HasSubq() {
				continue
			} else if fl.IsUnnest() {
				if !chkUnnest {
					continue
				}
				// in case there are multiple unnests, make sure the filter is for
				// the unnest alias that this unnest scan is for
				for ks, _ := range fl.Keyspaces() {
					if ks == alias {
						// allow reference to primary keyspace
						continue
					}
					found := false
					for _, un := range entry.unnestAliases {
						if ks == un {
							found = true
							break
						}
					}
					if !found {
						continue filterloop
					}
				}
			}
			fltrExpr := fl.FltrExpr()
			derived := false
			orig := false
			subFltr := false
			if chkOr || chkUnnest {
				fltr := this.orGetIndexFilter(fltrExpr, entry.index, entry.sargKeys, baseKeyspace, missing, skip)
				if fltr == nil {
					continue
				} else if fltr != fltrExpr {
					fltrExpr = fltr
					subFltr = true
				}
			} else if _, ok := entry.exactFilters[fl]; ok {
				// Skip the filters used to generate exact spans since these are
				// supposedly evaluated by the indexer already.
				// It is possible that a span starts out exact but was turned to non-exact
				// later, but this will not cause wrong result (just potential inefficiency)
				continue
			}

			if !subFltr && entry.cond != nil {
				// Also skip filters that is in index condition
				origExpr := fl.OrigExpr()
				flExpr := fltrExpr
				if len(namedArgs) > 0 || len(positionalArgs) > 0 {
					flExpr, err = base.ReplaceParameters(flExpr, namedArgs, positionalArgs)
					if err != nil {
						return
					}
					if origExpr != nil {
						origExpr, err = base.ReplaceParameters(origExpr, namedArgs, positionalArgs)
						if err != nil {
							return
						}
					}
				}
				if base.SubsetOf(entry.cond, flExpr) {
					continue
				}
				if origExpr != nil && base.SubsetOf(entry.origCond, origExpr) {
					continue
				}
			}
			if base.IsDerivedExpr(fltrExpr) && !fl.IsJoin() {
				derived = true
				if fl.OrigExpr() != nil {
					fltrExpr = fl.OrigExpr()
					orig = true
				}
			}
			covered := expression.IsCovered(fltrExpr, alias, coverExprs, false)
			if covered && chkUnnest && fl.IsUnnest() {
				// for unnest scan, the array index key is replaced with the unnested
				// array key representation (see getUnnestSargKeys()), thus is already
				// present in coverExprs
				for _, unAlias := range entry.unnestAliases {
					covered = expression.IsCovered(fltrExpr, unAlias, coverExprs, false)
					if !covered {
						break
					}
				}
			}
			if covered {
				if !fl.IsJoin() {
					if useCBO {
						if fl.Selec() > 0.0 {
							if !subFltr {
								selec *= fl.Selec()
							}
						} else {
							useCBO = false
							selec = OPT_SELEC_NOT_AVAIL
						}
					}
					if !derived || orig {
						indexFilters = append(indexFilters, fltrExpr)
					}
				} else if includeJoin {
					eq, self, other, joinKeyspace := this.eqJoinFilter(fl, alias)
					if eq && self != nil && other != nil && joinKeyspace != nil {
						hasIndexJoinFilters = true
						baseKeyspace.AddBFSource(joinKeyspace, index, self, other, fl)
					}
				}
			}
		}
	}

	if len(indexFilters) > 0 {
		entry.indexFilters = indexFilters
		entry.SetFlags(IE_HAS_FILTER, true)
		if useCBO {
			entry.cost, entry.cardinality, entry.size, entry.frCost = getSimpleFilterCost(alias,
				entry.cost, entry.cardinality, selec, entry.size, entry.frCost)
			entry.selectivity *= selec
			fetchCost, _, _ := getFetchCost(baseKeyspace.Keyspace(), entry.cardinality)
			if fetchCost > 0.0 {
				entry.fetchCost = fetchCost
			} else {
				useCBO = false
			}
		}
	}

	if !includeJoin {
		return
	}

	for _, fl := range joinFilters {
		fltrExpr := fl.FltrExpr()
		if expression.IsCovered(fltrExpr, alias, coverExprs, false) {
			eq, self, other, joinKeyspace := this.eqJoinFilter(fl, alias)
			if eq && self != nil && other != nil && joinKeyspace != nil {
				hasIndexJoinFilters = true
				baseKeyspace.AddBFSource(joinKeyspace, index, self, other, fl)
			}
		}
	}

	if hasIndexJoinFilters {
		entry.SetFlags(IE_HAS_JOIN_FILTER, true)
	}

	return
}

func (this *builder) buildIndexFilters(entry *indexEntry, baseKeyspace *base.BaseKeyspace,
	id expression.Expression, node *algebra.KeyspaceTerm) (
	covers expression.Covers, filterCovers map[*expression.Cover]value.Value,
	filter expression.Expression, indexProjection *plan.IndexProjection, err error) {

	useCBO := this.useCBO && this.keyspaceUseCBO(node.Alias())
	if useCBO && (entry.cost <= 0.0 || entry.cardinality <= 0.0 || entry.size <= 0 || entry.frCost <= 0.0) {
		useCBO = false
	}

	var indexFilters, joinFilters, sortExprs expression.Expressions
	var bfCost, bfFrCost, bfSelec float64
	hasVector := entry.HasFlag(IE_VECTOR_KEY_SARGABLE)
	if entry.HasFlag(IE_HAS_FILTER) {
		indexFilters = entry.indexFilters
	}
	if !hasVector && entry.HasFlag(IE_HAS_JOIN_FILTER) {
		if useCBO {
			bfSelec, bfCost, bfFrCost, joinFilters = optChooseJoinFilters(baseKeyspace, entry.index)
			if len(joinFilters) > 0 && (bfSelec <= 0.0 || bfCost <= 0.0 || bfFrCost <= 0.0) {
				useCBO = false
			}
		} else {
			joinFilters = baseKeyspace.GetAllJoinFilterExprs(entry.index)
		}
	}
	if entry.HasFlag(IE_HAS_EARLY_ORDER) {
		sortExprs = entry.orderExprs
	}

	keys := entry.idxKeys
	includes := entry.includes
	if hasVector && entry.HasFlag(IE_HAS_EARLY_ORDER) {
		keys, _, err = replaceVectorKey(keys, entry, false)
		if err != nil {
			return nil, nil, nil, nil, err
		}
	}
	if len(indexFilters) > 0 || len(joinFilters) > 0 || len(sortExprs) > 0 {
		allFilters := indexFilters
		if len(joinFilters) > 0 {
			allFilters = append(allFilters, joinFilters...)
		}
		if len(sortExprs) > 0 {
			allFilters = append(allFilters, sortExprs...)
		}
		indexProjection = this.buildIndexProjection(entry, allFilters, id, true, nil)
		if indexProjection != nil {
			covers = make(expression.Covers, 0, len(indexProjection.EntryKeys)+1)
			for _, i := range indexProjection.EntryKeys {
				if i < len(keys) {
					if !keys[i].HasAttribute(datastore.IK_VECTOR) {
						covers = append(covers, expression.NewIndexKey(keys[i].Expr))
					}
				} else if i < len(keys)+len(includes) {
					covers = append(covers, expression.NewIndexKey(includes[i-len(keys)]))
				} else {
					return nil, nil, nil, nil, errors.NewPlanInternalError(fmt.Sprintf("buildIndexFilters: index projection "+
						"key position %d beyond key length(%d)", i, len(keys)))
				}
			}
			covers = append(covers, expression.NewIndexKey(id))
		} else {
			covers = make(expression.Covers, 0, len(keys)+len(includes))
			for _, key := range keys {
				if !key.HasAttribute(datastore.IK_VECTOR) {
					covers = append(covers, expression.NewIndexKey(key.Expr))
				}
			}
			for _, include := range includes {
				covers = append(covers, expression.NewIndexKey(include))
			}
			if !entry.index.IsPrimary() {
				covers = append(covers, expression.NewIndexKey(id))
			}
		}

		if entry.cond != nil {
			fc := make(map[expression.Expression]value.Value, 2)
			fc = entry.cond.FilterExpressionCovers(fc)
			fc = entry.origCond.FilterExpressionCovers(fc)
			filterCovers = mapFilterCovers(fc, false)
		}
	}

	if len(indexFilters) > 0 {
		if len(indexFilters) == 1 {
			filter = indexFilters[0].Copy()
		} else {
			filter = expression.NewAnd(indexFilters.Copy()...)
		}
		// OK to always do cover transformation since 'filter' should be a copy
		if len(covers) > 0 || len(filterCovers) > 0 {
			// no array index keys so can Map directly
			coverer := expression.NewCoverer(covers, filterCovers)
			filter, err = coverer.Map(filter)
			if err != nil {
				return nil, nil, nil, nil, err
			}
		}

		if useCBO {
			cost, cardinality, size, frCost := getIndexProjectionCost(entry.index, indexProjection, entry.cardinality)

			if cost > 0.0 && cardinality > 0.0 && size > 0 && frCost > 0.0 {
				entry.cost += cost
				entry.cardinality = cardinality
				entry.size += size
				entry.frCost += frCost
			} else {
				useCBO = false
				entry.cost, entry.cardinality, entry.frCost, entry.size = OPT_COST_NOT_AVAIL, OPT_CARD_NOT_AVAIL,
					OPT_COST_NOT_AVAIL, OPT_SIZE_NOT_AVAIL
			}
		}
	}

	if useCBO && len(joinFilters) > 0 {
		entry.cost += bfCost
		entry.frCost += bfFrCost
		entry.cardinality *= bfSelec
		fetchCost, _, _ := getFetchCost(baseKeyspace.Keyspace(), entry.cardinality)
		if fetchCost > 0.0 {
			entry.fetchCost = fetchCost
		}
	}

	return
}

func getIndexAllIndexes(indexes map[datastore.Index]*indexEntry, baseKeyspace *base.BaseKeyspace) map[datastore.Index]*indexEntry {
	var indexNames []string
	for _, hint := range baseKeyspace.IndexHints() {
		if idxAll, ok := hint.(*algebra.HintIndexAll); ok {
			indexNames = idxAll.Indexes()
		}
	}

	for index, _ := range indexes {
		found := false
		for _, indexName := range indexNames {
			if index.Name() == indexName {
				found = true
				break
			}
		}
		if !found {
			delete(indexes, index)
		}
	}

	return indexes
}

func (this *builder) orSargUseFilters(pred *expression.Or, vpred expression.Expression,
	baseKeyspace *base.BaseKeyspace, entry *indexEntry) bool {

	skip := useSkipIndexKeys(entry.index, this.context.IndexApiVersion())
	missing := entry.HasFlag(IE_LEADINGMISSING)

	// if all subterms of OR gives the same set of sargable keys, use individual filters
	var min, max int
	var skeys []bool
	for i, child := range pred.Operands() {
		cmin, cmax, _, _, cskeys := SargableFor(child, vpred, entry.index, entry.idxSargKeys, missing, skip, nil,
			this.context, this.aliases)
		if i == 0 {
			min = cmin
			max = cmax
			skeys = cskeys
		} else {
			if cmin != min || cmax != max || len(cskeys) != len(skeys) {
				return false
			}
			for j := 0; j < len(skeys); j++ {
				if cskeys[j] != skeys[j] {
					return false
				}
			}
		}
	}

	nSargKeys := 0
	for j := 0; j < len(skeys); j++ {
		if skeys[j] {
			nSargKeys++
		}
	}
	if nSargKeys > 1 {
		// if each OR subterm contains more than one sargable key, further check the
		// individual filters to see
		//    1. whether there are multiple OR-filters,
		//    2. for each individual OR-filter, whether it can sarg multiple keys.
		// if either is true, then we cannot use individual filters to sarg, otherwise
		// we may end up with multiple spans for each index key, and combining
		// multiple such spans will result in cross-muptiplication of the spans.
		numOr := 0
		for _, filter := range baseKeyspace.Filters() {
			fltrExpr := filter.FltrExpr()
			or, ok := fltrExpr.(*expression.Or)
			if !ok {
				continue
			}
			numOr++
			if numOr > 1 {
				return false
			}
			nsarg := 0
			for i, key := range entry.idxSargKeys {
				cmissing := missing
				if i > 0 {
					cmissing = true
				}
				cmin, _, _, _, _ := SargableFor(or, nil, entry.index, datastore.IndexKeys{key},
					cmissing, skip, nil, this.context, this.aliases)
				if cmin > 0 {
					nsarg++
					if nsarg > 1 {
						// this is attepmting to diffrentiate between:
						//   c1 = 1 AND (c2 = 2 OR c2 = 3)
						// vs
						//   (c1 = 1 AND c2 = 2) OR (c1 = 2 AND c2 = 3)
						// we can allow using of individual filters for
						// sarging of indexes in the first case but not
						// in the second case
						// this does leave
						//   (c1 = 1 AND c2 = 2) OR (c1 = 1 AND c2 = 3)
						// which is equivalent to the first one also not
						// able to use individual filters tos sarg, since
						// we don't detect actual duplicated filter in
						// subarms of OR currently.
						return false
					}
				}
			}
		}
	}

	return true
}

func (this *builder) orGetIndexFilter(pred expression.Expression, index datastore.Index, keys expression.Expressions,
	baseKeyspace *base.BaseKeyspace, missing, skip bool) expression.Expression {
	var orOps expression.Expressions
	if or, ok := pred.(*expression.Or); ok {
		orOps = or.Operands()
	} else {
		orOps = expression.Expressions{pred}
	}

	modified := false
	terms := make(expression.Expressions, 0, len(orOps))
	for _, op := range orOps {
		var term expression.Expression
		var andOps expression.Expressions
		if and, ok := op.(*expression.And); ok {
			andOps = and.Operands()
		} else {
			andOps = expression.Expressions{op}
		}
		for _, op1 := range andOps {
			add := true
			for i, key := range keys {
				min, _, _, _, _ := SargableFor(op1, nil, index, datastore.IndexKeys{&datastore.IndexKey{key, datastore.IK_NONE}},
					(missing || i > 0), skip, nil, this.context, this.aliases)
				if min == 0 {
					continue
				}
				rs, exact, err := sargFor(op1, index, key, false, false, baseKeyspace,
					this.keyspaceNames, this.advisorValidate(),
					(missing || i > 0), false, false, i, this.aliases, this.context)
				if err == nil && rs != nil && exact {
					add = false
					break
				}
			}
			if add {
				if term == nil {
					term = op1
				} else {
					term = expression.NewAnd(term, op1)
				}
			} else {
				modified = true
			}
		}
		if term == nil {
			// one of the OR subterms is "empty", i.e., true
			return nil
		}
		found := false
		if modified {
			// avoid adding redundant term
			for i := 0; i < len(terms); i++ {
				// SubsetOf() could result in exponential number of comparisons if
				// both term and terms[i] are AND expressions with many children
				if _, ok := term.(*expression.And); ok {
					if term.EquivalentTo(terms[i]) {
						found = true
					}
				} else {
					if base.SubsetOf(terms[i], term) {
						terms[i] = term
						found = true
					}
				}
				if found {
					break
				}
			}
		}
		if !found {
			terms = append(terms, term)
		}
	}

	if !modified {
		return pred
	}

	var rv expression.Expression
	if len(terms) == 0 {
		return nil
	} else if len(terms) == 1 {
		rv = terms[0]
	} else {
		rv = expression.NewOr(terms...)
	}

	return rv
}<|MERGE_RESOLUTION|>--- conflicted
+++ resolved
@@ -1489,13 +1489,8 @@
 		this.order != nil && this.limit != nil &&
 		!this.hasBuilderFlag(BUILDER_ORDER_DEPENDS_ON_LET) &&
 		!entry.IsPushDownProperty(_PUSHDOWN_ORDER|_PUSHDOWN_LIMIT|_PUSHDOWN_OFFSET) &&
-<<<<<<< HEAD
 		!entry.HasFlag(IE_VECTOR_RERANK) &&
-		// Do not allow early order when the FROM clause has an UNNEST
-		(!baseKeyspace.IsUnnest() && !baseKeyspace.HasUnnest()) {
-=======
 		(len(this.baseKeyspaces) == 1) {
->>>>>>> de9a55af
 
 		nlimit := int64(-1)
 		noffset := int64(-1)
