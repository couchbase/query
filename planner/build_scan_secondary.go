//  Copyright 2014-Present Couchbase, Inc.
//
//  Use of this software is governed by the Business Source License included
//  in the file licenses/BSL-Couchbase.txt.  As of the Change Date specified
//  in that file, in accordance with the Business Source License, use of this
//  software will be governed by the Apache License, Version 2.0, included in
//  the file licenses/APL2.txt.

package planner

import (
	"fmt"

	"github.com/couchbase/query/algebra"
	"github.com/couchbase/query/datastore"
	"github.com/couchbase/query/errors"
	"github.com/couchbase/query/expression"
	"github.com/couchbase/query/expression/search"
	"github.com/couchbase/query/logging"
	"github.com/couchbase/query/plan"
	base "github.com/couchbase/query/plannerbase"
	"github.com/couchbase/query/util"
	"github.com/couchbase/query/value"
)

func (this *builder) buildSecondaryScan(indexes, arrayIndexes, flex map[datastore.Index]*indexEntry,
	node *algebra.KeyspaceTerm, baseKeyspace *base.BaseKeyspace, subset, id expression.Expression,
	searchSargables []*indexEntry) (scan plan.SecondaryScan, sargLength int, err error) {

	pred := baseKeyspace.DnfPred()
	origPred := baseKeyspace.OrigPred()
	unnests, primaryUnnests, unnestIndexes := this.buildUnnestIndexes(node, this.from,
		pred, arrayIndexes)
	defer releaseUnnestPools(unnests, primaryUnnests)

	indexAll := this.hintIndexes && baseKeyspace.HasIndexAllHint()

	if !this.hasBuilderFlag(BUILDER_DO_JOIN_FILTER) && !indexAll {
		scan, sargLength, err = this.buildCovering(indexes, unnestIndexes, flex, node,
			baseKeyspace, subset, id, searchSargables, unnests)
		if scan != nil || err != nil {
			return
		}
	}

	// if considering primary scan for nested-loop join, we can bail out here after
	// consideration of covering scan above
	if this.hasBuilderFlag(BUILDER_JOIN_ON_PRIMARY) {
		return
	}

	hasDeltaKeyspace := this.context.HasDeltaKeyspace(baseKeyspace.Keyspace())

	if this.group != nil || hasDeltaKeyspace {
		this.resetPushDowns()
	}

	for idx, entry := range indexes {
		entry.pushDownProperty = this.indexPushDownProperty(entry, entry.keys, nil,
			pred, origPred, node.Alias(), nil, false, false, (len(this.baseKeyspaces) == 1),
			implicitAnyCover(entry, true, this.context.FeatureControls()))

		err = this.getIndexFilters(entry, node, baseKeyspace, id)
		if err != nil {
			return
		}
		if this.hasBuilderFlag(BUILDER_DO_JOIN_FILTER) && !entry.HasFlag(IE_HAS_JOIN_FILTER) {
			delete(indexes, idx)
		}
	}

	if len(primaryUnnests) > 0 && len(unnests) > 0 && len(unnestIndexes) > 0 {
		var unnestSargables map[datastore.Index]*indexEntry
		unnestSargables, err = this.buildUnnestScan(node, pred, subset, origPred, unnests,
			primaryUnnests, unnestIndexes, hasDeltaKeyspace)
		if err != nil {
			return
		}
		// add to regular Secondary IndexScan list
		for index, entry := range unnestSargables {
			indexes[index] = entry
		}
	}

	return this.buildCreateSecondaryScan(indexes, flex, node, baseKeyspace,
		pred, id, searchSargables, indexAll, hasDeltaKeyspace)
}

func (this *builder) buildCreateSecondaryScan(indexes, flex map[datastore.Index]*indexEntry,
	node *algebra.KeyspaceTerm, baseKeyspace *base.BaseKeyspace, pred, id expression.Expression,
	searchSargables []*indexEntry, indexAll, hasDeltaKeyspace bool) (
	scan plan.SecondaryScan, sargLength int, err error) {

	if indexAll {
		indexes = getIndexAllIndexes(indexes, baseKeyspace)
		if len(indexes) < 2 {
			return nil, 0, errors.NewPlanInternalError(fmt.Sprintf("buildCreateSecondaryScan: unexpected number of indexes "+
				"(%d) for keyspace %s with INDEX_ALL hint", len(indexes), node.Alias()))
		}
	} else {
		indexes = this.minimalIndexes(indexes, true, pred, node)
	}

	if !this.hasBuilderFlag(BUILDER_DO_JOIN_FILTER) {
		// Already done. need only for one index
		// flex = this.minimalFTSFlexIndexes(flex, true)
		searchSargables = this.minimalSearchIndexes(flex, searchSargables)
	}

	orderEntry, limit, searchOrders := this.buildSecondaryScanPushdowns(indexes, flex, searchSargables, pred, node)

	// Ordering scan, if any, will go into scans[0]
	var scanBuf [16]plan.SecondaryScan
	var scans []plan.SecondaryScan
	var indexProjection *plan.IndexProjection
	sargLength = 0
	cap := len(indexes) + len(flex) + len(searchSargables)

	if cap <= len(scanBuf) {
		scans = scanBuf[0:1]
	} else {
		scans = make([]plan.SecondaryScan, 1, cap)
	}

	if len(indexes) == 1 {
		for _, entry := range indexes {
			indexProjection = this.buildIndexProjection(entry, nil, nil, true, nil)
			if cap == 1 && this.offset != nil && !entry.IsPushDownProperty(_PUSHDOWN_OFFSET) &&
				!entry.HasFlag(IE_HAS_EARLY_ORDER) {
				this.limit = offsetPlusLimit(this.offset, this.limit)
				this.resetOffset()
			}
			break
		}
	} else {
		indexProjection = this.buildIndexProjection(nil, nil, nil, true, nil)
	}

	for index, entry := range indexes {
		// skip primary index with no sargable keys. Able to do PrimaryScan
		if index.IsPrimary() && entry.minKeys == 0 {
			continue
		}
		// If this is a join with primary key (meta().id), then it's
		// possible to get right hand documdents directly without
		// accessing through an index (similar to lookup join).
		// In such cases do not consider secondary indexes that does
		// not include meta().id as a sargable index key. In addition,
		// the index must have either a WHERE clause or at least
		// one other sargable key.
		if node.IsPrimaryJoin() && id != nil {
			metaFound := false
			for _, key := range entry.sargKeys {
				if key.EquivalentTo(id) {
					metaFound = true
					break
				}
			}

			if !metaFound || (len(entry.sargKeys) <= 1 && index.Condition() == nil) {
				continue
			}
		}

		covers, filterCovers, filter, idxProj, err := this.buildIndexFilters(entry, baseKeyspace, id, node)
		if err != nil {
			return nil, 0, err
		}
		if len(covers) == 0 {
			idxProj = indexProjection
		}

		var indexKeyOrders plan.IndexKeyOrders
		if orderEntry != nil && index == orderEntry.index {
			_, indexKeyOrders, _ = this.useIndexOrder(entry, entry.idxKeys)
		}

		if index.Type() != datastore.SYSTEM {
			this.collectIndexKeyspaceNames(baseKeyspace.Keyspace())
		}

		var limit, offset expression.Expression
		if entry.IsPushDownProperty(_PUSHDOWN_LIMIT) {
			limit = this.limit
		}
		if entry.IsPushDownProperty(_PUSHDOWN_OFFSET) {
			offset = this.offset
		}

		var indexKeyNames []string
		var indexPartitionSets plan.IndexPartitionSets
		if index6, ok := entry.index.(datastore.Index6); ok && index6.IsBhive() && entry.HasFlag(IE_VECTOR_KEY_SARGABLE) {
			indexKeyNames, err = getIndexKeyNames(node.Alias(), index, idxProj, false)
			if err != nil {
				return nil, 0, err
			}
			indexPartitionSets, err = this.getIndexPartitionSets(entry.partitionKeys, node, pred, baseKeyspace)
			if err != nil {
				return nil, 0, err
			}
		}

		skipNewKeys := false
		if index.Type() == datastore.SEQ_SCAN {
			skipNewKeys = this.skipKeyspace != "" && baseKeyspace.Keyspace() == this.skipKeyspace
			if skipNewKeys {
				this.mustSkipKeys = true
			}
		}

		scan = entry.spans.CreateScan(index, node, this.context.IndexApiVersion(), false, false,
			overlapSpans(pred), false, offset, limit, idxProj, indexKeyOrders, nil,
			covers, filterCovers, filter, entry.cost, entry.cardinality,
			entry.size, entry.frCost, baseKeyspace, hasDeltaKeyspace, skipNewKeys,
			this.hasBuilderFlag(BUILDER_NL_INNER), false, indexKeyNames, indexPartitionSets)

		if iscan3, ok := scan.(*plan.IndexScan3); ok {
			if entry.HasFlag(IE_HAS_EARLY_ORDER) {
				iscan3.SetEarlyOrder()
				iscan3.SetEarlyOrderExprs(entry.orderExprs)
				if entry.IsPushDownProperty(_PUSHDOWN_EXACTSPANS) {
					iscan3.SetEarlyLimit()
					if this.offset != nil {
						iscan3.SetEarlyOffset()
					}
				}
			} else if entry.IsPushDownProperty(_PUSHDOWN_ORDER) &&
				entry.IsPushDownProperty(_PUSHDOWN_EXACTSPANS) {
				if this.limit != nil && !entry.IsPushDownProperty(_PUSHDOWN_LIMIT) {
					iscan3.SetEarlyLimit()
				}
				if this.offset != nil && !entry.IsPushDownProperty(_PUSHDOWN_OFFSET) {
					iscan3.SetEarlyOffset()
				}
			}
		}

		if orderEntry != nil && index == orderEntry.index {
			scans[0] = scan
		} else {
			scans = append(scans, scan)
		}

		if len(entry.sargKeys) > sargLength {
			sargLength = len(entry.sargKeys)
		}
		for _, a := range entry.unnestAliases {
			baseKeyspace.AddUnnestIndex(index, a)
		}
	}

	this.resetProjection()

	// Search() access path for flex indexes
	for index, entry := range flex {
		sfn := entry.sargKeys[0].(*search.Search)
		sOrders := searchOrders
		if entry != orderEntry {
			sOrders = nil
		}

		this.collectIndexKeyspaceNames(baseKeyspace.Keyspace())
		scan := this.CreateFTSSearch(index, node, sfn, sOrders, nil, nil, hasDeltaKeyspace)
		if entry == orderEntry {
			scans[0] = scan
		} else {
			scans = append(scans, scan)
		}

		if entry.maxKeys > sargLength {
			sargLength = entry.maxKeys
		}
	}

	for _, entry := range searchSargables {
		sfn := entry.sargKeys[0].(*search.Search)
		if entry.HasFlag(IE_SEARCH_KNN) {
			indexAll = true
		}
		sOrders := searchOrders
		if entry != orderEntry {
			sOrders = nil
		}

		this.collectIndexKeyspaceNames(baseKeyspace.Keyspace())
		scan := this.CreateFTSSearch(entry.index, node, sfn, sOrders, nil, nil, hasDeltaKeyspace)
		if entry == orderEntry {
			scans[0] = scan
		} else {
			scans = append(scans, scan)
		}

		if entry.maxKeys > sargLength {
			sargLength = entry.maxKeys
		}
	}

	if len(scans) == 1 {
		this.orderScan = scans[0]
		return scans[0], sargLength, nil
	} else if scans[0] == nil && len(scans) == 2 {
		return scans[1], sargLength, nil
	} else if scans[0] == nil {
		cost, cardinality, size, frCost := this.intersectScanCost(node, scans[1:]...)
		return plan.NewIntersectScan(limit, indexAll, cost, cardinality, size, frCost, scans[1:]...), sargLength, nil
	} else {
		cost, cardinality, size, frCost := this.intersectScanCost(node, scans...)
		scan = plan.NewOrderedIntersectScan(nil, indexAll, cost, cardinality, size, frCost, scans...)
		this.orderScan = scan
		return scan, sargLength, nil
	}
}

func (this *builder) buildSecondaryScanPushdowns(indexes, flex map[datastore.Index]*indexEntry,
	searchSargables []*indexEntry, pred expression.Expression, node *algebra.KeyspaceTerm) (
	orderEntry *indexEntry, limit expression.Expression, searchOrders []string) {

	if this.hasBuilderFlag(BUILDER_DO_JOIN_FILTER) {
		return
	}

	hasEarlyOrder := false

	// get ordered Index. If any index doesn't have Limit/Offset pushdown those must turned off
	pushDown := this.hasOffsetOrLimit()
	for _, entry := range indexes {
		if this.order != nil {
			// prefer _PUSHDOWN_ORDER over _PUSHDOWN_PARTIAL_ORDER
			if (orderEntry == nil || orderEntry.IsPushDownProperty(_PUSHDOWN_PARTIAL_ORDER)) &&
				entry.IsPushDownProperty(_PUSHDOWN_ORDER) {
				orderEntry = entry
				this.partialSortTermCount = 0
			} else if orderEntry == nil && entry.IsPushDownProperty(_PUSHDOWN_PARTIAL_ORDER) {
				orderEntry = entry
				this.partialSortTermCount = entry.partialSortTermCount
			}
		}

		if pushDown && ((this.offset != nil && !entry.IsPushDownProperty(_PUSHDOWN_OFFSET)) ||
			(this.limit != nil && !entry.IsPushDownProperty(_PUSHDOWN_LIMIT))) {
			pushDown = false
		}

		if entry.HasFlag(IE_HAS_EARLY_ORDER) {
			hasEarlyOrder = true
		}
	}

	for _, entry := range flex {
		if this.order != nil && orderEntry == nil && entry.IsPushDownProperty(_PUSHDOWN_ORDER) {
			orderEntry = entry
			searchOrders = entry.searchOrders
		}

		if pushDown && ((this.offset != nil && !entry.IsPushDownProperty(_PUSHDOWN_OFFSET)) ||
			(this.limit != nil && !entry.IsPushDownProperty(_PUSHDOWN_LIMIT))) {
			pushDown = false
		}
	}

	if len(searchSargables) > 0 {
		if !pushDown && !hasEarlyOrder {
			this.resetOffsetLimit()
		}

		var searchOrderEntry *indexEntry

		searchOrderEntry, searchOrders, _ = this.searchPagination(searchSargables, pred, node.Alias())
		pushDown = this.hasOffsetOrLimit()
		if orderEntry == nil {
			orderEntry = searchOrderEntry
		}
	}

	// ordered index found turn off parallelism. If not turn off pushdowns
	if orderEntry != nil {
		this.maxParallelism = 1
	} else if this.order != nil {
		if !hasEarlyOrder {
			this.resetOrderOffsetLimit()
		}
		return nil, nil, nil
	}

	// if not single index turn off pushdowns and apply on IntersectScan
	if pushDown && (len(indexes)+len(flex)+len(searchSargables)) > 1 {
		limit = offsetPlusLimit(this.offset, this.limit)
		this.resetOffsetLimit()
	} else if !pushDown && !hasEarlyOrder {
		this.resetOffsetLimit()
	}
	return
}

func (this *builder) sargableIndexes(indexes []datastore.Index, pred, subset, vpred expression.Expression,
	primaryKey expression.Expressions, formalizer *expression.Formalizer,
	ubs expression.Bindings, join bool) (
	sargables, arrays, flex map[datastore.Index]*indexEntry, err error) {

	flexPred := pred
	if len(this.context.NamedArgs()) > 0 || len(this.context.PositionalArgs()) > 0 {
		flexPred, err = base.ReplaceParameters(flexPred, this.context.NamedArgs(), this.context.PositionalArgs())
		if err != nil {
			return
		}
	}

	sargables = make(map[datastore.Index]*indexEntry, len(indexes))
	arrays = make(map[datastore.Index]*indexEntry, len(indexes))

	var keys datastore.IndexKeys
	var entry *indexEntry
	var flexRequest *datastore.FTSFlexRequest
	nvectors := 0

	for _, index := range indexes {
		if index.Type() == datastore.FTS {
			if this.hintIndexes && flexPred != nil && !this.hasBuilderFlag(BUILDER_DO_JOIN_FILTER) {
				// FTS Flex index sargability
				if flexRequest == nil {
					flex = make(map[datastore.Index]*indexEntry, len(indexes))
					flexRequest = this.buildFTSFlexRequest(formalizer.Keyspace(), flexPred, ubs)
				}

				entry, err = this.sargableFlexSearchIndex(index, flexRequest, join)
				if err != nil {
					return
				}

				if entry != nil {
					flex[index] = entry
				}
			}
			continue
		}

		var includes expression.Expressions
		var cond, origCond expression.Expression
		var allKey *expression.All
		var apos int
		var vpos int = -1

		if index.IsPrimary() {
			if primaryKey != nil {
				keys = make(datastore.IndexKeys, 0, len(primaryKey))
				for _, k := range primaryKey {
					keys = append(keys, &datastore.IndexKey{k, datastore.IK_NONE})
				}
			} else {
				continue
			}
		} else {
			cond = index.Condition()
			if cond != nil {
				if subset == nil {
					continue
				}

				if cond, origCond, err = formalizeExpr(formalizer, cond, true); err != nil {
					return
				}

				if !base.SubsetOf(subset, cond) && (origCond == nil || !base.SubsetOf(subset, origCond)) {
					continue
				}
			}

			rangeKeys := index.RangeKey()
			for i, key := range rangeKeys {
				if a, ok := key.(*expression.All); ok {
					allKey = a
					apos = i
				}
			}

			keys = datastore.GetIndexKeys(index)

			for i, key := range keys {
				if key.Expr, _, err = formalizeExpr(formalizer, key.Expr, false); err != nil {
					return
				}
				if key.HasAttribute(datastore.IK_VECTOR) {
					vpos = i
				}
			}

			includes = datastore.GetIndexIncludes(index)
			for i, _ := range includes {
				if includes[i], _, err = formalizeExpr(formalizer, includes[i], false); err != nil {
					return
				}
			}
		}

		var partitionKeys expression.Expressions
		partitionKeys, err = indexPartitionKeys(index, formalizer)
		if err != nil {
			return
		}

		skip := useSkipIndexKeys(index, this.context.IndexApiVersion())
		missing := indexHasLeadingKeyMissingValues(index, this.context.FeatureControls())
		min, max, sum, skeys := SargableFor(pred, vpred, index, keys, missing, skip, nil, this.context, this.aliases)
		exact := min == 0 && pred == nil

		n := min
		if skip && (n > 0 || missing) {
			n = max
		}

		if n == 0 && missing && primaryKey != nil {
			n = 1
		}

		if n > 0 || allKey != nil {
			entry := newIndexEntry(index, keys, includes, n, partitionKeys, min, n, sum,
				cond, origCond, nil, exact, skeys)
			if missing {
				entry.SetFlags(IE_LEADINGMISSING, true)
			}
			if allKey != nil {
				arrays[index] = entry
				var ak expression.Expression
				if ak, _, err = formalizeExpr(formalizer, allKey, false); err != nil {
					return
				}
				allKey, _ := ak.(*expression.All)
				entry.setArrayKey(allKey, apos)
			}
			if vpos >= 0 && vpos < len(skeys) && skeys[vpos] {
				nvectors++
				entry.SetFlags(IE_VECTOR_KEY_SARGABLE, true)
			}

			if n > 0 {
				sargables[index] = entry
			}
		}
	}

	if nvectors > 0 {
		// only keep entries that have vector index key sargable
		for i, e := range sargables {
			if !e.HasFlag(IE_VECTOR_KEY_SARGABLE) {
				delete(sargables, i)
			}
		}
	}

	return sargables, arrays, flex, nil
}

func formalizeExpr(formalizer *expression.Formalizer, expr expression.Expression, orig bool) (
	newExpr, origExpr expression.Expression, err error) {
	if expr != nil {
		expr = expr.Copy()
		formalizer.SetIndexScope()
		expr, err = formalizer.Map(expr)
		formalizer.ClearIndexScope()
		if err == nil {
			if orig {
				origExpr = expr.Copy()
			}

			dnf := base.NewDNF(expr, true, true)
			expr, err = dnf.Map(expr)
		}
	}
	return expr, origExpr, err
}

func indexPartitionKeys(index datastore.Index,
	formalizer *expression.Formalizer) (partitionKeys expression.Expressions, err error) {

	index3, ok := index.(datastore.Index3)
	if !ok {
		return
	}

	partitionInfo, _ := index3.PartitionKeys()
	if partitionInfo == nil || partitionInfo.Strategy == datastore.NO_PARTITION {
		return
	}

	partitionKeys = partitionInfo.Exprs
	if formalizer == nil {
		return partitionKeys, err
	}

	partitionKeys = partitionKeys.Copy()
	for i, key := range partitionKeys {
		key = key.Copy()

		formalizer.SetIndexScope()
		partitionKeys[i], err = formalizer.Map(key)
		formalizer.ClearIndexScope()
		if err != nil {
			return nil, err
		}
	}
	return partitionKeys, err
}

func (this *builder) minimalIndexes(sargables map[datastore.Index]*indexEntry, shortest bool,
	pred expression.Expression, node *algebra.KeyspaceTerm) map[datastore.Index]*indexEntry {

	alias := node.Alias()
	baseKeyspace, _ := this.baseKeyspaces[node.Alias()]
	useCBO := this.useCBO && this.keyspaceUseCBO(node.Alias())

	if useCBO && len(baseKeyspace.VectorFilters()) > 0 {
		// for now, do not use CBO for consideration of vector index for covering
		// since we don't yet have proper costing for vector index scan
		for _, entry := range sargables {
			if entry.HasFlag(IE_VECTOR_KEY_SARGABLE) {
				useCBO = false
				break
			}
		}
	}

	var predFc map[string]value.Value
	if pred != nil {
		predFc = _FILTER_COVERS_POOL.Get()
		defer _FILTER_COVERS_POOL.Put(predFc)
		predFc = pred.FilterCovers(predFc)
	}

	if useCBO {
		advisorValidate := this.advisorValidate()
		keyspace := baseKeyspace.Keyspace()
		for _, se := range sargables {
			if se.cost <= 0.0 {
				cost, selec, card, size, frCost, e := indexScanCost(se.index, se.sargKeys,
					this.context.RequestId(), se.spans, alias, advisorValidate,
					this.context)
				if e != nil || (cost <= 0.0 || card <= 0.0 || size <= 0 || frCost <= 0.0) {
					useCBO = false
				} else {
					se.cardinality, se.selectivity, se.cost, se.frCost, se.size = card, selec, cost, frCost, size
				}
			}
			if shortest && se.fetchCost <= 0.0 {
				fetchCost, _, _ := getFetchCost(keyspace, se.cardinality)
				if fetchCost > 0.0 {
					se.fetchCost = fetchCost
				} else {
					useCBO = false
				}
			}
			if se.IsPushDownProperty(_PUSHDOWN_LIMIT|_PUSHDOWN_OFFSET) &&
				!se.HasFlag(IE_LIMIT_OFFSET_COST) {
				if se.cost > 0.0 && se.cardinality > 0.0 && se.size > 0 && se.frCost > 0.0 {
					cost, card, frCost, selec := this.getIndexLimitCost(se.cost, se.cardinality, se.frCost, se.selectivity)
					if cost > 0.0 && card > 0.0 && frCost > 0.0 && selec > 0.0 {
						se.cost, se.cardinality, se.frCost, se.selectivity = cost, card, frCost, selec
						// expect shortest is true when pushdown is set
						fetchCost, _, _ := getFetchCost(keyspace, card)
						if fetchCost > 0.0 {
							se.fetchCost = fetchCost
						} else {
							useCBO = false
						}
					} else {
						useCBO = false
					}
				}
				se.SetFlags(IE_LIMIT_OFFSET_COST, true)
			}
		}
	}

	if !useCBO && this.hasBuilderFlag(BUILDER_DO_JOIN_FILTER) {
		return nil
	}

	corrSubq := node.IsInCorrSubq()
	for s, se := range sargables {
		for t, te := range sargables {
			if t == s {
				continue
			}

			if useCBO && shortest {
				if t.Type() == datastore.SEQ_SCAN && te.nSargKeys == 0 {
					delete(sargables, t)
					continue
				} else if s.Type() == datastore.SEQ_SCAN && se.nSargKeys == 0 {
					continue
				} else if corrSubq {
					// if inside correlated subquery, skip primary index with
					// no sargable keys (primary scan)
					if t.IsPrimary() && te.minKeys == 0 {
						delete(sargables, t)
						continue
					} else if s.IsPrimary() && se.minKeys == 0 {
						continue
					}
				}

				if matchedLeadingKeys(se, te, predFc) {
					seCost := se.scanCost()
					teCost := te.scanCost()
					if seCost < teCost || (seCost == teCost && se.cardinality < te.cardinality) {
						delete(sargables, t)
					}
				}
			} else {
				if narrowerOrEquivalent(se, te, shortest, corrSubq, predFc) {
					delete(sargables, t)
				}
			}
		}
	}

	if shortest && len(sargables) > 1 {
		if !useCBO && this.useCBO && this.keyspaceUseCBO(node.Alias()) {
			// reset useCBO
			// it is possible that useCBO is set to false above due to cost not available
			// for one of the indexes, however if that index is eliminated by other
			// criteria already then we may be able to turn useCBO back on again
			useCBO = true
			for _, se := range sargables {
				if se.cost <= 0.0 || se.cardinality <= 0.0 || se.size <= 0 || se.frCost <= 0.0 {
					useCBO = false
					break
				}
			}
		}
		if useCBO {
			sargables = this.chooseIntersectScan(sargables, node)
		} else {
			// remove any early order indicator
			for _, entry := range sargables {
				entry.UnsetFlags(IE_HAS_EARLY_ORDER)
			}
		}
	}

	return sargables
}

/*
Is se narrower or equivalent to te.

	true : purge te
	false: keep both
*/
func narrowerOrEquivalent(se, te *indexEntry, shortest, corrSubq bool, predFc map[string]value.Value) bool {

	snk, snc := matchedKeysConditions(se, te, shortest, predFc)

	be := bestIndexBySargableKeys(se, te, se.nEqCond, te.nEqCond)
	if be == te { // te is better index
		return false
	}

	if te.nSargKeys > 0 && te.nSargKeys == snk+snc && se.nSargKeys > snk && be == se {
		// all te sargable keys are se sargable keys and part of se condition;
		//  se have more different sragable keys
		if te.cond != nil && (se.cond == nil || !base.SubsetOf(se.cond, te.cond)) {
			return false
		}
		return true
	}

	// non shortest case keep both indexes so that covering can be done on best index
	if !shortest {
		// prefer an index over a sequential scan
		if te.index.Type() == datastore.SEQ_SCAN {
			return true
		}
		return false
	}

	if be == se {
		return true
	}

	sePushDown := se.PushDownProperty()
	tePushDown := te.PushDownProperty()
	seKeyFlags := se.IndexKeyFlags()
	teKeyFlags := te.IndexKeyFlags()

	if te.nSargKeys == (snk+snc) && sePushDown == tePushDown && seKeyFlags == teKeyFlags {
		// if te and se has same sargKeys (or equivalent condition), and there exists
		// a non-sarged array key, prefer the one without the array key
		if se.HasFlag(IE_ARRAYINDEXKEY) != te.HasFlag(IE_ARRAYINDEXKEY) {
			if !se.HasFlag(IE_ARRAYINDEXKEY_SARGABLE) && !te.HasFlag(IE_ARRAYINDEXKEY_SARGABLE) {
				if te.HasFlag(IE_ARRAYINDEXKEY) && !se.HasFlag(IE_ARRAYINDEXKEY) {
					return true
				} else if se.HasFlag(IE_ARRAYINDEXKEY) && !te.HasFlag(IE_ARRAYINDEXKEY) {
					return false
				}
			}

		}
	}

	if te.cond != nil && (se.cond == nil || !base.SubsetOf(se.cond, te.cond)) {
		return false
	}

	if te.nSargKeys > 0 {
		if te.nSargKeys > (snk + snc) {
			return false
		} else if te.nSargKeys == (snk+snc) && sePushDown == tePushDown && seKeyFlags == teKeyFlags {
			if se.minKeys != te.minKeys {
				if se.minKeys != se.nSargKeys || te.minKeys != te.nSargKeys {
					// for two indexes with the same sargKeys, favor the one
					// with more consecutive leading sargKeys
					// e.g (c1, c4) vs (c1, c2, c4) with predicates on c1 and c4
					return se.minKeys > te.minKeys
				} else if (se.minKeys + snc) != te.minKeys {
					// also consider matched index conditions
					return (se.minKeys + snc) > te.minKeys
				}
			}
			if se.maxKeys != te.maxKeys {
				if se.maxKeys != se.nSargKeys || te.maxKeys != te.nSargKeys {
					// favor the one with shorter sargKeys
					return se.maxKeys < te.maxKeys
				} else if (se.maxKeys + snc) != te.maxKeys {
					// also consider matched index conditions
					return (se.maxKeys + snc) < te.maxKeys
				}
			}
		}
	}

	if se.sumKeys+se.nEqCond != te.sumKeys+te.nEqCond {
		return se.sumKeys+se.nEqCond > te.sumKeys+te.nEqCond
	}

	if sePushDown != tePushDown {
		return sePushDown > tePushDown
	}

	// prefer one with index filter/join filter/early order
	if seKeyFlags != teKeyFlags {
		return seKeyFlags > teKeyFlags
	}
	seFltr := se.HasFlag(IE_HAS_FILTER)
	teFltr := te.HasFlag(IE_HAS_FILTER)
	if seFltr != teFltr {
		return seFltr
	}

	teType := te.index.Type()
	seType := se.index.Type()
	// prefer an index over a sequential scan
	if teType == datastore.SEQ_SCAN {
		return true
	} else if seType == datastore.SEQ_SCAN {
		return false
	}

	if len(se.keys) != len(te.keys) {
		return len(se.keys) < len(te.keys)
	}

	// for equivalent keys, prefer non-VIRTUAL
	if teType == datastore.VIRTUAL && seType != datastore.VIRTUAL {
		return true
	} else if seType == datastore.VIRTUAL && teType != datastore.VIRTUAL {
		return false
	}

	// when neither index has sargable keys:
	//   - if inside correlated subquery, skip primary index
	//   - otherwise favor primary index over missing-leading key index
	if te.nSargKeys == 0 && se.nSargKeys == 0 {
		if se.index.IsPrimary() {
			if corrSubq {
				return false
			} else if te.cond == nil {
				return true
			}
		} else if te.index.IsPrimary() {
			if corrSubq {
				return true
			} else if se.cond == nil {
				return false
			}
		}
	}

	return se.cond != nil || (te.nSargKeys == (snk + snc))
}

// Calculates how many keys te sargable keys matched with se sargable keys and se condition
func matchedKeysConditions(se, te *indexEntry, shortest bool, predFc map[string]value.Value) (nk, nc int) {

outer:
	for ti, tk := range te.sargKeys {
		if !te.skeys[ti] {
			continue
		}

		for si, sk := range se.sargKeys {
			if se.skeys[si] {
				if matchedIndexKey(sk, tk) {
					nk++
					continue outer
				}
			}
		}

		if matchedIndexCondition(se, tk, predFc, shortest) {
			nc++
		}
	}

	return
}

// for CBO, prune indexes that has similar leading index keys
func matchedLeadingKeys(se, te *indexEntry, predFc map[string]value.Value) bool {
	if se.nSargKeys == 0 && te.nSargKeys == 0 &&
		se.HasFlag(IE_LEADINGMISSING) && te.HasFlag(IE_LEADINGMISSING) {
		return true
	}

	if se.PushDownProperty() != te.PushDownProperty() ||
		se.IndexKeyFlags() != te.IndexKeyFlags() {
		return false
	}

	nkeys := 0
	ncond := 0
	for i, tk := range te.sargKeys {
		if !te.skeys[i] {
			continue
		}

		if i >= len(se.sargKeys) {
			break
		}

		if !se.skeys[i] {
			continue
		}

		sk := se.sargKeys[i]
		if matchedIndexKey(sk, tk) {
			nkeys++
		} else if matchedIndexCondition(se, tk, predFc, true) {
			ncond++
		} else {
			break
		}
	}

	return (nkeys + ncond) > 0
}

func matchedIndexKey(sk, tk expression.Expression) bool {
	return base.SubsetOf(sk, tk) || sk.DependsOn(tk)
}

func matchedIndexCondition(se *indexEntry, tk expression.Expression, predFc map[string]value.Value,
	shortest bool) bool {

	/* Count number of matches
	 * Indexkey is part of other index condition as equality predicate
	 * If trying to determine shortest index(For: IntersectScan)
	 *     indexkey is not equality predicate and indexkey is part of other index condition
	 *     (In case of equality predicate keeping IntersectScan might be better)
	 */
	_, condEq := se.condFc[tk.String()]
	_, predEq := predFc[tk.String()]
	if condEq || (shortest && !predEq && se.cond != nil && se.cond.DependsOn(tk)) {
		return true
	}

	return false
}

func (this *builder) sargIndexes(baseKeyspace *base.BaseKeyspace, underHash bool,
	sargables map[datastore.Index]*indexEntry) error {

	pred := baseKeyspace.DnfPred()
	var vpred expression.Expression
	if !this.hasBuilderFlag(BUILDER_NL_INNER) {
		vpred = baseKeyspace.GetVectorPred()
	}
	isOrPred := false
	orIsJoin := false
	if !underHash {
		if _, ok := pred.(*expression.Or); ok {
			isOrPred = true
			for _, fl := range baseKeyspace.Filters() {
				if fl.IsJoin() {
					orIsJoin = true
					break
				}
			}
		}
	}

	useCBO := this.useCBO && (baseKeyspace.DocCount() >= 0)
	advisorValidate := this.advisorValidate()
	for _, se := range sargables {
		var spans SargSpans
		var exactSpans bool
		var err error

		if (se.index.IsPrimary() && se.minKeys == 0) || se.maxKeys == 0 {
			se.spans = _WHOLE_SPANS.Copy()
			if pred != nil {
				se.exactSpans = false
			}
			continue
		}

		useFilters := true
		if isOrPred {
			if this.hasBuilderFlag(BUILDER_OR_SUBTERM) {
				useFilters = false
			} else {
				useFilters = this.orSargUseFilters(pred.(*expression.Or), vpred, baseKeyspace, se)
			}
		} else {
			for _, key := range se.keys {
				if _, ok := key.(*expression.And); ok {
					useFilters = false
					break
				}
			}
		}
		if useFilters && vpred != nil && len(baseKeyspace.Filters()) == 0 {
			useFilters = false
		}
		isMissing := se.HasFlag(IE_LEADINGMISSING)
		validSpans := false
		if useFilters {
			filters := baseKeyspace.Filters()
			if se.exactFilters != nil {
				// already considered before, clear the map
				for k, _ := range se.exactFilters {
					delete(se.exactFilters, k)
				}
			} else {
				se.exactFilters = make(map[*base.Filter]bool, len(filters))
			}
			spans, exactSpans, err = SargForFilters(filters, vpred, se, se.idxKeys, isMissing, nil,
				se.maxKeys, underHash, useCBO, baseKeyspace, this.keyspaceNames,
				advisorValidate, this.aliases, se.exactFilters, this.context)
			if err == nil && (spans != nil || !isOrPred || !se.HasFlag(IE_LEADINGMISSING)) {
				// If this is OR predicate and no valid span generated, and index
				// has leading missing, allow it to try with SargFor() below.
				validSpans = true
			}
		}
		if !validSpans {
			useFilters = false
			spans, exactSpans, err = SargFor(baseKeyspace.DnfPred(), vpred, se, se.idxKeys,
				isMissing, nil, se.maxKeys, orIsJoin, useCBO, baseKeyspace,
				this.keyspaceNames, advisorValidate, this.aliases, this.context)
		}

		if se.HasFlag(IE_LEADINGMISSING) && (spans == nil || spans.Size() == 0) {
			se.spans = _WHOLE_SPANS.Copy()
			if pred == nil || (se.cond != nil && pred.EquivalentTo(se.cond)) ||
				(se.origCond != nil && pred.EquivalentTo(se.origCond)) {

				se.exactSpans = true
			} else {
				se.exactSpans = false
			}
			continue
		}

		if err != nil || spans == nil || spans.Size() == 0 {
			logging.Errora(func() string {
				return fmt.Sprintf("Sargable index not sarged: pred:<ud>%v</ud> sarg_keys:<ud>%v</ud> error:%v",
					pred,
					se.sargKeys,
					err,
				)
			})

			return errors.NewPlanError(nil,
				fmt.Sprintf("Sargable index not sarged; pred=%v, sarg_keys=%v, error=%v",
					pred.String(), se.sargKeys.String(), err))
		}

		se.spans = spans
		if exactSpans && !useIndex2API(se.index, this.context.IndexApiVersion()) {
			exactSpans = spans.ExactSpan1(len(se.keys))
		}
		se.exactSpans = exactSpans

		if isOrPred && useFilters {
			se.SetFlags(IE_OR_USE_FILTERS, true)
		}
	}

	return nil
}

func indexHasArrayIndexKey(index datastore.Index) bool {
	return hasArrayIndexKey(index.RangeKey())
}

func hasArrayIndexKey(keys expression.Expressions) bool {
	for _, sk := range keys {
		if isArray, _, _ := sk.IsArrayIndexKey(); isArray {
			return true
		}
	}
	return false
}

func (this *builder) chooseIntersectScan(sargables map[datastore.Index]*indexEntry,
	node *algebra.KeyspaceTerm) map[datastore.Index]*indexEntry {

	keyspace, err := this.getTermKeyspace(node)
	if err != nil {
		return sargables
	}

	nTerms := 0
	if this.order != nil {
		nTerms = len(this.order.Terms())
	}

	return optChooseIntersectScan(keyspace, sargables, nTerms, node.Alias(),
		this.limit, this.offset, this.advisorValidate(), len(this.baseKeyspaces) == 1,
		this.context)
}

func bestIndexBySargableKeys(se, te *indexEntry, snc, tnc int) *indexEntry {
	si := 0
	ti := 0
	for si < len(se.skeys) && ti < len(te.skeys) {
		if se.skeys[si] != te.skeys[ti] {
			if se.skeys[si] {
				if tnc == 0 {
					return se
				}
				tnc--
				si++
			} else if te.skeys[ti] {
				if snc == 0 {
					return te
				}
				snc--
				ti++
			}
		} else {
			si++
			ti++
		}
	}

	for ; si < len(se.skeys); si++ {
		if se.skeys[si] {
			if tnc == 0 {
				return se
			}
			tnc--
		}
	}

	for ; ti < len(te.skeys); ti++ {
		if te.skeys[ti] {
			if snc == 0 {
				return te
			}
			snc--
		}
	}

	if tnc > snc {
		return te
	} else if snc > tnc {
		return se
	}

	return nil
}

func overlapSpans(expr expression.Expression) bool {
	return expr != nil && expr.MayOverlapSpans()
}

func (this *builder) eqJoinFilter(fl *base.Filter, alias string) (bool, expression.Expression, expression.Expression,
	*base.BaseKeyspace) {

	fltrExpr := fl.FltrExpr()
	eqFltr, ok := fltrExpr.(*expression.Eq)
	if !ok {
		return false, nil, nil, nil
	}

	keyspaces := fl.OrigKeyspaces()
	if len(keyspaces) != 2 {
		return false, nil, nil, nil
	}

	first := eqFltr.First()
	second := eqFltr.Second()
	firstRefs, err1 := expression.CountKeySpaces(first, keyspaces)
	secondRefs, err2 := expression.CountKeySpaces(second, keyspaces)
	if err1 != nil || err2 != nil {
		return false, nil, nil, nil
	}
	if len(firstRefs) != 1 || len(secondRefs) != 1 {
		return false, nil, nil, nil
	}

	var joinAlias string
	for a, _ := range keyspaces {
		if a != alias {
			joinAlias = a
			break
		}
	}

	joinKeyspace, ok := this.baseKeyspaces[joinAlias]
	if !ok || joinKeyspace.IsOuter() {
		return false, nil, nil, nil
	}

	if _, ok = firstRefs[alias]; ok {
		return true, first, second, joinKeyspace
	} else if _, ok = secondRefs[alias]; ok {
		return true, second, first, joinKeyspace
	}
	return false, nil, nil, nil
}

func (this *builder) getIndexFilters(entry *indexEntry, node *algebra.KeyspaceTerm,
	baseKeyspace *base.BaseKeyspace, id expression.Expression) (err error) {

	// special case, if the span is an empty span, no need to proceed
	if isSpecialSargSpan(entry.spans, plan.RANGE_EMPTY_SPAN) {
		return nil
	}

	alias := node.Alias()
	useCBO := this.useCBO && this.keyspaceUseCBO(alias)
	advisorValidate := this.advisorValidate()
	requestId := this.context.RequestId()
	if useCBO && (entry.cost <= 0.0 || entry.cardinality <= 0.0 || entry.size <= 0 || entry.frCost <= 0.0) {
		cost, selec, card, size, frCost, e := indexScanCost(entry.index, entry.sargKeys,
			requestId, entry.spans, alias, advisorValidate, this.context)
		if e != nil || (cost <= 0.0 || card <= 0.0 || size <= 0 || frCost <= 0.0) {
			useCBO = false
		} else {
			if entry.IsPushDownProperty(_PUSHDOWN_LIMIT|_PUSHDOWN_OFFSET) &&
				!entry.HasFlag(IE_LIMIT_OFFSET_COST) {
				cost, card, frCost, selec = this.getIndexLimitCost(cost, card, frCost, selec)
				entry.SetFlags(IE_LIMIT_OFFSET_COST, true)
			}
			if cost > 0.0 && card > 0.0 && frCost > 0.0 && selec > 0.0 {
				entry.cardinality, entry.selectivity, entry.cost, entry.frCost, entry.size = card, selec, cost, frCost, size
				fetchCost, _, _ := getFetchCost(baseKeyspace.Keyspace(), card)
				if fetchCost > 0.0 {
					entry.fetchCost = fetchCost
				} else {
					useCBO = false
				}
			} else {
				useCBO = false
			}
		}
	}

	includeJoin := true
	if this.joinEnum() {
		if !this.hasBuilderFlag(BUILDER_DO_JOIN_FILTER) {
			includeJoin = false
		}
	} else if baseKeyspace.IsOuter() || baseKeyspace.IsUnnest() || baseKeyspace.HasNoJoinFilterHint() {
		includeJoin = false
	} else if node.IsAnsiJoinOp() && !this.hasBuilderFlag(BUILDER_UNDER_HASH) {
		includeJoin = false
	} else if !useCBO && !baseKeyspace.HasJoinFilterHint() {
		includeJoin = false
	}

	selec := OPT_SELEC_NOT_AVAIL
	if useCBO {
		selec = 1.0
	}

	index := entry.index

	var indexFilters expression.Expressions
	var hasIndexJoinFilters bool
	filters := baseKeyspace.Filters()
	joinFilters := baseKeyspace.JoinFilters()
	nFilters := len(filters)
	nJoinFilters := len(joinFilters)
	pred := baseKeyspace.DnfPred()
	isOrPred := false
	if _, ok := pred.(*expression.Or); ok {
		isOrPred = true
	}

	for _, fl := range filters {
		if fl.IsJoin() {
			nFilters--
			nJoinFilters++
		}
	}
	if !includeJoin {
		nJoinFilters = 0
	}

	if (nFilters + nJoinFilters) == 0 {
		return
	}

	if nFilters > 0 {
		indexFilters = make(expression.Expressions, 0, nFilters)
	}

	// skip array index keys
	arrayKey := entry.HasFlag(IE_ARRAYINDEXKEY)
	idxKeys := entry.idxKeys
	includes := entry.includes
	if entry.HasFlag(IE_VECTOR_KEY_SARGABLE) && !entry.IsPushDownProperty(_PUSHDOWN_ORDER) {
		idxKeys, err = replaceVectorKey(idxKeys, entry)
		if err != nil {
			return
		}
	}
	coverExprs := make(expression.Expressions, 0, len(idxKeys)+len(includes)+1)
	for _, key := range idxKeys {
		if isArray, _, _ := key.Expr.IsArrayIndexKey(); !isArray && !key.HasAttribute(datastore.IK_VECTOR) {
			coverExprs = append(coverExprs, key.Expr)
		}
	}
	if len(includes) > 0 {
		coverExprs = append(coverExprs, includes...)
	}
	if !index.IsPrimary() && id != nil {
		coverExprs = append(coverExprs, id)
	}

	if entry.cond != nil {
		fc := make(map[expression.Expression]value.Value, 2)
		fc = entry.cond.FilterExpressionCovers(fc)
		fc = entry.origCond.FilterExpressionCovers(fc)
		filterCovers := mapFilterCovers(fc, false)
		for c, _ := range filterCovers {
			coverExprs = append(coverExprs, c.Covered())
		}
	}

	namedArgs := this.context.NamedArgs()
	positionalArgs := this.context.PositionalArgs()

	if util.IsFeatureEnabled(this.context.FeatureControls(), util.N1QL_EARLY_ORDER) && !arrayKey &&
		this.order != nil && this.limit != nil &&
		!this.hasBuilderFlag(BUILDER_ORDER_DEPENDS_ON_LET) &&
		!entry.IsPushDownProperty(_PUSHDOWN_ORDER|_PUSHDOWN_LIMIT|_PUSHDOWN_OFFSET) &&
		// Do not allow early order when the FROM clause has an UNNEST
		(!baseKeyspace.IsUnnest() && !baseKeyspace.HasUnnest()) {

		nlimit := int64(-1)
		noffset := int64(-1)
		limit := this.limit
		offset := this.offset
		if len(namedArgs) > 0 || len(positionalArgs) > 0 {
			limit, err = base.ReplaceParameters(limit, namedArgs, positionalArgs)
			if err != nil {
				return
			}
			if offset != nil {
				offset, err = base.ReplaceParameters(offset, namedArgs, positionalArgs)
				if err != nil {
					return
				}
			}
		}
		cons := true
		isParam := false
		lv, static := base.GetStaticInt(limit)
		if static {
			nlimit = lv
		} else {
			cons = false
			switch limit.(type) {
			case *algebra.NamedParameter, *algebra.PositionalParameter:
				isParam = true
			}
		}
		if offset != nil {
			ov, static := base.GetStaticInt(offset)
			if static {
				noffset = ov
			} else {
				cons = false
			}
		}
		if (cons && nlimit > 0) || isParam {
			doOrder := true
			sortTerms := this.order.Expressions()
			sortExprs := make(expression.Expressions, 0, len(sortTerms))
			newTerms, found, err := algebra.ReplaceProjectionAlias(sortTerms, this.projection)
			if err != nil {
				return err
			}

			if !found || this.projection != nil {
				if found {
					sortTerms = newTerms
				}
				for _, sortExpr := range sortTerms {
					if expression.IsCovered(sortExpr, alias, coverExprs, false) {
						sortExprs = append(sortExprs, sortExpr)
					} else {
						doOrder = false
						break
					}
				}
			} else {
				doOrder = false
			}

			if doOrder {
				entry.orderExprs = sortExprs
				entry.SetFlags(IE_HAS_EARLY_ORDER, true)
				if useCBO {
					var sortCard float64
					if entry.IsPushDownProperty(_PUSHDOWN_EXACTSPANS) {
						if cons {
							sortCard = float64(nlimit + noffset)
						} else {
							// in case limit/offset is not constant, for
							// costing purpose here assume half of the
							// documents from the index scan are used for
							// fetch
							sortCard = 0.5 * entry.cardinality
						}
						if sortCard > entry.cardinality {
							sortCard = entry.cardinality
						}
					} else {
						sortCard = entry.cardinality
					}
					fetchCost, _, _ := getFetchCost(baseKeyspace.Keyspace(), sortCard)
					if fetchCost > 0.0 {
						entry.fetchCost = fetchCost
					} else {
						useCBO = false
					}
				}
			}
		}
	}

	if !isPushDownProperty(entry.pushDownProperty, _PUSHDOWN_EXACTSPANS) {
		missing := entry.HasFlag(IE_LEADINGMISSING)
		skip := useSkipIndexKeys(index, this.context.IndexApiVersion())
		chkOr := isOrPred && !entry.HasFlag(IE_OR_USE_FILTERS)
		chkUnnest := entry.HasFlag(IE_ARRAYINDEXKEY_SARGABLE) && len(entry.unnestAliases) > 0
	filterloop:
		for _, fl := range filters {
			if fl.HasSubq() {
				continue
			} else if fl.IsUnnest() {
				if !chkUnnest {
					continue
				}
				// in case there are multiple unnests, make sure the filter is for
				// the unnest alias that this unnest scan is for
				for ks, _ := range fl.Keyspaces() {
					if ks == alias {
						// allow reference to primary keyspace
						continue
					}
					found := false
					for _, un := range entry.unnestAliases {
						if ks == un {
							found = true
							break
						}
					}
					if !found {
						continue filterloop
					}
				}
			}
			fltrExpr := fl.FltrExpr()
			derived := false
			orig := false
			subFltr := false
			if chkOr || chkUnnest {
				fltr := this.orGetIndexFilter(fltrExpr, entry.index, entry.sargKeys, baseKeyspace, missing, skip)
				if fltr == nil {
					continue
				} else if fltr != fltrExpr {
					fltrExpr = fltr
					subFltr = true
				}
			} else if _, ok := entry.exactFilters[fl]; ok {
				// Skip the filters used to generate exact spans since these are
				// supposedly evaluated by the indexer already.
				// It is possible that a span starts out exact but was turned to non-exact
				// later, but this will not cause wrong result (just potential inefficiency)
				continue
			}

			if !subFltr && entry.cond != nil {
				// Also skip filters that is in index condition
				origExpr := fl.OrigExpr()
				flExpr := fltrExpr
				if len(namedArgs) > 0 || len(positionalArgs) > 0 {
					flExpr, err = base.ReplaceParameters(flExpr, namedArgs, positionalArgs)
					if err != nil {
						return
					}
					if origExpr != nil {
						origExpr, err = base.ReplaceParameters(origExpr, namedArgs, positionalArgs)
						if err != nil {
							return
						}
					}
				}
				if base.SubsetOf(entry.cond, flExpr) {
					continue
				}
				if origExpr != nil && base.SubsetOf(entry.origCond, origExpr) {
					continue
				}
			}
			if base.IsDerivedExpr(fltrExpr) && !fl.IsJoin() {
				derived = true
				if fl.OrigExpr() != nil {
					fltrExpr = fl.OrigExpr()
					orig = true
				}
			}
			covered := expression.IsCovered(fltrExpr, alias, coverExprs, false)
			if covered && chkUnnest && fl.IsUnnest() {
				// for unnest scan, the array index key is replaced with the unnested
				// array key representation (see getUnnestSargKeys()), thus is already
				// present in coverExprs
				for _, unAlias := range entry.unnestAliases {
					covered = expression.IsCovered(fltrExpr, unAlias, coverExprs, false)
					if !covered {
						break
					}
				}
			}
			if covered {
				if !fl.IsJoin() {
					if useCBO {
						if fl.Selec() > 0.0 {
							if !subFltr {
								selec *= fl.Selec()
							}
						} else {
							useCBO = false
							selec = OPT_SELEC_NOT_AVAIL
						}
					}
					if !derived || orig {
						indexFilters = append(indexFilters, fltrExpr)
					}
				} else if includeJoin {
					eq, self, other, joinKeyspace := this.eqJoinFilter(fl, alias)
					if eq && self != nil && other != nil && joinKeyspace != nil {
						hasIndexJoinFilters = true
						baseKeyspace.AddBFSource(joinKeyspace, index, self, other, fl)
					}
				}
			}
		}
	}

	if len(indexFilters) > 0 {
		entry.indexFilters = indexFilters
		entry.SetFlags(IE_HAS_FILTER, true)
		if useCBO {
			entry.cost, entry.cardinality, entry.size, entry.frCost = getSimpleFilterCost(alias,
				entry.cost, entry.cardinality, selec, entry.size, entry.frCost)
			entry.selectivity *= selec
			fetchCost, _, _ := getFetchCost(baseKeyspace.Keyspace(), entry.cardinality)
			if fetchCost > 0.0 {
				entry.fetchCost = fetchCost
			} else {
				useCBO = false
			}
		}
	}

	if !includeJoin {
		return
	}

	for _, fl := range joinFilters {
		fltrExpr := fl.FltrExpr()
		if expression.IsCovered(fltrExpr, alias, coverExprs, false) {
			eq, self, other, joinKeyspace := this.eqJoinFilter(fl, alias)
			if eq && self != nil && other != nil && joinKeyspace != nil {
				hasIndexJoinFilters = true
				baseKeyspace.AddBFSource(joinKeyspace, index, self, other, fl)
			}
		}
	}

	if hasIndexJoinFilters {
		entry.SetFlags(IE_HAS_JOIN_FILTER, true)
	}

	return
}

func (this *builder) buildIndexFilters(entry *indexEntry, baseKeyspace *base.BaseKeyspace,
	id expression.Expression, node *algebra.KeyspaceTerm) (
	covers expression.Covers, filterCovers map[*expression.Cover]value.Value,
	filter expression.Expression, indexProjection *plan.IndexProjection, err error) {

	useCBO := this.useCBO && this.keyspaceUseCBO(node.Alias())
	if useCBO && (entry.cost <= 0.0 || entry.cardinality <= 0.0 || entry.size <= 0 || entry.frCost <= 0.0) {
		useCBO = false
	}

	var indexFilters, joinFilters, sortExprs expression.Expressions
	var bfCost, bfFrCost, bfSelec float64
	hasVector := entry.HasFlag(IE_VECTOR_KEY_SARGABLE)
	if entry.HasFlag(IE_HAS_FILTER) {
		indexFilters = entry.indexFilters
	}
	if !hasVector && entry.HasFlag(IE_HAS_JOIN_FILTER) {
		if useCBO {
			bfSelec, bfCost, bfFrCost, joinFilters = optChooseJoinFilters(baseKeyspace, entry.index)
			if len(joinFilters) > 0 && (bfSelec <= 0.0 || bfCost <= 0.0 || bfFrCost <= 0.0) {
				useCBO = false
			}
		} else {
			joinFilters = baseKeyspace.GetAllJoinFilterExprs(entry.index)
		}
	}
	if entry.HasFlag(IE_HAS_EARLY_ORDER) {
		sortExprs = entry.orderExprs
	}

	keys := entry.idxKeys
	includes := entry.includes
	if hasVector && entry.HasFlag(IE_HAS_EARLY_ORDER) {
		keys, err = replaceVectorKey(keys, entry)
		if err != nil {
			return nil, nil, nil, nil, err
		}
	}
	if len(indexFilters) > 0 || len(joinFilters) > 0 || len(sortExprs) > 0 {
		allFilters := indexFilters
		if len(joinFilters) > 0 {
			allFilters = append(allFilters, joinFilters...)
		}
		if len(sortExprs) > 0 {
			allFilters = append(allFilters, sortExprs...)
		}
		indexProjection = this.buildIndexProjection(entry, allFilters, id, true, nil)
		if indexProjection != nil {
			covers = make(expression.Covers, 0, len(indexProjection.EntryKeys)+1)
			for _, i := range indexProjection.EntryKeys {
				if i < len(keys) {
					if !keys[i].HasAttribute(datastore.IK_VECTOR) {
						covers = append(covers, expression.NewIndexKey(keys[i].Expr))
					}
				} else if i < len(keys)+len(includes) {
					covers = append(covers, expression.NewIndexKey(includes[i-len(keys)]))
				} else {
					return nil, nil, nil, nil, errors.NewPlanInternalError(fmt.Sprintf("buildIndexFilters: index projection "+
						"key position %d beyond key length(%d)", i, len(keys)))
				}
			}
			covers = append(covers, expression.NewIndexKey(id))
		} else {
			covers = make(expression.Covers, 0, len(keys)+len(includes))
			for _, key := range keys {
				if !key.HasAttribute(datastore.IK_VECTOR) {
					covers = append(covers, expression.NewIndexKey(key.Expr))
				}
			}
			for _, include := range includes {
				covers = append(covers, expression.NewIndexKey(include))
			}
			if !entry.index.IsPrimary() {
				covers = append(covers, expression.NewIndexKey(id))
			}
		}

		if entry.cond != nil {
			fc := make(map[expression.Expression]value.Value, 2)
			fc = entry.cond.FilterExpressionCovers(fc)
			fc = entry.origCond.FilterExpressionCovers(fc)
			filterCovers = mapFilterCovers(fc, false)
		}
	}

	if len(indexFilters) > 0 {
		if len(indexFilters) == 1 {
			filter = indexFilters[0].Copy()
		} else {
			filter = expression.NewAnd(indexFilters.Copy()...)
		}
<<<<<<< HEAD
		if (len(covers) > 0 || len(filterCovers) > 0) && !this.AdvisorRecommend() {
=======
		// OK to always do cover transformation since 'filter' should be a copy
		if len(covers) > 0 || len(filterCovers) > 0 {
>>>>>>> 7983fc5b
			// no array index keys so can Map directly
			coverer := expression.NewCoverer(covers, filterCovers)
			filter, err = coverer.Map(filter)
			if err != nil {
				return nil, nil, nil, nil, err
			}
		}

		if useCBO {
			cost, cardinality, size, frCost := getIndexProjectionCost(entry.index, indexProjection, entry.cardinality)

			if cost > 0.0 && cardinality > 0.0 && size > 0 && frCost > 0.0 {
				entry.cost += cost
				entry.cardinality = cardinality
				entry.size += size
				entry.frCost += frCost
			} else {
				useCBO = false
				entry.cost, entry.cardinality, entry.frCost, entry.size = OPT_COST_NOT_AVAIL, OPT_CARD_NOT_AVAIL,
					OPT_COST_NOT_AVAIL, OPT_SIZE_NOT_AVAIL
			}
		}
	}

	if useCBO && len(joinFilters) > 0 {
		entry.cost += bfCost
		entry.frCost += bfFrCost
		entry.cardinality *= bfSelec
		fetchCost, _, _ := getFetchCost(baseKeyspace.Keyspace(), entry.cardinality)
		if fetchCost > 0.0 {
			entry.fetchCost = fetchCost
		}
	}

	return
}

func getIndexAllIndexes(indexes map[datastore.Index]*indexEntry, baseKeyspace *base.BaseKeyspace) map[datastore.Index]*indexEntry {
	var indexNames []string
	for _, hint := range baseKeyspace.IndexHints() {
		if idxAll, ok := hint.(*algebra.HintIndexAll); ok {
			indexNames = idxAll.Indexes()
		}
	}

	for index, _ := range indexes {
		found := false
		for _, indexName := range indexNames {
			if index.Name() == indexName {
				found = true
				break
			}
		}
		if !found {
			delete(indexes, index)
		}
	}

	return indexes
}

func (this *builder) orSargUseFilters(pred *expression.Or, vpred expression.Expression,
	baseKeyspace *base.BaseKeyspace, entry *indexEntry) bool {

	skip := useSkipIndexKeys(entry.index, this.context.IndexApiVersion())
	missing := entry.HasFlag(IE_LEADINGMISSING)

	// if all subterms of OR gives the same set of sargable keys, use individual filters
	var min, max int
	var skeys []bool
	for i, child := range pred.Operands() {
		cmin, cmax, _, cskeys := SargableFor(child, vpred, entry.index, entry.idxSargKeys, missing, skip, nil,
			this.context, this.aliases)
		if i == 0 {
			min = cmin
			max = cmax
			skeys = cskeys
		} else {
			if cmin != min || cmax != max || len(cskeys) != len(skeys) {
				return false
			}
			for j := 0; j < len(skeys); j++ {
				if cskeys[j] != skeys[j] {
					return false
				}
			}
		}
	}

	nSargKeys := 0
	for j := 0; j < len(skeys); j++ {
		if skeys[j] {
			nSargKeys++
		}
	}
	if nSargKeys > 1 {
		// if each OR subterm contains more than one sargable key, further check the
		// individual filters to see
		//    1. whether there are multiple OR-filters,
		//    2. for each individual OR-filter, whether it can sarg multiple keys.
		// if either is true, then we cannot use individual filters to sarg, otherwise
		// we may end up with multiple spans for each index key, and combining
		// multiple such spans will result in cross-muptiplication of the spans.
		numOr := 0
		for _, filter := range baseKeyspace.Filters() {
			fltrExpr := filter.FltrExpr()
			or, ok := fltrExpr.(*expression.Or)
			if !ok {
				continue
			}
			numOr++
			if numOr > 1 {
				return false
			}
			nsarg := 0
			for i, key := range entry.idxSargKeys {
				cmissing := missing
				if i > 0 {
					cmissing = true
				}
				cmin, _, _, _ := SargableFor(or, nil, entry.index, datastore.IndexKeys{key},
					cmissing, skip, nil, this.context, this.aliases)
				if cmin > 0 {
					nsarg++
					if nsarg > 1 {
						// this is attepmting to diffrentiate between:
						//   c1 = 1 AND (c2 = 2 OR c2 = 3)
						// vs
						//   (c1 = 1 AND c2 = 2) OR (c1 = 2 AND c2 = 3)
						// we can allow using of individual filters for
						// sarging of indexes in the first case but not
						// in the second case
						// this does leave
						//   (c1 = 1 AND c2 = 2) OR (c1 = 1 AND c2 = 3)
						// which is equivalent to the first one also not
						// able to use individual filters tos sarg, since
						// we don't detect actual duplicated filter in
						// subarms of OR currently.
						return false
					}
				}
			}
		}
	}

	return true
}

func (this *builder) orGetIndexFilter(pred expression.Expression, index datastore.Index, keys expression.Expressions,
	baseKeyspace *base.BaseKeyspace, missing, skip bool) expression.Expression {
	var orOps expression.Expressions
	if or, ok := pred.(*expression.Or); ok {
		orOps = or.Operands()
	} else {
		orOps = expression.Expressions{pred}
	}

	modified := false
	terms := make(expression.Expressions, 0, len(orOps))
	for _, op := range orOps {
		var term expression.Expression
		var andOps expression.Expressions
		if and, ok := op.(*expression.And); ok {
			andOps = and.Operands()
		} else {
			andOps = expression.Expressions{op}
		}
		for _, op1 := range andOps {
			add := true
			for i, key := range keys {
				min, _, _, _ := SargableFor(op1, nil, index, datastore.IndexKeys{&datastore.IndexKey{key, datastore.IK_NONE}},
					(missing || i > 0), skip, nil, this.context, this.aliases)
				if min == 0 {
					continue
				}
				rs, exact, err := sargFor(op1, index, key, false, false, baseKeyspace,
					this.keyspaceNames, this.advisorValidate(),
					(missing || i > 0), false, false, i, this.aliases, this.context)
				if err == nil && rs != nil && exact {
					add = false
					break
				}
			}
			if add {
				if term == nil {
					term = op1
				} else {
					term = expression.NewAnd(term, op1)
				}
			} else {
				modified = true
			}
		}
		if term == nil {
			// one of the OR subterms is "empty", i.e., true
			return nil
		}
		found := false
		if modified {
			// avoid adding redundant term
			for i := 0; i < len(terms); i++ {
				// SubsetOf() could result in exponential number of comparisons if
				// both term and terms[i] are AND expressions with many children
				if _, ok := term.(*expression.And); ok {
					if term.EquivalentTo(terms[i]) {
						found = true
					}
				} else {
					if base.SubsetOf(terms[i], term) {
						terms[i] = term
						found = true
					}
				}
				if found {
					break
				}
			}
		}
		if !found {
			terms = append(terms, term)
		}
	}

	if !modified {
		return pred
	}

	var rv expression.Expression
	if len(terms) == 0 {
		return nil
	} else if len(terms) == 1 {
		rv = terms[0]
	} else {
		rv = expression.NewOr(terms...)
	}

	return rv
}<|MERGE_RESOLUTION|>--- conflicted
+++ resolved
@@ -1703,12 +1703,8 @@
 		} else {
 			filter = expression.NewAnd(indexFilters.Copy()...)
 		}
-<<<<<<< HEAD
-		if (len(covers) > 0 || len(filterCovers) > 0) && !this.AdvisorRecommend() {
-=======
 		// OK to always do cover transformation since 'filter' should be a copy
 		if len(covers) > 0 || len(filterCovers) > 0 {
->>>>>>> 7983fc5b
 			// no array index keys so can Map directly
 			coverer := expression.NewCoverer(covers, filterCovers)
 			filter, err = coverer.Map(filter)
