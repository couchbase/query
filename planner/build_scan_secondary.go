//  Copyright 2014-Present Couchbase, Inc.
//
//  Use of this software is governed by the Business Source License included
//  in the file licenses/BSL-Couchbase.txt.  As of the Change Date specified
//  in that file, in accordance with the Business Source License, use of this
//  software will be governed by the Apache License, Version 2.0, included in
//  the file licenses/APL2.txt.

package planner

import (
	"fmt"

	"github.com/couchbase/query/algebra"
	"github.com/couchbase/query/datastore"
	"github.com/couchbase/query/errors"
	"github.com/couchbase/query/expression"
	"github.com/couchbase/query/expression/search"
	"github.com/couchbase/query/logging"
	"github.com/couchbase/query/plan"
	base "github.com/couchbase/query/plannerbase"
	"github.com/couchbase/query/util"
	"github.com/couchbase/query/value"
)

func (this *builder) buildSecondaryScan(indexes, arrayIndexes, flex map[datastore.Index]*indexEntry,
	node *algebra.KeyspaceTerm, baseKeyspace *base.BaseKeyspace, subset, id expression.Expression,
	searchSargables []*indexEntry) (scan plan.SecondaryScan, sargLength int, err error) {

	pred := baseKeyspace.DnfPred()
	origPred := baseKeyspace.OrigPred()
	unnests, primaryUnnests, unnestIndexes := this.buildUnnestIndexes(node, this.from,
		pred, arrayIndexes)
	defer releaseUnnestPools(unnests, primaryUnnests)

	indexAll := this.hintIndexes && baseKeyspace.HasIndexAllHint()

	if !this.hasBuilderFlag(BUILDER_DO_JOIN_FILTER) && !indexAll {
		scan, sargLength, err = this.buildCovering(indexes, unnestIndexes, flex, node,
			baseKeyspace, subset, id, searchSargables, unnests)
		if scan != nil || err != nil {
			return
		}
	}

	// if considering primary scan for nested-loop join, we can bail out here after
	// consideration of covering scan above
	if this.hasBuilderFlag(BUILDER_JOIN_ON_PRIMARY) {
		return
	}

	hasDeltaKeyspace := this.context.HasDeltaKeyspace(baseKeyspace.Keyspace())

	if this.group != nil || hasDeltaKeyspace {
		this.resetPushDowns()
	}

	for idx, entry := range indexes {
		entry.pushDownProperty = this.indexPushDownProperty(entry, entry.keys, nil,
			pred, origPred, node.Alias(), nil, false, false, (len(this.baseKeyspaces) == 1),
			implicitAnyCover(entry, true, this.context.FeatureControls()))

		err = this.getIndexFilters(entry, node, baseKeyspace, id)
		if err != nil {
			return
		}
		if this.hasBuilderFlag(BUILDER_DO_JOIN_FILTER) && !entry.HasFlag(IE_HAS_JOIN_FILTER) {
			delete(indexes, idx)
		}
	}

	if len(primaryUnnests) > 0 && len(unnests) > 0 && len(unnestIndexes) > 0 {
		var unnestSargables map[datastore.Index]*indexEntry
		unnestSargables, err = this.buildUnnestScan(node, pred, subset, origPred, unnests,
			primaryUnnests, unnestIndexes, hasDeltaKeyspace)
		if err != nil {
			return
		}
		// add to regular Secondary IndexScan list
		for index, entry := range unnestSargables {
			indexes[index] = entry
		}
	}

	return this.buildCreateSecondaryScan(indexes, flex, node, baseKeyspace,
		pred, id, searchSargables, indexAll, hasDeltaKeyspace)
}

func (this *builder) buildCreateSecondaryScan(indexes, flex map[datastore.Index]*indexEntry,
	node *algebra.KeyspaceTerm, baseKeyspace *base.BaseKeyspace, pred, id expression.Expression,
	searchSargables []*indexEntry, indexAll, hasDeltaKeyspace bool) (
	scan plan.SecondaryScan, sargLength int, err error) {

	if indexAll {
		indexes = getIndexAllIndexes(indexes, baseKeyspace)
		if len(indexes) < 2 {
			return nil, 0, errors.NewPlanInternalError(fmt.Sprintf("buildCreateSecondaryScan: unexpected number of indexes "+
				"(%d) for keyspace %s with INDEX_ALL hint", len(indexes), node.Alias()))
		}
	} else {
		indexes = this.minimalIndexes(indexes, true, pred, node)
	}

	if !this.hasBuilderFlag(BUILDER_DO_JOIN_FILTER) {
		// Already done. need only for one index
		// flex = this.minimalFTSFlexIndexes(flex, true)
		searchSargables = this.minimalSearchIndexes(flex, searchSargables)
	}

	orderEntry, limit, searchOrders := this.buildSecondaryScanPushdowns(indexes, flex, searchSargables, pred, node)

	// Ordering scan, if any, will go into scans[0]
	var scanBuf [16]plan.SecondaryScan
	var scans []plan.SecondaryScan
	var indexProjection *plan.IndexProjection
	sargLength = 0
	cap := len(indexes) + len(flex) + len(searchSargables)

	if cap <= len(scanBuf) {
		scans = scanBuf[0:1]
	} else {
		scans = make([]plan.SecondaryScan, 1, cap)
	}

	if len(indexes) == 1 {
		for _, entry := range indexes {
			indexProjection = this.buildIndexProjection(entry, nil, nil, true, nil)
			if cap == 1 && this.offset != nil && !entry.IsPushDownProperty(_PUSHDOWN_OFFSET) &&
				!entry.HasFlag(IE_HAS_EARLY_ORDER) {
				this.limit = offsetPlusLimit(this.offset, this.limit)
				this.resetOffset()
			}
			break
		}
	} else {
		indexProjection = this.buildIndexProjection(nil, nil, nil, true, nil)
	}

	hasVector := false
	hasRerank := false
	for index, entry := range indexes {
		// skip primary index with no sargable keys. Able to do PrimaryScan
		if index.IsPrimary() && entry.minKeys == 0 {
			continue
		}
		// If this is a join with primary key (meta().id), then it's
		// possible to get right hand documdents directly without
		// accessing through an index (similar to lookup join).
		// In such cases do not consider secondary indexes that does
		// not include meta().id as a sargable index key. In addition,
		// the index must have either a WHERE clause or at least
		// one other sargable key.
		if node.IsPrimaryJoin() && id != nil {
			metaFound := false
			for _, key := range entry.sargKeys {
				if key.EquivalentTo(id) {
					metaFound = true
					break
				}
			}

			if !metaFound || (len(entry.sargKeys) <= 1 && index.Condition() == nil) {
				continue
			}
		}

		covers, filterCovers, filter, idxProj, err := this.buildIndexFilters(entry, baseKeyspace, id, node)
		if err != nil {
			return nil, 0, err
		}
		if len(covers) == 0 {
			idxProj = indexProjection
		}

		var indexKeyOrders plan.IndexKeyOrders
		if (orderEntry != nil && index == orderEntry.index) ||
			(entry.IsPushDownProperty(_PUSHDOWN_ORDER) && entry.HasFlag(IE_VECTOR_RERANK)) {
			_, indexKeyOrders, _ = this.entryUseIndexOrder(entry)
		}

		if index.Type() != datastore.SYSTEM {
			this.collectIndexKeyspaceNames(baseKeyspace.Keyspace())
		}

		var limit, offset expression.Expression
		if entry.IsPushDownProperty(_PUSHDOWN_LIMIT) {
			if entry.HasFlag(IE_VECTOR_RERANK) {
				factor := 0
				if index6, ok := index.(datastore.Index6); ok {
					factor = int(index6.RerankFactor())
				}
				if factor <= 0 {
					factor = plan.RERANK_FACTOR
				}
				limit = expandOffsetLimit(this.offset, this.limit, factor)
			} else {
				limit = this.limit
			}
		}
		if entry.IsPushDownProperty(_PUSHDOWN_OFFSET) {
			offset = this.offset
		}

		vector := entry.HasFlag(IE_VECTOR_KEY_SARGABLE)
		hasVector = hasVector || vector

		var indexKeyNames []string
		var indexPartitionSets plan.IndexPartitionSets
		if vector {
			if entry.HasFlag(IE_VECTOR_RERANK) {
				hasRerank = true
			}
			if index6, ok := entry.index.(datastore.Index6); ok && index6.IsBhive() {
				if filter != nil {
					indexKeyNames, err = getIndexKeyNames(node.Alias(), index, idxProj, false)
					if err != nil {
						return nil, 0, err
					}
				}
				indexPartitionSets, err = this.getIndexPartitionSets(entry.partitionKeys, node, pred, baseKeyspace)
				if err != nil {
					return nil, 0, err
				}
			}
		}

		skipNewKeys := false
		if index.Type() == datastore.SEQ_SCAN {
			skipNewKeys = this.skipKeyspace != "" && baseKeyspace.Keyspace() == this.skipKeyspace
			if skipNewKeys {
				this.mustSkipKeys = true
			}
		}

		var includeSpans plan.Spans2
		if tspan, ok := entry.includeSpans.(*TermSpans); ok {
			includeSpans = tspan.spans
		}
		scan = entry.spans.CreateScan(index, node, this.context.IndexApiVersion(), false, false,
			overlapSpans(pred), false, offset, limit, idxProj, indexKeyOrders, nil,
			covers, filterCovers, filter, entry.cost, entry.cardinality,
			entry.size, entry.frCost, includeSpans, baseKeyspace, hasDeltaKeyspace, skipNewKeys,
			this.hasBuilderFlag(BUILDER_NL_INNER), false, indexKeyNames, indexPartitionSets)

		if iscan3, ok := scan.(*plan.IndexScan3); ok {
			if entry.HasFlag(IE_HAS_EARLY_ORDER) {
				iscan3.SetEarlyOrder()
				iscan3.SetEarlyOrderExprs(entry.orderExprs)
				if entry.IsPushDownProperty(_PUSHDOWN_EXACTSPANS) {
					iscan3.SetEarlyLimit()
					if this.offset != nil {
						iscan3.SetEarlyOffset()
					}
				}
			} else if entry.IsPushDownProperty(_PUSHDOWN_ORDER) && !entry.HasFlag(IE_VECTOR_RERANK) &&
				entry.IsPushDownProperty(_PUSHDOWN_EXACTSPANS) {
				if this.limit != nil && !entry.IsPushDownProperty(_PUSHDOWN_LIMIT) {
					iscan3.SetEarlyLimit()
				}
				if this.offset != nil && !entry.IsPushDownProperty(_PUSHDOWN_OFFSET) {
					iscan3.SetEarlyOffset()
				}
			}
		}

		if orderEntry != nil && index == orderEntry.index {
			scans[0] = scan
		} else {
			scans = append(scans, scan)
		}

		if len(entry.sargKeys) > sargLength {
			sargLength = len(entry.sargKeys)
		}
		for _, a := range entry.unnestAliases {
			baseKeyspace.AddUnnestIndex(index, a)
		}
	}

	this.resetProjection()

	// Search() access path for flex indexes
	for index, entry := range flex {
		sfn := entry.sargKeys[0].(*search.Search)
		sOrders := searchOrders
		if entry != orderEntry {
			sOrders = nil
		}

		this.collectIndexKeyspaceNames(baseKeyspace.Keyspace())
		scan := this.CreateFTSSearch(index, node, sfn, sOrders, nil, nil, hasDeltaKeyspace)
		if entry == orderEntry {
			scans[0] = scan
		} else {
			scans = append(scans, scan)
		}

		if entry.maxKeys > sargLength {
			sargLength = entry.maxKeys
		}
	}

	for _, entry := range searchSargables {
		sfn := entry.sargKeys[0].(*search.Search)
		if entry.HasFlag(IE_SEARCH_KNN) {
			indexAll = true
		}
		sOrders := searchOrders
		if entry != orderEntry {
			sOrders = nil
		}

		this.collectIndexKeyspaceNames(baseKeyspace.Keyspace())
		scan := this.CreateFTSSearch(entry.index, node, sfn, sOrders, nil, nil, hasDeltaKeyspace)
		if entry == orderEntry {
			scans[0] = scan
		} else {
			scans = append(scans, scan)
		}

		if entry.maxKeys > sargLength {
			sargLength = entry.maxKeys
		}
	}

	if hasVector {
		if !(len(scans) == 1 || (scans[0] == nil && len(scans) == 2)) {
			return nil, 0, errors.NewPlanInternalError(fmt.Sprintf("buildCreateSecondaryScan: vector query using intersect scan (%d)", len(scans)-1))
		}
		if hasRerank {
			this.setBuilderFlag(BUILDER_HAS_VECTOR_RERANK)
		}
	}

	if len(scans) == 1 {
		this.orderScan = scans[0]
		return scans[0], sargLength, nil
	} else if scans[0] == nil && len(scans) == 2 {
		return scans[1], sargLength, nil
	} else if scans[0] == nil {
		cost, cardinality, size, frCost := this.intersectScanCost(node, scans[1:]...)
		return plan.NewIntersectScan(limit, indexAll, cost, cardinality, size, frCost, scans[1:]...), sargLength, nil
	} else {
		cost, cardinality, size, frCost := this.intersectScanCost(node, scans...)
		scan = plan.NewOrderedIntersectScan(nil, indexAll, cost, cardinality, size, frCost, scans...)
		this.orderScan = scan
		return scan, sargLength, nil
	}
}

func (this *builder) buildSecondaryScanPushdowns(indexes, flex map[datastore.Index]*indexEntry,
	searchSargables []*indexEntry, pred expression.Expression, node *algebra.KeyspaceTerm) (
	orderEntry *indexEntry, limit expression.Expression, searchOrders []string) {

	if this.hasBuilderFlag(BUILDER_DO_JOIN_FILTER) {
		return
	}

	hasEarlyOrder := false
	hasRerank := false

	// get ordered Index. If any index doesn't have Limit/Offset pushdown those must turned off
	pushDown := this.hasOffsetOrLimit()
	for _, entry := range indexes {
		if this.order != nil {
			// prefer _PUSHDOWN_ORDER over _PUSHDOWN_PARTIAL_ORDER
			if (orderEntry == nil || orderEntry.IsPushDownProperty(_PUSHDOWN_PARTIAL_ORDER)) &&
				entry.IsPushDownProperty(_PUSHDOWN_ORDER) && !entry.HasFlag(IE_VECTOR_RERANK) {
				orderEntry = entry
				this.partialSortTermCount = 0
			} else if orderEntry == nil && entry.IsPushDownProperty(_PUSHDOWN_PARTIAL_ORDER) {
				orderEntry = entry
				this.partialSortTermCount = entry.partialSortTermCount
			}
		}

		if pushDown && ((this.offset != nil && !entry.IsPushDownProperty(_PUSHDOWN_OFFSET)) ||
			(this.limit != nil && !entry.IsPushDownProperty(_PUSHDOWN_LIMIT))) {
			pushDown = false
		}

		if entry.HasFlag(IE_HAS_EARLY_ORDER) {
			hasEarlyOrder = true
		}

		if entry.HasFlag(IE_VECTOR_RERANK) {
			hasRerank = true
		}
	}

	for _, entry := range flex {
		if this.order != nil && orderEntry == nil && entry.IsPushDownProperty(_PUSHDOWN_ORDER) {
			orderEntry = entry
			searchOrders = entry.searchOrders
		}

		if pushDown && ((this.offset != nil && !entry.IsPushDownProperty(_PUSHDOWN_OFFSET)) ||
			(this.limit != nil && !entry.IsPushDownProperty(_PUSHDOWN_LIMIT))) {
			pushDown = false
		}
	}

	if len(searchSargables) > 0 {
		if !pushDown && !hasEarlyOrder {
			this.resetOffsetLimit()
		}

		var searchOrderEntry *indexEntry

		searchOrderEntry, searchOrders, _ = this.searchPagination(searchSargables, pred, node.Alias())
		pushDown = this.hasOffsetOrLimit()
		if orderEntry == nil {
			orderEntry = searchOrderEntry
		}
	}

	// ordered index found turn off parallelism. If not turn off pushdowns
	if orderEntry != nil {
		this.maxParallelism = 1
	} else if this.order != nil {
		if !hasEarlyOrder && !hasRerank {
			this.resetOrderOffsetLimit()
		}
		return nil, nil, nil
	}

	// if not single index turn off pushdowns and apply on IntersectScan
	if pushDown && (len(indexes)+len(flex)+len(searchSargables)) > 1 {
		limit = offsetPlusLimit(this.offset, this.limit)
		this.resetOffsetLimit()
	} else if !pushDown && !hasEarlyOrder && !hasRerank {
		this.resetOffsetLimit()
	}
	return
}

func (this *builder) sargableIndexes(indexes []datastore.Index, pred, subset, vpred expression.Expression,
	primaryKey expression.Expressions, formalizer *expression.Formalizer,
	ubs expression.Bindings, join bool, baseKeyspace *base.BaseKeyspace) (
	sargables, arrays, flex map[datastore.Index]*indexEntry, err error) {

	flexPred := pred
	flexVecPred := vpred
	if len(this.context.NamedArgs()) > 0 || len(this.context.PositionalArgs()) > 0 {
		flexPred, err = base.ReplaceParameters(flexPred, this.context.NamedArgs(), this.context.PositionalArgs())
		if err == nil {
			flexVecPred, err = base.ReplaceParameters(flexVecPred, this.context.NamedArgs(), this.context.PositionalArgs())
		}
		if err != nil {
			return
		}
	}

	sargables = make(map[datastore.Index]*indexEntry, len(indexes))
	arrays = make(map[datastore.Index]*indexEntry, len(indexes))

	var keys datastore.IndexKeys
	var entry *indexEntry
	var flexRequest *datastore.FTSFlexRequest
	nvectors := 0

	for _, index := range indexes {
		if index.Type() == datastore.FTS {
			if this.hintIndexes && (flexPred != nil || flexVecPred != nil) && !this.hasBuilderFlag(BUILDER_DO_JOIN_FILTER) {
				// FTS Flex index sargability
				if flexRequest == nil {
					flex = make(map[datastore.Index]*indexEntry, len(indexes))
					flexRequest = this.buildFTSFlexRequest(formalizer.Keyspace(), flexPred, flexVecPred, ubs)
				}

				entry, err = this.sargableFlexSearchIndex(index, flexRequest, join)
				if err != nil {
					return
				}

				if entry != nil {
					flex[index] = entry
				}
			}
			continue
		}

		var includes expression.Expressions
		var cond, origCond expression.Expression
		var allKey *expression.All
		var apos int
		var vpos int = -1

		if index.IsPrimary() {
			if primaryKey != nil {
				keys = make(datastore.IndexKeys, 0, len(primaryKey))
				for _, k := range primaryKey {
					keys = append(keys, &datastore.IndexKey{k, datastore.IK_NONE})
				}
			} else {
				continue
			}
		} else {
			cond = index.Condition()
			if cond != nil {
				if subset == nil {
					continue
				}

				if cond, origCond, err = formalizeExpr(formalizer, cond, true); err != nil {
					return
				}

				indexId := index.Id()
				if baseKeyspace.IsNonSubsetIndex(indexId) {
					continue
				} else if !baseKeyspace.IsSubsetIndex(indexId) {
					if !base.SubsetOf(subset, cond) && (origCond == nil || !base.SubsetOf(subset, origCond)) {
						baseKeyspace.AddNonSubsetIndex(indexId)
						continue
					}
					baseKeyspace.AddSubsetIndex(indexId)
				}
			}

			rangeKeys := index.RangeKey()
			for i, key := range rangeKeys {
				if a, ok := key.(*expression.All); ok {
					allKey = a
					apos = i
				}
			}

			keys = datastore.GetIndexKeys(index)

			for i, key := range keys {
				if key.Expr, _, err = formalizeExpr(formalizer, key.Expr, false); err != nil {
					return
				}
				if key.HasAttribute(datastore.IK_VECTOR) {
					vpos = i
				}
			}

			includes = datastore.GetIndexIncludes(index)
			for i, _ := range includes {
				if includes[i], _, err = formalizeExpr(formalizer, includes[i], false); err != nil {
					return
				}
			}
		}

		var partitionKeys expression.Expressions
		partitionKeys, err = indexPartitionKeys(index, formalizer)
		if err != nil {
			return
		}

		skip := useSkipIndexKeys(index, this.context.IndexApiVersion())
		missing := indexHasLeadingKeyMissingValues(index, this.context.FeatureControls())
		min, max, sum, include, skeys := SargableFor(pred, vpred, index, keys, includes,
			missing, skip, nil, this.context, this.aliases)
		exact := min == 0 && pred == nil

		n := min
		if skip && (n > 0 || missing) {
			n = max
		}

		if n == 0 && missing && primaryKey != nil {
			n = 1
		}

		if n > 0 || allKey != nil {
			entry := newIndexEntry(index, keys, includes, n, partitionKeys, min, n, sum,
				include, cond, origCond, nil, exact, nil, false, skeys)
			if missing {
				entry.SetFlags(IE_LEADINGMISSING, true)
			}
			if allKey != nil {
				arrays[index] = entry
				var ak expression.Expression
				if ak, _, err = formalizeExpr(formalizer, allKey, false); err != nil {
					return
				}
				allKey, _ := ak.(*expression.All)
				entry.setArrayKey(allKey, apos)
			}
			if vpos >= 0 && vpos < len(skeys) && skeys[vpos] {
				nvectors++
				entry.SetFlags(IE_VECTOR_KEY_SARGABLE, true)
			}

			if n > 0 {
				sargables[index] = entry
			}
		}
	}

	if nvectors > 0 {
		// only keep entries that have vector index key sargable
		for i, e := range sargables {
			if !e.HasFlag(IE_VECTOR_KEY_SARGABLE) {
				delete(sargables, i)
			}
		}
	}

	return sargables, arrays, flex, nil
}

func formalizeExpr(formalizer *expression.Formalizer, expr expression.Expression, orig bool) (
	newExpr, origExpr expression.Expression, err error) {
	if expr != nil {
		expr = expr.Copy()
		formalizer.SetIndexScope()
		expr, err = formalizer.Map(expr)
		formalizer.ClearIndexScope()
		if err == nil {
			if orig {
				origExpr = expr.Copy()
			}

			dnf := base.NewDNF(expr, true, true)
			expr, err = dnf.Map(expr)
		}
	}
	return expr, origExpr, err
}

func indexPartitionKeys(index datastore.Index,
	formalizer *expression.Formalizer) (partitionKeys expression.Expressions, err error) {

	index3, ok := index.(datastore.Index3)
	if !ok {
		return
	}

	partitionInfo, _ := index3.PartitionKeys()
	if partitionInfo == nil || partitionInfo.Strategy == datastore.NO_PARTITION {
		return
	}

	partitionKeys = partitionInfo.Exprs
	if formalizer == nil {
		return partitionKeys, err
	}

	partitionKeys = partitionKeys.Copy()
	for i, key := range partitionKeys {
		key = key.Copy()

		formalizer.SetIndexScope()
		partitionKeys[i], err = formalizer.Map(key)
		formalizer.ClearIndexScope()
		if err != nil {
			return nil, err
		}
	}
	return partitionKeys, err
}

func (this *builder) minimalIndexes(sargables map[datastore.Index]*indexEntry, shortest bool,
	pred expression.Expression, node *algebra.KeyspaceTerm) map[datastore.Index]*indexEntry {

	alias := node.Alias()
	baseKeyspace, _ := this.baseKeyspaces[node.Alias()]
	useCBO := this.useCBO && this.keyspaceUseCBO(node.Alias())

	vector := false
	if useCBO && len(baseKeyspace.VectorFilters()) > 0 {
		// for now, do not use CBO for consideration of bhive vector index for covering
		// since we don't yet have proper costing for bhive vector index scan
		for _, entry := range sargables {
			if entry.HasFlag(IE_VECTOR_KEY_SARGABLE) {
				vector = true
				if index6, ok := entry.index.(datastore.Index6); ok && index6.IsBhive() {
					useCBO = false
					break
				}
			}
		}
	}

	var predFc map[string]value.Value
	if pred != nil {
		predFc = _FILTER_COVERS_POOL.Get()
		defer _FILTER_COVERS_POOL.Put(predFc)
		predFc = pred.FilterCovers(predFc)
	}

	if useCBO {
		advisorValidate := this.advisorValidate()
		keyspace := baseKeyspace.Keyspace()
		for _, se := range sargables {
			if se.cost <= 0.0 {
				cost, selec, card, size, frCost, e := indexScanCost(se.index, se.sargKeys,
					this.context.RequestId(), se.spans, alias, baseKeyspace.Keyspace(),
					advisorValidate, this.context)
				if e != nil || (cost <= 0.0 || card <= 0.0 || size <= 0 || frCost <= 0.0) {
					useCBO = false
				} else {
					se.cardinality, se.selectivity, se.cost, se.frCost, se.size = card, selec, cost, frCost, size
				}
			}
			if shortest && se.fetchCost <= 0.0 {
				fetchCost, _, _ := getFetchCost(keyspace, se.cardinality)
				if fetchCost > 0.0 {
					se.fetchCost = fetchCost
				} else {
					useCBO = false
				}
			}
			if se.IsPushDownProperty(_PUSHDOWN_LIMIT|_PUSHDOWN_OFFSET) &&
				!se.HasFlag(IE_LIMIT_OFFSET_COST) && !se.HasFlag(IE_VECTOR_RERANK) {
				if se.cost > 0.0 && se.cardinality > 0.0 && se.size > 0 && se.frCost > 0.0 {
					cost, card, frCost, selec := this.getIndexLimitCost(se.cost, se.cardinality, se.frCost, se.selectivity)
					if cost > 0.0 && card > 0.0 && frCost > 0.0 && selec > 0.0 {
						se.cost, se.cardinality, se.frCost, se.selectivity = cost, card, frCost, selec
						// expect shortest is true when pushdown is set
						fetchCost, _, _ := getFetchCost(keyspace, card)
						if fetchCost > 0.0 {
							se.fetchCost = fetchCost
						} else {
							useCBO = false
						}
					} else {
						useCBO = false
					}
				}
				se.SetFlags(IE_LIMIT_OFFSET_COST, true)
			}
		}
	}

	if !useCBO && this.hasBuilderFlag(BUILDER_DO_JOIN_FILTER) {
		return nil
	}

	corrSubq := node.IsInCorrSubq()
	for s, se := range sargables {
		for t, te := range sargables {
			if t == s {
				continue
			}

			if useCBO && shortest {
				if t.Type() == datastore.SEQ_SCAN && te.nSargKeys == 0 {
					delete(sargables, t)
					continue
				} else if s.Type() == datastore.SEQ_SCAN && se.nSargKeys == 0 {
					continue
				} else if corrSubq {
					// if inside correlated subquery, skip primary index with
					// no sargable keys (primary scan)
					if t.IsPrimary() && te.minKeys == 0 {
						delete(sargables, t)
						continue
					} else if s.IsPrimary() && se.minKeys == 0 {
						continue
					}
				}

				if matchedLeadingKeys(se, te, predFc) || vectorIndexes(s, t) {
					seCost := se.scanCost()
					teCost := te.scanCost()
					if seCost < teCost || (seCost == teCost && se.cardinality < te.cardinality) {
						delete(sargables, t)
					}
				}
			} else {
				if narrowerOrEquivalent(se, te, shortest, corrSubq, predFc) {
					delete(sargables, t)
				}
			}
		}
	}

	if shortest && len(sargables) > 1 {
		if !useCBO && this.useCBO && this.keyspaceUseCBO(node.Alias()) {
			// reset useCBO
			// it is possible that useCBO is set to false above due to cost not available
			// for one of the indexes, however if that index is eliminated by other
			// criteria already then we may be able to turn useCBO back on again
			useCBO = true
			for _, se := range sargables {
				if se.cost <= 0.0 || se.cardinality <= 0.0 || se.size <= 0 || se.frCost <= 0.0 {
					useCBO = false
					break
				}
			}
		}
		if useCBO {
			sargables = this.chooseIntersectScan(sargables, node, vector)
		} else {
			// remove any early order indicator
			for _, entry := range sargables {
				entry.UnsetFlags(IE_HAS_EARLY_ORDER)
			}
			if vector {
				// choose random one
				for i, e := range sargables {
					return map[datastore.Index]*indexEntry{
						i: e,
					}
				}
			}
		}
	}

	return sargables
}

/*
Is se narrower or equivalent to te.

	true : purge te
	false: keep both
*/
func narrowerOrEquivalent(se, te *indexEntry, shortest, corrSubq bool, predFc map[string]value.Value) bool {

	snk, snc := matchedKeysConditions(se, te, shortest, predFc)

	be := bestIndexBySargableKeys(se, te, se.nEqCond, te.nEqCond)
	if be == te { // te is better index
		return false
	}

	if te.nSargKeys > 0 && te.nSargKeys == snk+snc && se.nSargKeys > snk && be == se {
		// all te sargable keys are se sargable keys and part of se condition;
		//  se have more different sragable keys
		if !shortest && te.cond != nil && (se.cond == nil || !base.SubsetOf(se.cond, te.cond)) {
			return false
		}
		return true
	}

	// non shortest case keep both indexes so that covering can be done on best index
	if !shortest {
		// prefer an index over a sequential scan
		if te.index.Type() == datastore.SEQ_SCAN {
			return true
		}
		return false
	}

	if be == se {
		return true
	}

	vector := vectorIndexes(se.index, te.index)

	sePushDown := se.PushDownProperty()
	tePushDown := te.PushDownProperty()
	seKeyFlags := se.IndexKeyFlags()
	teKeyFlags := te.IndexKeyFlags()

	if te.nSargKeys == (snk+snc) && sePushDown == tePushDown && seKeyFlags == teKeyFlags {
		// if te and se has same sargKeys (or equivalent condition), and there exists
		// a non-sarged array key, prefer the one without the array key
		if se.HasFlag(IE_ARRAYINDEXKEY) != te.HasFlag(IE_ARRAYINDEXKEY) {
			if !se.HasFlag(IE_ARRAYINDEXKEY_SARGABLE) && !te.HasFlag(IE_ARRAYINDEXKEY_SARGABLE) {
				if te.HasFlag(IE_ARRAYINDEXKEY) && !se.HasFlag(IE_ARRAYINDEXKEY) {
					return true
				} else if se.HasFlag(IE_ARRAYINDEXKEY) && !te.HasFlag(IE_ARRAYINDEXKEY) {
					return false
				}
			}

		}
	}

	if te.cond != nil && (se.cond == nil || !base.SubsetOf(se.cond, te.cond)) {
		return false
	}

	if te.nSargKeys > 0 {
		if te.nSargKeys > (snk + snc) {
			return false
		} else if te.nSargKeys == (snk+snc) && sePushDown == tePushDown && seKeyFlags == teKeyFlags {
			seMinKeys := se.minKeys
			if seMinKeys == len(se.idxKeys) {
				seMinKeys += se.includeKeys
			}
			teMinKeys := te.minKeys
			if teMinKeys == len(te.idxKeys) {
				teMinKeys += te.includeKeys
			}
			if seMinKeys != teMinKeys {
				if seMinKeys != se.nSargKeys || teMinKeys != te.nSargKeys {
					// for two indexes with the same sargKeys, favor the one
					// with more consecutive leading sargKeys
					// e.g (c1, c4) vs (c1, c2, c4) with predicates on c1 and c4
					return seMinKeys > teMinKeys
				} else if (seMinKeys + snc) != teMinKeys {
					// also consider matched index conditions
					return (seMinKeys + snc) > teMinKeys
				}
			}
			seMaxKeys := se.maxKeys + se.includeKeys
			teMaxKeys := te.maxKeys + te.includeKeys
			if seMaxKeys != teMaxKeys {
				if seMaxKeys != se.nSargKeys || teMaxKeys != te.nSargKeys {
					// favor the one with shorter sargKeys
					return seMaxKeys < teMaxKeys
				} else if (seMaxKeys + snc) != teMaxKeys {
					// also consider matched index conditions
					return (seMaxKeys + snc) < teMaxKeys
				}
			}
		}
	}

	seSumKeys := se.sumKeys + se.includeKeys
	teSumKeys := te.sumKeys + te.includeKeys
	if seSumKeys+se.nEqCond != teSumKeys+te.nEqCond {
		return seSumKeys+se.nEqCond > teSumKeys+te.nEqCond
	}

	if sePushDown != tePushDown {
		return sePushDown > tePushDown
	}

	if vector {
		seRerank := se.HasFlag(IE_VECTOR_RERANK)
		teRerank := te.HasFlag(IE_VECTOR_RERANK)
		if seRerank != teRerank {
			return teRerank
		}
	}

	if se.includeKeys != te.includeKeys {
		return se.includeKeys > te.includeKeys
	}

	// prefer one with index filter/join filter/early order
	if seKeyFlags != teKeyFlags {
		return seKeyFlags > teKeyFlags
	}
	seFltr := se.HasFlag(IE_HAS_FILTER)
	teFltr := te.HasFlag(IE_HAS_FILTER)
	if seFltr != teFltr {
		return seFltr
	}

	teType := te.index.Type()
	seType := se.index.Type()
	// prefer an index over a sequential scan
	if teType == datastore.SEQ_SCAN {
		return true
	} else if seType == datastore.SEQ_SCAN {
		return false
	}

	if (se.nCondKeys+snc) != te.nCondKeys && !se.HasFlag(IE_NONEQ_COND) && !te.HasFlag(IE_NONEQ_COND) {
		if (se.nCondKeys + snc) > te.nCondKeys {
			return true
		} else if se.cond == nil || (te.cond != nil && base.SubsetOf(te.cond, se.cond)) {
			return false
		}

	}

	if len(se.keys) != len(te.keys) {
		return len(se.keys) < len(te.keys)
	}

	// for equivalent keys, prefer non-VIRTUAL
	if teType == datastore.VIRTUAL && seType != datastore.VIRTUAL {
		return true
	} else if seType == datastore.VIRTUAL && teType != datastore.VIRTUAL {
		return false
	}

	// when neither index has sargable keys:
	//   - if inside correlated subquery, skip primary index
	//   - otherwise favor primary index over missing-leading key index
	if te.nSargKeys == 0 && se.nSargKeys == 0 {
		if se.index.IsPrimary() {
			if corrSubq {
				return false
			} else if te.cond == nil {
				return true
			}
		} else if te.index.IsPrimary() {
			if corrSubq {
				return true
			} else if se.cond == nil {
				return false
			}
		}
	}

	return se.cond != nil || (te.nSargKeys == (snk + snc))
}

// Calculates how many keys te sargable keys matched with se sargable keys and se condition
// for include columns, if an include column is sargable, consider it the same as index key
func matchedKeysConditions(se, te *indexEntry, shortest bool, predFc map[string]value.Value) (nk, nc int) {

	var sk, tk expression.Expression

outer:
	for ti := 0; ti < len(te.keys)+len(te.includes); ti++ {
		if !te.skeys[ti] {
			continue
		}
		if ti < len(te.sargKeys) {
			tk = te.sargKeys[ti]
		} else if ti >= len(te.keys) {
			tk = te.includes[ti-len(te.keys)]
		} else {
			// not expected
			continue
		}

		for si := 0; si < len(se.keys)+len(se.includes); si++ {
			if se.skeys[si] {
				if si < len(se.sargKeys) {
					sk = se.sargKeys[si]
				} else if si >= len(se.keys) {
					sk = se.includes[si-len(se.keys)]
				} else {
					// not expected
					continue
				}
				if matchedIndexKey(sk, tk) {
					nk++
					continue outer
				}
			}
		}

		if matchedIndexCondition(se, tk, predFc, shortest) {
			nc++
		}
	}

	return
}

// for CBO, prune indexes that has similar leading index keys
func matchedLeadingKeys(se, te *indexEntry, predFc map[string]value.Value) bool {
	if se.nSargKeys == 0 && te.nSargKeys == 0 &&
		se.HasFlag(IE_LEADINGMISSING) && te.HasFlag(IE_LEADINGMISSING) {
		return true
	}

	if se.PushDownProperty() != te.PushDownProperty() ||
		se.IndexKeyFlags() != te.IndexKeyFlags() {
		return false
	}

	nkeys := 0
	ncond := 0
	for i, tk := range te.sargKeys {
		if !te.skeys[i] {
			continue
		}

		if i >= len(se.sargKeys) {
			break
		}

		if !se.skeys[i] {
			continue
		}

		sk := se.sargKeys[i]
		if matchedIndexKey(sk, tk) {
			nkeys++
		} else if matchedIndexCondition(se, tk, predFc, true) {
			ncond++
		} else {
			break
		}
	}

	return (nkeys + ncond) > 0
}

func matchedIndexKey(sk, tk expression.Expression) bool {
	return base.SubsetOf(sk, tk) || sk.DependsOn(tk)
}

func matchedIndexCondition(se *indexEntry, tk expression.Expression, predFc map[string]value.Value,
	shortest bool) bool {

	/* Count number of matches
	 * Indexkey is part of other index condition as equality predicate
	 * If trying to determine shortest index(For: IntersectScan)
	 *     indexkey is not equality predicate and indexkey is part of other index condition
	 *     (In case of equality predicate keeping IntersectScan might be better)
	 */
	_, condEq := se.condFc[tk.String()]
	_, predEq := predFc[tk.String()]
	if condEq || (shortest && !predEq && se.cond != nil && se.cond.DependsOn(tk)) {
		return true
	}

	return false
}

func vectorIndexes(s, t datastore.Index) bool {
	if ixs, ok := s.(datastore.Index6); ok && ixs.IsVector() {
		if ixt, ok := t.(datastore.Index6); ok && ixt.IsVector() {
			return true
		}
	}
	return false
}

func (this *builder) sargIndexes(baseKeyspace *base.BaseKeyspace, underHash bool,
	sargables map[datastore.Index]*indexEntry) error {

	pred := baseKeyspace.DnfPred()
	var vpred expression.Expression
	if !this.hasBuilderFlag(BUILDER_NL_INNER) {
		vpred = baseKeyspace.GetVectorPred()
	}
	isOrPred := false
	orIsJoin := false
	if !underHash {
		if _, ok := pred.(*expression.Or); ok {
			isOrPred = true
			for _, fl := range baseKeyspace.Filters() {
				if fl.IsJoin() {
					orIsJoin = true
					break
				}
			}
		}
	}

	useCBO := this.useCBO && (baseKeyspace.DocCount() >= 0)
	advisorValidate := this.advisorValidate()
	for _, se := range sargables {
		var spans, includeSpans SargSpans
		var exactSpans, exactIncludes bool
		var err error

		if (se.index.IsPrimary() && se.minKeys == 0) || se.maxKeys == 0 {
			se.spans = _WHOLE_SPANS.Copy()
			if pred != nil {
				se.exactSpans = false
			}
			continue
		}

		useFilters := true
		if isOrPred {
			if this.hasBuilderFlag(BUILDER_OR_SUBTERM) {
				useFilters = false
			} else {
				useFilters = this.orSargUseFilters(pred.(*expression.Or), vpred, baseKeyspace, se)
			}
		} else {
			for _, key := range se.keys {
				if _, ok := key.(*expression.And); ok {
					useFilters = false
					break
				}
			}
		}
		if useFilters && vpred != nil && len(baseKeyspace.Filters()) == 0 {
			useFilters = false
		}
		isMissing := se.HasFlag(IE_LEADINGMISSING)
		validSpans := false
		if useFilters {
			filters := baseKeyspace.Filters()
			if se.exactFilters != nil {
				// already considered before, clear the map
				for k, _ := range se.exactFilters {
					delete(se.exactFilters, k)
				}
			} else {
				se.exactFilters = make(map[*base.Filter]bool, len(filters))
			}
			spans, exactSpans, includeSpans, exactIncludes, err = SargForFilters(filters, vpred,
				se, se.idxKeys, isMissing, nil, se.maxKeys, underHash, useCBO, baseKeyspace,
				this.keyspaceNames, advisorValidate, this.aliases, se.exactFilters, this.context)
			if err == nil && (spans != nil || !isOrPred || !se.HasFlag(IE_LEADINGMISSING)) {
				// If this is OR predicate and no valid span generated, and index
				// has leading missing, allow it to try with SargFor() below.
				validSpans = true
			}
		}
		if !validSpans {
			useFilters = false
			spans, exactSpans, includeSpans, exactIncludes, err = SargFor(baseKeyspace.DnfPred(), vpred,
				se, se.idxKeys, isMissing, nil, se.maxKeys, orIsJoin, useCBO, baseKeyspace,
				this.keyspaceNames, advisorValidate, this.aliases, this.context)
		}

		if se.HasFlag(IE_LEADINGMISSING) && (spans == nil || spans.Size() == 0) {
			se.spans = _WHOLE_SPANS.Copy()
			if pred == nil || (se.cond != nil && pred.EquivalentTo(se.cond)) ||
				(se.origCond != nil && pred.EquivalentTo(se.origCond)) {

				se.exactSpans = true
			} else {
				se.exactSpans = false
			}
			continue
		}

		if err != nil || spans == nil || spans.Size() == 0 {
			logging.Errora(func() string {
				return fmt.Sprintf("Sargable index not sarged: pred:<ud>%v</ud> sarg_keys:<ud>%v</ud> error:%v",
					pred,
					se.sargKeys,
					err,
				)
			})

			return errors.NewPlanError(nil,
				fmt.Sprintf("Sargable index not sarged; pred=%v, sarg_keys=%v, error=%v",
					pred.String(), se.sargKeys.String(), err))
		}

		se.spans = spans
		if exactSpans && !useIndex2API(se.index, this.context.IndexApiVersion()) {
			exactSpans = spans.ExactSpan1(len(se.keys))
		}
		se.exactSpans = exactSpans
		se.includeSpans = includeSpans
		se.exactIncludes = exactIncludes

		if isOrPred && useFilters {
			se.SetFlags(IE_OR_USE_FILTERS, true)
		}
	}

	return nil
}

func indexHasArrayIndexKey(index datastore.Index) bool {
	return hasArrayIndexKey(index.RangeKey())
}

func hasArrayIndexKey(keys expression.Expressions) bool {
	for _, sk := range keys {
		if isArray, _, _ := sk.IsArrayIndexKey(); isArray {
			return true
		}
	}
	return false
}

func (this *builder) chooseIntersectScan(sargables map[datastore.Index]*indexEntry,
	node *algebra.KeyspaceTerm, vector bool) map[datastore.Index]*indexEntry {

	keyspace, err := this.getTermKeyspace(node)
	if err != nil {
		if vector {
			// choose random one
			for i, e := range sargables {
				return map[datastore.Index]*indexEntry{
					i: e,
				}
			}
		}
		return sargables
	}

	nTerms := 0
	if this.order != nil {
		nTerms = len(this.order.Terms())
	}

<<<<<<< HEAD
	return optChooseIntersectScan(keyspace, sargables, nTerms, node.Alias(),
		this.limit, this.offset, this.advisorValidate(), len(this.baseKeyspaces) == 1,
		vector, this.context)
=======
	baseKeyspace, _ := this.baseKeyspaces[node.Alias()]
	return optChooseIntersectScan(keyspace, sargables, nTerms, baseKeyspace, this.limit, this.offset,
		this.advisorValidate(), len(this.baseKeyspaces) == 1, this.context)
>>>>>>> 73a5a794
}

func bestIndexBySargableKeys(se, te *indexEntry, snc, tnc int) *indexEntry {
	si := 0
	ti := 0
	for si < len(se.skeys) && ti < len(te.skeys) {
		// for include columns, since the ordering of include columns is not important, if we
		// find an entry corresponding to a "non-sargable" include column, simply skip it
		if si >= len(se.idxKeys) && !se.skeys[si] {
			si++
			continue
		}
		if ti >= len(te.idxKeys) && !te.skeys[ti] {
			ti++
			continue
		}
		if se.skeys[si] != te.skeys[ti] {
			if se.skeys[si] {
				if tnc == 0 {
					return se
				}
				tnc--
				si++
			} else if te.skeys[ti] {
				if snc == 0 {
					return te
				}
				snc--
				ti++
			}
		} else {
			si++
			ti++
		}
	}

	for ; si < len(se.skeys); si++ {
		if se.skeys[si] {
			if tnc == 0 {
				return se
			}
			tnc--
		}
	}

	for ; ti < len(te.skeys); ti++ {
		if te.skeys[ti] {
			if snc == 0 {
				return te
			}
			snc--
		}
	}

	if tnc > snc {
		return te
	} else if snc > tnc {
		return se
	}

	return nil
}

func overlapSpans(expr expression.Expression) bool {
	return expr != nil && expr.MayOverlapSpans()
}

func (this *builder) eqJoinFilter(fl *base.Filter, alias string) (bool, expression.Expression, expression.Expression,
	*base.BaseKeyspace) {

	fltrExpr := fl.FltrExpr()
	eqFltr, ok := fltrExpr.(*expression.Eq)
	if !ok {
		return false, nil, nil, nil
	}

	keyspaces := fl.OrigKeyspaces()
	if len(keyspaces) != 2 {
		return false, nil, nil, nil
	}

	first := eqFltr.First()
	second := eqFltr.Second()
	firstRefs, err1 := expression.CountKeySpaces(first, keyspaces)
	secondRefs, err2 := expression.CountKeySpaces(second, keyspaces)
	if err1 != nil || err2 != nil {
		return false, nil, nil, nil
	}
	if len(firstRefs) != 1 || len(secondRefs) != 1 {
		return false, nil, nil, nil
	}

	var joinAlias string
	for a, _ := range keyspaces {
		if a != alias {
			joinAlias = a
			break
		}
	}

	joinKeyspace, ok := this.baseKeyspaces[joinAlias]
	if !ok || joinKeyspace.IsOuter() {
		return false, nil, nil, nil
	}

	if _, ok = firstRefs[alias]; ok {
		return true, first, second, joinKeyspace
	} else if _, ok = secondRefs[alias]; ok {
		return true, second, first, joinKeyspace
	}
	return false, nil, nil, nil
}

func (this *builder) getIndexFilters(entry *indexEntry, node *algebra.KeyspaceTerm,
	baseKeyspace *base.BaseKeyspace, id expression.Expression) (err error) {

	// special case, if the span is an empty span, no need to proceed
	if isSpecialSargSpan(entry.spans, plan.RANGE_EMPTY_SPAN) {
		return nil
	}

	alias := node.Alias()
	useCBO := this.useCBO && this.keyspaceUseCBO(alias)
	advisorValidate := this.advisorValidate()
	requestId := this.context.RequestId()
	if useCBO && (entry.cost <= 0.0 || entry.cardinality <= 0.0 || entry.size <= 0 || entry.frCost <= 0.0) {
		cost, selec, card, size, frCost, e := indexScanCost(entry.index, entry.sargKeys,
			requestId, entry.spans, alias, baseKeyspace.Keyspace(), advisorValidate, this.context)
		if e != nil || (cost <= 0.0 || card <= 0.0 || size <= 0 || frCost <= 0.0) {
			useCBO = false
		} else {
			if entry.IsPushDownProperty(_PUSHDOWN_LIMIT|_PUSHDOWN_OFFSET) &&
				!entry.HasFlag(IE_LIMIT_OFFSET_COST) {
				cost, card, frCost, selec = this.getIndexLimitCost(cost, card, frCost, selec)
				entry.SetFlags(IE_LIMIT_OFFSET_COST, true)
			}
			if cost > 0.0 && card > 0.0 && frCost > 0.0 && selec > 0.0 {
				entry.cardinality, entry.selectivity, entry.cost, entry.frCost, entry.size = card, selec, cost, frCost, size
				fetchCost, _, _ := getFetchCost(baseKeyspace.Keyspace(), card)
				if fetchCost > 0.0 {
					entry.fetchCost = fetchCost
				} else {
					useCBO = false
				}
			} else {
				useCBO = false
			}
		}
	}

	includeJoin := true
	if this.joinEnum() {
		if !this.hasBuilderFlag(BUILDER_DO_JOIN_FILTER) {
			includeJoin = false
		}
	} else if baseKeyspace.IsOuter() || baseKeyspace.IsUnnest() || baseKeyspace.HasNoJoinFilterHint() {
		includeJoin = false
	} else if node.IsAnsiJoinOp() && !this.hasBuilderFlag(BUILDER_UNDER_HASH) {
		includeJoin = false
	} else if !useCBO && !baseKeyspace.HasJoinFilterHint() {
		includeJoin = false
	}

	selec := OPT_SELEC_NOT_AVAIL
	if useCBO {
		selec = 1.0
	}

	index := entry.index

	var indexFilters expression.Expressions
	var hasIndexJoinFilters bool
	filters := baseKeyspace.Filters()
	joinFilters := baseKeyspace.JoinFilters()
	nFilters := len(filters)
	nJoinFilters := len(joinFilters)
	pred := baseKeyspace.DnfPred()
	isOrPred := false
	if _, ok := pred.(*expression.Or); ok {
		isOrPred = true
	}

	for _, fl := range filters {
		if fl.IsJoin() {
			nFilters--
			nJoinFilters++
		}
	}
	if !includeJoin {
		nJoinFilters = 0
	}

	if (nFilters + nJoinFilters) == 0 {
		return
	}

	if nFilters > 0 {
		indexFilters = make(expression.Expressions, 0, nFilters)
	}

	// skip array index keys
	arrayKey := entry.HasFlag(IE_ARRAYINDEXKEY)
	idxKeys := entry.idxKeys
	includes := entry.includes
	if entry.HasFlag(IE_VECTOR_KEY_SARGABLE) && !entry.IsPushDownProperty(_PUSHDOWN_ORDER) {
		idxKeys, _, err = replaceVectorKey(idxKeys, entry, false)
		if err != nil {
			return
		}
	}
	coverExprs := make(expression.Expressions, 0, len(idxKeys)+len(includes)+1)
	for _, key := range idxKeys {
		if isArray, _, _ := key.Expr.IsArrayIndexKey(); !isArray && !key.HasAttribute(datastore.IK_VECTOR) {
			coverExprs = append(coverExprs, key.Expr)
		}
	}
	if len(includes) > 0 {
		coverExprs = append(coverExprs, includes...)
	}
	if !index.IsPrimary() && id != nil {
		coverExprs = append(coverExprs, id)
	}

	if entry.cond != nil {
		fc := make(map[expression.Expression]value.Value, 2)
		fc = entry.cond.FilterExpressionCovers(fc)
		fc = entry.origCond.FilterExpressionCovers(fc)
		filterCovers := mapFilterCovers(fc, false)
		for c, _ := range filterCovers {
			coverExprs = append(coverExprs, c.Covered())
		}
	}

	namedArgs := this.context.NamedArgs()
	positionalArgs := this.context.PositionalArgs()

	if util.IsFeatureEnabled(this.context.FeatureControls(), util.N1QL_EARLY_ORDER) && !arrayKey &&
		this.order != nil && this.limit != nil &&
		!this.hasBuilderFlag(BUILDER_ORDER_DEPENDS_ON_LET) &&
		!entry.IsPushDownProperty(_PUSHDOWN_ORDER|_PUSHDOWN_LIMIT|_PUSHDOWN_OFFSET) &&
		!entry.HasFlag(IE_VECTOR_RERANK) &&
		(len(this.baseKeyspaces) == 1) {

		nlimit := int64(-1)
		noffset := int64(-1)
		limit := this.limit
		offset := this.offset
		if len(namedArgs) > 0 || len(positionalArgs) > 0 {
			limit, err = base.ReplaceParameters(limit, namedArgs, positionalArgs)
			if err != nil {
				return
			}
			if offset != nil {
				offset, err = base.ReplaceParameters(offset, namedArgs, positionalArgs)
				if err != nil {
					return
				}
			}
		}
		cons := true
		isParam := false
		lv, static := base.GetStaticInt(limit)
		if static {
			nlimit = lv
		} else {
			cons = false
			switch limit.(type) {
			case *algebra.NamedParameter, *algebra.PositionalParameter:
				isParam = true
			}
		}
		if offset != nil {
			ov, static := base.GetStaticInt(offset)
			if static {
				noffset = ov
			} else {
				cons = false
			}
		}
		if (cons && nlimit > 0) || isParam {
			doOrder := true
			sortTerms := this.order.Expressions()
			sortExprs := make(expression.Expressions, 0, len(sortTerms))
			newTerms, found, err := algebra.ReplaceProjectionAlias(sortTerms, this.projection)
			if err != nil {
				return err
			}

			if !found || this.projection != nil {
				if found {
					sortTerms = newTerms
				}
				for _, sortExpr := range sortTerms {
					if expression.IsCovered(sortExpr, alias, coverExprs, false) {
						sortExprs = append(sortExprs, sortExpr)
					} else {
						doOrder = false
						break
					}
				}
			} else {
				doOrder = false
			}

			if doOrder {
				entry.orderExprs = sortExprs
				entry.SetFlags(IE_HAS_EARLY_ORDER, true)
				if useCBO {
					var sortCard float64
					if entry.IsPushDownProperty(_PUSHDOWN_EXACTSPANS) {
						if cons {
							sortCard = float64(nlimit + noffset)
						} else {
							// in case limit/offset is not constant, for
							// costing purpose here assume half of the
							// documents from the index scan are used for
							// fetch
							sortCard = 0.5 * entry.cardinality
						}
						if sortCard > entry.cardinality {
							sortCard = entry.cardinality
						}
					} else {
						sortCard = entry.cardinality
					}
					fetchCost, _, _ := getFetchCost(baseKeyspace.Keyspace(), sortCard)
					if fetchCost > 0.0 {
						entry.fetchCost = fetchCost
					} else {
						useCBO = false
					}
				}
			}
		}
	}

	if !isPushDownProperty(entry.pushDownProperty, _PUSHDOWN_EXACTSPANS) || len(includes) > 0 {
		missing := entry.HasFlag(IE_LEADINGMISSING)
		skip := useSkipIndexKeys(index, this.context.IndexApiVersion())
		chkOr := isOrPred && !entry.HasFlag(IE_OR_USE_FILTERS)
		chkUnnest := entry.HasFlag(IE_ARRAYINDEXKEY_SARGABLE) && len(entry.unnestAliases) > 0
	filterloop:
		for _, fl := range filters {
			if fl.HasSubq() {
				continue
			} else if fl.IsUnnest() {
				if !chkUnnest {
					continue
				}
				// in case there are multiple unnests, make sure the filter is for
				// the unnest alias that this unnest scan is for
				for ks, _ := range fl.Keyspaces() {
					if ks == alias {
						// allow reference to primary keyspace
						continue
					}
					found := false
					for _, un := range entry.unnestAliases {
						if ks == un {
							found = true
							break
						}
					}
					if !found {
						continue filterloop
					}
				}
			}
			fltrExpr := fl.FltrExpr()
			derived := false
			orig := false
			subFltr := false
			if chkOr || chkUnnest {
				fltr := this.orGetIndexFilter(fltrExpr, entry.index, entry.sargKeys, baseKeyspace, missing, skip)
				if fltr == nil {
					continue
				} else if fltr != fltrExpr {
					fltrExpr = fltr
					subFltr = true
				}
			} else if _, ok := entry.exactFilters[fl]; ok {
				// Skip the filters used to generate exact spans since these are
				// supposedly evaluated by the indexer already.
				// It is possible that a span starts out exact but was turned to non-exact
				// later, but this will not cause wrong result (just potential inefficiency)
				continue
			}

			if !subFltr && entry.cond != nil {
				// Also skip filters that is in index condition
				origExpr := fl.OrigExpr()
				flExpr := fltrExpr
				if len(namedArgs) > 0 || len(positionalArgs) > 0 {
					flExpr, err = base.ReplaceParameters(flExpr, namedArgs, positionalArgs)
					if err != nil {
						return
					}
					if origExpr != nil {
						origExpr, err = base.ReplaceParameters(origExpr, namedArgs, positionalArgs)
						if err != nil {
							return
						}
					}
				}
				if base.SubsetOf(entry.cond, flExpr) {
					continue
				}
				if origExpr != nil && base.SubsetOf(entry.origCond, origExpr) {
					continue
				}
			}
			if base.IsDerivedExpr(fltrExpr) && !fl.IsJoin() {
				derived = true
				if fl.OrigExpr() != nil {
					fltrExpr = fl.OrigExpr()
					orig = true
				}
			}
			covered := expression.IsCovered(fltrExpr, alias, coverExprs, false)
			if covered && chkUnnest && fl.IsUnnest() {
				// for unnest scan, the array index key is replaced with the unnested
				// array key representation (see getUnnestSargKeys()), thus is already
				// present in coverExprs
				for _, unAlias := range entry.unnestAliases {
					covered = expression.IsCovered(fltrExpr, unAlias, coverExprs, false)
					if !covered {
						break
					}
				}
			}
			if covered {
				if !fl.IsJoin() {
					if useCBO {
						if fl.Selec() > 0.0 {
							// filters marked with EXPR_DEFAULT_LIKE has its
							// selectivity already accounted for in spans
							if !subFltr && !fltrExpr.HasExprFlag(expression.EXPR_DEFAULT_LIKE) {
								selec *= fl.Selec()
							}
						} else {
							useCBO = false
							selec = OPT_SELEC_NOT_AVAIL
						}
					}
					if !derived || orig {
						indexFilters = append(indexFilters, fltrExpr)
					}
				} else if includeJoin {
					eq, self, other, joinKeyspace := this.eqJoinFilter(fl, alias)
					if eq && self != nil && other != nil && joinKeyspace != nil {
						hasIndexJoinFilters = true
						baseKeyspace.AddBFSource(joinKeyspace, index, self, other, fl)
					}
				}
			}
		}
	}

	if len(indexFilters) > 0 {
		entry.indexFilters = indexFilters
		entry.SetFlags(IE_HAS_FILTER, true)
		if useCBO {
			entry.cost, entry.cardinality, entry.size, entry.frCost = getSimpleFilterCost(alias,
				entry.cost, entry.cardinality, selec, entry.size, entry.frCost)
			entry.selectivity *= selec
			fetchCost, _, _ := getFetchCost(baseKeyspace.Keyspace(), entry.cardinality)
			if fetchCost > 0.0 {
				entry.fetchCost = fetchCost
			} else {
				useCBO = false
			}
		}
	}

	if !includeJoin {
		return
	}

	for _, fl := range joinFilters {
		fltrExpr := fl.FltrExpr()
		if expression.IsCovered(fltrExpr, alias, coverExprs, false) {
			eq, self, other, joinKeyspace := this.eqJoinFilter(fl, alias)
			if eq && self != nil && other != nil && joinKeyspace != nil {
				hasIndexJoinFilters = true
				baseKeyspace.AddBFSource(joinKeyspace, index, self, other, fl)
			}
		}
	}

	if hasIndexJoinFilters {
		entry.SetFlags(IE_HAS_JOIN_FILTER, true)
	}

	return
}

func (this *builder) buildIndexFilters(entry *indexEntry, baseKeyspace *base.BaseKeyspace,
	id expression.Expression, node *algebra.KeyspaceTerm) (
	covers expression.Covers, filterCovers map[*expression.Cover]value.Value,
	filter expression.Expression, indexProjection *plan.IndexProjection, err error) {

	useCBO := this.useCBO && this.keyspaceUseCBO(node.Alias())
	if useCBO && (entry.cost <= 0.0 || entry.cardinality <= 0.0 || entry.size <= 0 || entry.frCost <= 0.0) {
		useCBO = false
	}

	var indexFilters, joinFilters, sortExprs expression.Expressions
	var bfCost, bfFrCost, bfSelec float64
	hasVector := entry.HasFlag(IE_VECTOR_KEY_SARGABLE)
	if entry.HasFlag(IE_HAS_FILTER) {
		indexFilters = entry.indexFilters
	}
	if !hasVector && entry.HasFlag(IE_HAS_JOIN_FILTER) {
		if useCBO {
			bfSelec, bfCost, bfFrCost, joinFilters = optChooseJoinFilters(baseKeyspace, entry.index)
			if len(joinFilters) > 0 && (bfSelec <= 0.0 || bfCost <= 0.0 || bfFrCost <= 0.0) {
				useCBO = false
			}
		} else {
			joinFilters = baseKeyspace.GetAllJoinFilterExprs(entry.index)
		}
	}
	if entry.HasFlag(IE_HAS_EARLY_ORDER) {
		sortExprs = entry.orderExprs
	}

	keys := entry.idxKeys
	includes := entry.includes
	if hasVector && entry.HasFlag(IE_HAS_EARLY_ORDER) {
		keys, _, err = replaceVectorKey(keys, entry, false)
		if err != nil {
			return nil, nil, nil, nil, err
		}
	}
	if len(indexFilters) > 0 || len(joinFilters) > 0 || len(sortExprs) > 0 {
		allFilters := indexFilters
		if len(joinFilters) > 0 {
			allFilters = append(allFilters, joinFilters...)
		}
		if len(sortExprs) > 0 {
			allFilters = append(allFilters, sortExprs...)
		}
		indexProjection = this.buildIndexProjection(entry, allFilters, id, true, nil)
		if indexProjection != nil {
			covers = make(expression.Covers, 0, len(indexProjection.EntryKeys)+1)
			for _, i := range indexProjection.EntryKeys {
				if i < len(keys) {
					if !keys[i].HasAttribute(datastore.IK_VECTOR) {
						covers = append(covers, expression.NewIndexKey(keys[i].Expr))
					}
				} else if i < len(keys)+len(includes) {
					covers = append(covers, expression.NewIndexKey(includes[i-len(keys)]))
				} else {
					return nil, nil, nil, nil, errors.NewPlanInternalError(fmt.Sprintf("buildIndexFilters: index projection "+
						"key position %d beyond key length(%d)", i, len(keys)))
				}
			}
			covers = append(covers, expression.NewIndexKey(id))
		} else {
			covers = make(expression.Covers, 0, len(keys)+len(includes))
			for _, key := range keys {
				if !key.HasAttribute(datastore.IK_VECTOR) {
					covers = append(covers, expression.NewIndexKey(key.Expr))
				}
			}
			for _, include := range includes {
				covers = append(covers, expression.NewIndexKey(include))
			}
			if !entry.index.IsPrimary() {
				covers = append(covers, expression.NewIndexKey(id))
			}
		}

		if entry.cond != nil {
			fc := make(map[expression.Expression]value.Value, 2)
			fc = entry.cond.FilterExpressionCovers(fc)
			fc = entry.origCond.FilterExpressionCovers(fc)
			filterCovers = mapFilterCovers(fc, false)
		}
	}

	if len(indexFilters) > 0 {
		if len(indexFilters) == 1 {
			filter = indexFilters[0].Copy()
		} else {
			filter = expression.NewAnd(indexFilters.Copy()...)
		}
		// OK to always do cover transformation since 'filter' should be a copy
		if len(covers) > 0 || len(filterCovers) > 0 {
			// no array index keys so can Map directly
			coverer := expression.NewCoverer(covers, filterCovers)
			filter, err = coverer.Map(filter)
			if err != nil {
				return nil, nil, nil, nil, err
			}
		}

		if useCBO {
			cost, cardinality, size, frCost := getIndexProjectionCost(entry.index, indexProjection, entry.cardinality)

			if cost > 0.0 && cardinality > 0.0 && size > 0 && frCost > 0.0 {
				entry.cost += cost
				entry.cardinality = cardinality
				entry.size += size
				entry.frCost += frCost
			} else {
				useCBO = false
				entry.cost, entry.cardinality, entry.frCost, entry.size = OPT_COST_NOT_AVAIL, OPT_CARD_NOT_AVAIL,
					OPT_COST_NOT_AVAIL, OPT_SIZE_NOT_AVAIL
			}
		}
	}

	if useCBO && len(joinFilters) > 0 {
		entry.cost += bfCost
		entry.frCost += bfFrCost
		entry.cardinality *= bfSelec
		fetchCost, _, _ := getFetchCost(baseKeyspace.Keyspace(), entry.cardinality)
		if fetchCost > 0.0 {
			entry.fetchCost = fetchCost
		}
	}

	return
}

func getIndexAllIndexes(indexes map[datastore.Index]*indexEntry, baseKeyspace *base.BaseKeyspace) map[datastore.Index]*indexEntry {
	var indexNames []string
	for _, hint := range baseKeyspace.IndexHints() {
		if idxAll, ok := hint.(*algebra.HintIndexAll); ok {
			indexNames = idxAll.Indexes()
		}
	}

	for index, _ := range indexes {
		found := false
		for _, indexName := range indexNames {
			if index.Name() == indexName {
				found = true
				break
			}
		}
		if !found {
			delete(indexes, index)
		}
	}

	return indexes
}

func (this *builder) orSargUseFilters(pred *expression.Or, vpred expression.Expression,
	baseKeyspace *base.BaseKeyspace, entry *indexEntry) bool {

	skip := useSkipIndexKeys(entry.index, this.context.IndexApiVersion())
	missing := entry.HasFlag(IE_LEADINGMISSING)

	// if all subterms of OR gives the same set of sargable keys, use individual filters
	var min, max int
	var skeys []bool
	for i, child := range pred.Operands() {
		cmin, cmax, _, _, cskeys := SargableFor(child, vpred, entry.index, entry.idxSargKeys,
			nil, missing, skip, nil, this.context, this.aliases)
		if i == 0 {
			min = cmin
			max = cmax
			skeys = cskeys
		} else {
			if cmin != min || cmax != max || len(cskeys) != len(skeys) {
				return false
			}
			for j := 0; j < len(skeys); j++ {
				if cskeys[j] != skeys[j] {
					return false
				}
			}
		}
	}

	nSargKeys := 0
	for j := 0; j < len(skeys); j++ {
		if skeys[j] {
			nSargKeys++
		}
	}
	if nSargKeys > 1 {
		// if each OR subterm contains more than one sargable key, further check the
		// individual filters to see
		//    1. whether there are multiple OR-filters,
		//    2. for each individual OR-filter, whether it can sarg multiple keys.
		// if either is true, then we cannot use individual filters to sarg, otherwise
		// we may end up with multiple spans for each index key, and combining
		// multiple such spans will result in cross-muptiplication of the spans.
		numOr := 0
		for _, filter := range baseKeyspace.Filters() {
			fltrExpr := filter.FltrExpr()
			or, ok := fltrExpr.(*expression.Or)
			if !ok {
				continue
			}
			numOr++
			if numOr > 1 {
				return false
			}
			nsarg := 0
			for i, key := range entry.idxSargKeys {
				cmissing := missing
				if i > 0 {
					cmissing = true
				}
				cmin, _, _, _, _ := SargableFor(or, nil, entry.index, datastore.IndexKeys{key},
					nil, cmissing, skip, nil, this.context, this.aliases)
				if cmin > 0 {
					nsarg++
					if nsarg > 1 {
						// this is attepmting to diffrentiate between:
						//   c1 = 1 AND (c2 = 2 OR c2 = 3)
						// vs
						//   (c1 = 1 AND c2 = 2) OR (c1 = 2 AND c2 = 3)
						// we can allow using of individual filters for
						// sarging of indexes in the first case but not
						// in the second case
						// this does leave
						//   (c1 = 1 AND c2 = 2) OR (c1 = 1 AND c2 = 3)
						// which is equivalent to the first one also not
						// able to use individual filters tos sarg, since
						// we don't detect actual duplicated filter in
						// subarms of OR currently.
						return false
					}
				}
			}
		}
	}

	return true
}

func (this *builder) orGetIndexFilter(pred expression.Expression, index datastore.Index, keys expression.Expressions,
	baseKeyspace *base.BaseKeyspace, missing, skip bool) expression.Expression {
	var orOps expression.Expressions
	if or, ok := pred.(*expression.Or); ok {
		orOps = or.Operands()
	} else {
		orOps = expression.Expressions{pred}
	}

	modified := false
	terms := make(expression.Expressions, 0, len(orOps))
	for _, op := range orOps {
		var term expression.Expression
		var andOps expression.Expressions
		if and, ok := op.(*expression.And); ok {
			andOps = and.Operands()
		} else {
			andOps = expression.Expressions{op}
		}
		for _, op1 := range andOps {
			add := true
			for i, key := range keys {
				min, _, _, _, _ := SargableFor(op1, nil, index, datastore.IndexKeys{&datastore.IndexKey{key, datastore.IK_NONE}},
					nil, (missing || i > 0), skip, nil, this.context, this.aliases)
				if min == 0 {
					continue
				}
				rs, exact, err := sargFor(op1, index, key, false, false, baseKeyspace,
					this.keyspaceNames, this.advisorValidate(), (missing || i > 0),
					false, false, false, i, this.aliases, this.context)
				if err == nil && rs != nil && exact {
					add = false
					break
				}
			}
			if add {
				if term == nil {
					term = op1
				} else {
					term = expression.NewAnd(term, op1)
				}
			} else {
				modified = true
			}
		}
		if term == nil {
			// one of the OR subterms is "empty", i.e., true
			return nil
		}
		found := false
		if modified {
			// avoid adding redundant term
			for i := 0; i < len(terms); i++ {
				// SubsetOf() could result in exponential number of comparisons if
				// both term and terms[i] are AND expressions with many children
				if _, ok := term.(*expression.And); ok {
					if term.EquivalentTo(terms[i]) {
						found = true
					}
				} else {
					if base.SubsetOf(terms[i], term) {
						terms[i] = term
						found = true
					}
				}
				if found {
					break
				}
			}
		}
		if !found {
			terms = append(terms, term)
		}
	}

	if !modified {
		return pred
	}

	var rv expression.Expression
	if len(terms) == 0 {
		return nil
	} else if len(terms) == 1 {
		rv = terms[0]
	} else {
		rv = expression.NewOr(terms...)
	}

	return rv
}<|MERGE_RESOLUTION|>--- conflicted
+++ resolved
@@ -1264,15 +1264,9 @@
 		nTerms = len(this.order.Terms())
 	}
 
-<<<<<<< HEAD
-	return optChooseIntersectScan(keyspace, sargables, nTerms, node.Alias(),
-		this.limit, this.offset, this.advisorValidate(), len(this.baseKeyspaces) == 1,
-		vector, this.context)
-=======
 	baseKeyspace, _ := this.baseKeyspaces[node.Alias()]
 	return optChooseIntersectScan(keyspace, sargables, nTerms, baseKeyspace, this.limit, this.offset,
-		this.advisorValidate(), len(this.baseKeyspaces) == 1, this.context)
->>>>>>> 73a5a794
+		this.advisorValidate(), len(this.baseKeyspaces) == 1, vector, this.context)
 }
 
 func bestIndexBySargableKeys(se, te *indexEntry, snc, tnc int) *indexEntry {
