--- conflicted
+++ resolved
@@ -127,16 +127,9 @@
 
 			arrayMinMax = true
 			arrayKey = static
-<<<<<<< HEAD
 			if !this.isInclude {
 				dynamicIn = true
 			}
-			if this.doSelec {
-				selec = defSelec
-			}
-=======
-			dynamicIn = true
->>>>>>> 7a31e64b
 		}
 		if arrayMinMax {
 			if dynamicIn {
