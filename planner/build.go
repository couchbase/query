//  Copyright 2014-Present Couchbase, Inc.
//
//  Use of this software is governed by the Business Source License included
//  in the file licenses/BSL-Couchbase.txt.  As of the Change Date specified
//  in that file, in accordance with the Business Source License, use of this
//  software will be governed by the Apache License, Version 2.0, included in
//  the file licenses/APL2.txt.

package planner

import (
	"strings"
	"time"

	"github.com/couchbase/query/algebra"
	"github.com/couchbase/query/auth"
	"github.com/couchbase/query/datastore"
	"github.com/couchbase/query/errors"
	"github.com/couchbase/query/expression"
	"github.com/couchbase/query/plan"
	base "github.com/couchbase/query/plannerbase"
	"github.com/couchbase/query/util"
)

func Build(stmt algebra.Statement, datastore, systemstore datastore.Datastore,
	namespace string, subquery, stream bool, forceSQBuild bool, context *PrepareContext) (
	*plan.QueryPlan, map[string]bool, error, map[string]time.Duration) {

	builder := newBuilder(datastore, systemstore, namespace, subquery, context)
	if context.UseCBO() && context.Optimizer() != nil {
		builder.useCBO = true
		checkCostModel(context.FeatureControls())
	}

	// subquery plan is currently only for explain, explain_function and advise
	// TODO: to be expanded to all statements, plus prepareds
	// forceSQBuild argument  forces subquery plans to be built
	if stmt.Type() == "EXPLAIN" || stmt.Type() == "EXPLAIN_FUNCTION" || stmt.Type() == "ADVISE" {
		builder.setBuilderFlag(BUILDER_PLAN_SUBQUERY | BUILDER_NO_EXECUTE)
	} else if forceSQBuild {
		builder.setBuilderFlag(BUILDER_PLAN_SUBQUERY)
	}

	p, err := stmt.Accept(builder)

	if err != nil {
		return nil, nil, err, builder.subTimes
	}

	qp := p.(*plan.QueryPlan)
	op := qp.PlanOp()
	_, is_prepared := op.(*plan.Prepared)
	indexKeyspaces := builder.indexKeyspaceNames

	if !subquery && !is_prepared {
		privs, err := stmt.Privileges()
		if err != nil {
			return nil, nil, err, builder.subTimes
		}

		if stream {

			// Do not serialize Stream Op when the stmt is MERGE
			// Because in MERGE - with Serialization of Stream - whichever child DML op finishes first, notifies Stream
			// And can cause early termination
			serializable := stmt.Type() != "MERGE"

			op = plan.NewSequence(op, plan.NewStream(op.Cost(), op.Cardinality(), op.Size(), op.FrCost(), serializable))
		}

		getSeqScanPrivs(op, privs)

		// Always insert an Authorize operator, even if no privileges need to
		// be verified.
		//
		// We do this because the list of authenticated users is generated as
		// part of authentication, and this list may be needed in the query
		// (see the function CURRENT_USERS()).
		//
		// This should not impose a burden in production because every real
		// query is against secured tables anyway, and would therefore
		// have privileges that need verification, meaning the Authorize
		// operator would have been present in any case.
		qp.SetPlanOp(plan.NewAuthorize(privs, op))
	} else {
		privs := auth.NewPrivileges()
		getSeqScanPrivs(op, privs)
		if len(privs.List) > 0 {
			qp.SetExtraPrivs(privs)
		} else {
			qp.SetExtraPrivs(nil)
		}
	}

	return qp, indexKeyspaces, nil, builder.subTimes
}

func (this *builder) chkBldSubqueries(stmt algebra.Statement, qp *plan.QueryPlan) (err error) {
	if this.hasBuilderFlag(BUILDER_PLAN_SUBQUERY) {
		err = this.buildSubqueries(stmt, qp)
		// once plans for subqueries are built, unset builder flag
		if !this.subquery {
			this.unsetBuilderFlag(BUILDER_PLAN_SUBQUERY)
		}
	}
	return
}

func (this *builder) buildSubqueries(stmt algebra.Statement, qp *plan.QueryPlan) error {
	subqueries, er := stmt.Subqueries()
	if er != nil {
		return er
	}
	if len(subqueries) == 0 {
		return nil
	}
	var saveQInfo *saveQueryInfo
	subquery := this.subquery
	if this.indexAdvisor {
		saveQInfo = this.saveQueryInfo()
	}
	defer func() {
		this.subquery = subquery
		if this.indexAdvisor {
			this.restoreQueryInfo(saveQInfo)
		}
	}()
	this.subquery = true
	this.makeSubqueryInfos(len(subqueries))
	for _, s := range subqueries {
		subq := s.Select()
		if qp.HasSubquery(subq) {
			continue
		}

		if this.indexAdvisor {
			this.startSubqIndexAdvisor()
			this.initialIndexAdvisor(subq)
		}

		// be warned, this amends the AST for the subqueries
		p, err := subq.Accept(this)
		if err == nil {
			qplan := p.(*plan.QueryPlan)
			qp.AddSubquery(subq, qplan.PlanOp())
			for s, o := range qplan.Subqueries() {
				if !qp.HasSubquery(s) {
					qp.AddSubquery(s, o)
				}
			}
		} else if !this.indexAdvisor {
			return err
		}
		if this.indexAdvisor {
			this.endSubqIndexAdvisor(subq)
		}
	}
	return nil
}

var _MAP_KEYSPACE_CAP = 4

const (
	OPT_SELEC_NOT_AVAIL = float64(-1.0) // selectivity is not available
	OPT_COST_NOT_AVAIL  = float64(-1.0) // cost is not available
	OPT_CARD_NOT_AVAIL  = float64(-1.0) // cardinality is not available
	OPT_SIZE_NOT_AVAIL  = int64(-1)     // document size is not available
)

const (
	BUILDER_WHERE_IS_TRUE  = 1 << iota // WHERE clause is TRUE
	BUILDER_WHERE_IS_FALSE             // WHERE clause is FALSE
	BUILDER_HAS_LIMIT
	BUILDER_HAS_OFFSET // OFFSET clause is present
	BUILDER_HAS_GROUP
	BUILDER_HAS_ORDER
	BUILDER_HAS_WINDOW_AGGS
	BUILDER_JOIN_ENUM
	BUILDER_CHK_INDEX_ORDER
	BUILDER_PLAN_HAS_ORDER
	BUILDER_HAS_EXTRA_FLTR
	BUILDER_DO_JOIN_FILTER
	BUILDER_OR_SUBTERM
	BUILDER_HAS_EARLY_ORDER
	BUILDER_PLAN_SUBQUERY
	BUILDER_ORDER_DEPENDS_ON_LET
	BUILDER_JOIN_ON_PRIMARY
	BUILDER_NL_INNER
	BUILDER_OFFSET_PUSHDOWN // OFFSET is pushed down to index
	BUILDER_UNDER_HASH
	BUILDER_ORDER_MODIFIED
	BUILDER_SUBQTERM_UNDER_JOIN
	BUILDER_NO_EXECUTE
)

const BUILDER_PRESERVED_FLAGS = (BUILDER_PLAN_HAS_ORDER | BUILDER_HAS_EARLY_ORDER | BUILDER_ORDER_MODIFIED)
const BUILDER_PASSTHRU_FLAGS = (BUILDER_PLAN_SUBQUERY | BUILDER_JOIN_ENUM | BUILDER_SUBQTERM_UNDER_JOIN | BUILDER_NO_EXECUTE)

type builder struct {
	indexPushDowns
	collectQueryInfo
	context              *PrepareContext
	datastore            datastore.Datastore
	systemstore          datastore.Datastore
	namespace            string
	subquery             bool
	correlated           bool
	maxParallelism       int
	delayProjection      bool                  // Used to allow ORDER BY non-projected expressions
	from                 algebra.FromTerm      // Used for index selection
	where                expression.Expression // Used for index selection
	filter               expression.Expression // for Filter operator
	let                  expression.Bindings   // LET clause
	letLevel             int                   // max level of LET bindings
	setOpDistinct        bool                  // Used for SETOP Distinct to apply DISTINCT on projection
	children             []plan.Operator
	subChildren          []plan.Operator
	cover                expression.HasExpressions
	node                 expression.HasExpressions
	coveringScans        []plan.CoveringOperator
	coveredUnnests       map[*algebra.Unnest]bool
	countScan            plan.CoveringOperator
	skipDynamic          bool
	requirePrimaryKey    bool
	orderScan            plan.SecondaryScan
	baseKeyspaces        map[string]*base.BaseKeyspace
	keyspaceNames        map[string]string
	indexKeyspaceNames   map[string]bool       // keyspace names that use indexscan (excludes non from caluse subqueries)
	pushableOnclause     expression.Expression // combined ON-clause from all inner joins
	builderFlags         uint64
	indexAdvisor         bool
	useCBO               bool
	hintIndexes          bool
	lastOp               plan.Operator // last operator built, to get cost/cardinality info
	aliases              map[string]bool
	partialSortTermCount int
	stmtOrder            *algebra.Order // modified Order
	skipKeyspace         string
	mustSkipKeys         bool
	subTimes             map[string]time.Duration
	arrayId              int
<<<<<<< HEAD
	vectors              expression.Expressions
	initialProjection    *algebra.Projection
=======
	subqCoveringInfo     map[*algebra.Subselect]CoveringSubqInfo
>>>>>>> 02385f9d
}

func (this *builder) Copy() *builder {
	rv := &builder{
		context:              this.context,
		datastore:            this.datastore,
		systemstore:          this.systemstore,
		namespace:            this.namespace,
		subquery:             this.subquery,
		correlated:           this.correlated,
		maxParallelism:       this.maxParallelism,
		delayProjection:      this.delayProjection,
		from:                 this.from,
		where:                expression.Copy(this.where),
		filter:               expression.Copy(this.filter),
		setOpDistinct:        this.setOpDistinct,
		cover:                this.cover,
		node:                 this.node,
		skipDynamic:          this.skipDynamic,
		requirePrimaryKey:    this.requirePrimaryKey,
		baseKeyspaces:        base.CopyBaseKeyspacesWithFilters(this.baseKeyspaces),
		pushableOnclause:     expression.Copy(this.pushableOnclause),
		builderFlags:         this.builderFlags,
		indexAdvisor:         this.indexAdvisor,
		useCBO:               this.useCBO,
		hintIndexes:          this.hintIndexes,
		partialSortTermCount: this.partialSortTermCount,
		arrayId:              this.arrayId,
		initialProjection:    this.initialProjection,
		// the following fields are setup during planning process and thus not copied:
		// children, subChildren, coveringScan, coveredUnnests, countScan, orderScan, lastOp
		// subqCoveringInfo
	}

	if len(this.let) > 0 {
		rv.let = this.let.Copy()
		rv.letLevel = this.letLevel
	}
	if len(this.keyspaceNames) > 0 {
		rv.keyspaceNames = make(map[string]string, len(this.keyspaceNames))
		for k, v := range this.keyspaceNames {
			rv.keyspaceNames[k] = v
		}
	}

	if len(this.aliases) > 0 {
		rv.aliases = make(map[string]bool, len(this.aliases))
		for k, v := range this.aliases {
			rv.aliases[k] = v
		}
	}

	// indexKeyspaceNames is always allocated
	rv.indexKeyspaceNames = make(map[string]bool, len(this.indexKeyspaceNames))
	for k, v := range this.indexKeyspaceNames {
		rv.indexKeyspaceNames[k] = v
	}

	this.indexPushDowns.Copy(&rv.indexPushDowns)

	if len(this.vectors) > 0 {
		rv.vectors = this.vectors.Copy()
	}

	// no need to copy collectQueryInfo

	return rv
}

type indexPushDowns struct {
	order         *algebra.Order        // Used to collect aggregates from ORDER BY, and for ORDER pushdown
	limit         expression.Expression // Used for LIMIT pushdown
	offset        expression.Expression // Used for OFFSET pushdown
	oldAggregates bool                  // Used for pre-API3 Projection aggregate
	projection    *algebra.Projection   // Used for ORDER/projection Distinct pushdown to IndexScan2
	group         *algebra.Group        // Group BY
	aggs          algebra.Aggregates    // all aggregates in query
	aggConstraint expression.Expression // aggregate Constraint
}

func (this *indexPushDowns) Copy(newIndexPushdowns *indexPushDowns) {
	newIndexPushdowns.order = this.order
	newIndexPushdowns.limit = expression.Copy(this.limit)
	newIndexPushdowns.offset = expression.Copy(this.offset)
	newIndexPushdowns.oldAggregates = this.oldAggregates
	newIndexPushdowns.projection = this.projection
	newIndexPushdowns.aggs = this.aggs
	newIndexPushdowns.aggConstraint = expression.Copy(this.aggConstraint)
}

func (this *builder) storeIndexPushDowns() *indexPushDowns {
	idxPushDowns := &indexPushDowns{}
	idxPushDowns.order = this.order
	idxPushDowns.limit = this.limit
	idxPushDowns.offset = this.offset
	idxPushDowns.oldAggregates = this.oldAggregates
	idxPushDowns.projection = this.projection
	idxPushDowns.group = this.group
	idxPushDowns.aggs = this.aggs
	idxPushDowns.aggConstraint = this.aggConstraint

	return idxPushDowns
}

func (this *builder) restoreIndexPushDowns(idxPushDowns *indexPushDowns, pagination bool) {
	if pagination {
		this.order = idxPushDowns.order
		this.limit = idxPushDowns.limit
		this.offset = idxPushDowns.offset
	}
	this.oldAggregates = idxPushDowns.oldAggregates
	this.projection = idxPushDowns.projection
	this.group = idxPushDowns.group
	this.aggs = idxPushDowns.aggs
	this.aggConstraint = idxPushDowns.aggConstraint
}

func newBuilder(datastore, systemstore datastore.Datastore, namespace string, subquery bool,
	context *PrepareContext) *builder {
	rv := &builder{
		datastore:       datastore,
		systemstore:     systemstore,
		namespace:       namespace,
		subquery:        subquery,
		delayProjection: false,
		context:         context,
	}

	rv.indexKeyspaceNames = make(map[string]bool, _MAP_KEYSPACE_CAP)

	return rv
}

func (this *builder) trueWhereClause() bool {
	return (this.builderFlags & BUILDER_WHERE_IS_TRUE) != 0
}

func (this *builder) setTrueWhereClause() {
	this.builderFlags |= BUILDER_WHERE_IS_TRUE
}

func (this *builder) unsetTrueWhereClause() {
	this.builderFlags &^= BUILDER_WHERE_IS_TRUE
}

func (this *builder) falseWhereClause() bool {
	return (this.builderFlags & BUILDER_WHERE_IS_FALSE) != 0
}

func (this *builder) setFalseWhereClause() {
	this.builderFlags |= BUILDER_WHERE_IS_FALSE
}

func (this *builder) joinEnum() bool {
	return (this.builderFlags & BUILDER_JOIN_ENUM) != 0
}

func (this *builder) setJoinEnum() {
	this.builderFlags |= BUILDER_JOIN_ENUM
}

func (this *builder) unsetJoinEnum() {
	this.builderFlags &^= BUILDER_JOIN_ENUM
}

func (this *builder) setNLInner() bool {
	nlInner := this.hasBuilderFlag(BUILDER_NL_INNER)
	if !nlInner {
		this.setBuilderFlag(BUILDER_NL_INNER)
	}
	return nlInner
}

func (this *builder) restoreNLInner(nlInner bool) {
	if !nlInner {
		this.unsetBuilderFlag(BUILDER_NL_INNER)
	}
}

func (this *builder) subqUnderJoin() bool {
	return (this.builderFlags & BUILDER_SUBQTERM_UNDER_JOIN) != 0
}

func (this *builder) setSubqUnderJoin() bool {
	subqUnderJoin := this.hasBuilderFlag(BUILDER_SUBQTERM_UNDER_JOIN)
	if !subqUnderJoin {
		this.setBuilderFlag(BUILDER_SUBQTERM_UNDER_JOIN)
	}
	return subqUnderJoin
}

func (this *builder) restoreSubqUnderJoin(subqUnderJoin bool) {
	if !subqUnderJoin {
		this.unsetBuilderFlag(BUILDER_SUBQTERM_UNDER_JOIN)
	}
}

func (this *builder) hasBuilderFlag(flag uint64) bool {
	return (this.builderFlags & flag) != 0
}

func (this *builder) setBuilderFlag(flag uint64) {
	this.builderFlags |= flag
}

func (this *builder) unsetBuilderFlag(flag uint64) {
	this.builderFlags &^= flag
}

func (this *builder) resetBuilderFlags(prevBuilderFlags uint64) {
	preservedFlags := (this.builderFlags & BUILDER_PRESERVED_FLAGS)
	this.builderFlags = prevBuilderFlags | preservedFlags
}

func (this *builder) passthruBuilderFlags(prevBuilderFlags uint64) {
	this.builderFlags = (prevBuilderFlags & BUILDER_PASSTHRU_FLAGS)
}

func (this *builder) collectKeyspaceNames() {
	if len(this.keyspaceNames) > 0 || len(this.baseKeyspaces) == 0 {
		return
	}

	this.keyspaceNames = make(map[string]string, len(this.baseKeyspaces))
	for _, ks := range this.baseKeyspaces {
		this.keyspaceNames[ks.Name()] = ks.Keyspace()
	}

	return
}

func (this *builder) collectIndexKeyspaceNames(ks string) {
	this.indexKeyspaceNames[ks] = this.context.HasDeltaKeyspace(ks)
}

func (this *builder) IndexKeyspaceNames() map[string]bool {
	return this.indexKeyspaceNames
}

func (this *builder) getTermKeyspace(node *algebra.KeyspaceTerm) (datastore.Keyspace, error) {
	path := node.Path()
	if path == nil {
		return nil, nil
	}
	path.SetDefaultNamespace(this.namespace)
	ns := strings.ToLower(path.Namespace())
	start := util.Now()
	keyspace, err := datastore.GetKeyspace(path.Parts()...)
	this.recordSubTime("keyspace.metadata", util.Since(start))

	if err != nil && this.indexAdvisor && !algebra.IsSystemId(ns) &&
		(strings.Contains(err.TranslationKey(), "bucket_not_found") ||
			strings.Contains(err.TranslationKey(), "scope_not_found") ||
			strings.Contains(err.TranslationKey(), "keyspace_not_found")) {

		virtualKeyspace, err1 := this.getVirtualKeyspace(ns, path.Parts())
		if err1 == nil {
			return virtualKeyspace, nil
		}
	}

	if err != nil {
		parts := path.Parts()
		err2 := datastore.CheckBucketAccess(this.context.Credentials(), err, parts)

		if err2 != nil {
			return keyspace, err2
		}
	}

	if err == nil && this.indexAdvisor {
		this.setKeyspaceFound()
	} else if err != nil && (err.Code() == errors.E_CB_KEYSPACE_NOT_FOUND ||
		err.Code() == errors.E_CB_BUCKET_NOT_FOUND || err.Code() == errors.E_CB_SCOPE_NOT_FOUND) {

		err.AddErrorContext(node.ErrorContext())
	}

	return keyspace, err
}

func (this *builder) getDocCount(alias string) (docCount int64) {
	baseKeyspace, ok := this.baseKeyspaces[alias]
	if !ok || baseKeyspace.IsSystem() {
		return -1
	}
	keyspace := baseKeyspace.Keyspace()
	if keyspace == "" {
		// not a keyspace
		return -1
	}

	if !baseKeyspace.HasDocCount() {
		baseKeyspace.SetDocCount(optDocCount(keyspace))
		baseKeyspace.SetHasDocCount()
	}

	docCount = baseKeyspace.DocCount()
	return
}

func (this *builder) keyspaceUseCBO(alias string) bool {
	docCount := this.getDocCount(alias)
	return docCount >= 0
}

func (this *builder) addSubChildren(ops ...plan.Operator) {
	if len(ops) > 0 {
		this.lastOp = ops[len(ops)-1]
		this.subChildren = append(this.subChildren, ops...)
	}
}

func (this *builder) addChildren(ops ...plan.Operator) {
	if len(ops) > 0 {
		this.lastOp = ops[len(ops)-1]
		this.children = append(this.children, ops...)
	}
}

func (this *builder) addParallel(subChildren ...plan.Operator) *plan.Parallel {
	return plan.NewParallel(plan.NewSequence(subChildren...), this.maxParallelism)
}

func (this *builder) addSubchildrenParallel() *plan.Parallel {
	parallel := plan.NewParallel(plan.NewSequence(this.subChildren...), this.maxParallelism)
	this.subChildren = make([]plan.Operator, 0, 16)
	return parallel
}

func (this *builder) recordSubTime(what string, duration time.Duration) {
	if this.subTimes == nil {
		this.subTimes = make(map[string]time.Duration)
	}
	if existing, ok := this.subTimes[what]; ok {
		duration += existing
	}
	this.subTimes[what] = duration
}

type coveringSubqInfo struct {
	ops           []plan.Operator
	coveringScans []plan.CoveringOperator
}

func (this *coveringSubqInfo) Operators() []plan.Operator {
	return this.ops
}

func (this *coveringSubqInfo) AddOperator(op plan.Operator) {
	this.ops = append(this.ops, op)
}

func (this *coveringSubqInfo) CoveringScans() []plan.CoveringOperator {
	return this.coveringScans
}

func (this *builder) addSubqCoveringInfo(node *algebra.Subselect, op plan.Operator) error {
	if this.subqCoveringInfo == nil {
		this.subqCoveringInfo = make(map[*algebra.Subselect]CoveringSubqInfo, len(this.baseKeyspaces))
	}
	if info, ok := this.subqCoveringInfo[node]; ok {
		if len(this.coveringScans) != len(info.CoveringScans()) {
			return errors.NewPlanInternalError("addSubqCoveringInfo: incompatible coveringScans")
		}
		this.subqCoveringInfo[node].AddOperator(op)
	} else {
		this.subqCoveringInfo[node] = &coveringSubqInfo{
			ops:           []plan.Operator{op},
			coveringScans: this.coveringScans,
		}
	}
	return nil
}<|MERGE_RESOLUTION|>--- conflicted
+++ resolved
@@ -239,12 +239,9 @@
 	mustSkipKeys         bool
 	subTimes             map[string]time.Duration
 	arrayId              int
-<<<<<<< HEAD
 	vectors              expression.Expressions
+	subqCoveringInfo     map[*algebra.Subselect]CoveringSubqInfo
 	initialProjection    *algebra.Projection
-=======
-	subqCoveringInfo     map[*algebra.Subselect]CoveringSubqInfo
->>>>>>> 02385f9d
 }
 
 func (this *builder) Copy() *builder {
