--- conflicted
+++ resolved
@@ -34,13 +34,8 @@
 
 	var extraPrivs *auth.Privileges
 	optimHints := stmt.OptimHints()
-<<<<<<< HEAD
-	optimHints, err = this.beginMutate(keyspace, ksref, stmt.Keys(), stmt.Indexes(), stmt.Limit(), nil, true, optimHints,
-		stmt.Let())
-=======
 	optimHints, extraPrivs, err = this.beginMutate(keyspace, ksref, stmt.Keys(), stmt.Indexes(), stmt.Limit(), nil,
-		true, optimHints)
->>>>>>> d68675ea
+		true, optimHints, stmt.Let())
 	if err != nil {
 		return nil, err
 	}
