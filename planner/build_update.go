//  Copyright 2014-Present Couchbase, Inc.
//
//  Use of this software is governed by the Business Source License included
//  in the file licenses/BSL-Couchbase.txt.  As of the Change Date specified
//  in that file, in accordance with the Business Source License, use of this
//  software will be governed by the Apache License, Version 2.0, included in
//  the file licenses/APL2.txt.

package planner

import (
	"github.com/couchbase/query/algebra"
	"github.com/couchbase/query/plan"
	base "github.com/couchbase/query/plannerbase"
)

func (this *builder) VisitUpdate(stmt *algebra.Update) (interface{}, error) {
	this.where = stmt.Where()
	this.node = stmt

	this.initialIndexAdvisor(stmt)
	ksref := stmt.KeyspaceRef()
	keyspace, err := this.getNameKeyspace(ksref, true)
	if err != nil {
		return nil, err
	}

	qp := plan.NewQueryPlan(nil)
	err = this.chkBldSubqueries(stmt, qp)
	if err != nil {
		return nil, err
	}

	optimHints := stmt.OptimHints()
<<<<<<< HEAD
	optimHints, extraPrivs, err = this.beginMutate(keyspace, ksref, stmt.Keys(), stmt.Indexes(), stmt.Limit(), nil,
		true, optimHints, stmt.Let())
=======
	optimHints, err = this.beginMutate(keyspace, ksref, stmt.Keys(), stmt.Indexes(), stmt.Limit(), nil, true, optimHints)
>>>>>>> aae8a863
	if err != nil {
		return nil, err
	}
	stmt.SetOptimHints(optimHints)

	cost := OPT_COST_NOT_AVAIL
	cardinality := OPT_CARD_NOT_AVAIL
	size := OPT_SIZE_NOT_AVAIL
	frCost := OPT_COST_NOT_AVAIL
	if this.useCBO && this.lastOp != nil {
		cost = this.lastOp.Cost()
		cardinality = this.lastOp.Cardinality()
		size = this.lastOp.Size()
		frCost = this.lastOp.FrCost()
		if cost > 0.0 && cardinality > 0.0 && size > 0 && frCost > 0.0 {
			cost, cardinality, size, frCost = getCloneCost(cost, cardinality, size, frCost)
		}
	}

	subChildren := this.subChildren
	updateSubChildren := make([]plan.Operator, 0, 8)
	updateSubChildren = append(updateSubChildren, plan.NewClone(ksref.Alias(),
		cost, cardinality, size, frCost))

	if stmt.Set() != nil {
		if this.useCBO && cost > 0.0 && cardinality > 0.0 && size > 0 && frCost > 0.0 {
			cost, cardinality, size, frCost = getUpdateSetCost(stmt.Set(),
				cost, cardinality, size, frCost)
		}
		updateSubChildren = append(updateSubChildren, plan.NewSet(stmt.Set(),
			cost, cardinality, size, frCost))
	}

	if stmt.Unset() != nil {
		if this.useCBO && cost > 0.0 && cardinality > 0.0 && size > 0 && frCost > 0.0 {
			cost, cardinality, size, frCost = getUpdateUnsetCost(stmt.Unset(),
				cost, cardinality, size, frCost)
		}
		updateSubChildren = append(updateSubChildren, plan.NewUnset(stmt.Unset(),
			cost, cardinality, size, frCost))
	}

	if this.useCBO && cost > 0.0 && cardinality > 0.0 && size > 0 && frCost > 0.0 {
		cost, cardinality, size, frCost = getUpdateSendCost(stmt.Limit(),
			cost, cardinality, size, frCost)
	}
	updateSubChildren = append(updateSubChildren, plan.NewSendUpdate(keyspace, ksref, stmt.Limit(),
		cost, cardinality, size, frCost, stmt.Returning() == nil))

	if stmt.Returning() != nil {
		updateSubChildren = this.buildDMLProject(stmt.Returning(), updateSubChildren, true)
	}

	if stmt.Limit() != nil {
		seqChildren := make([]plan.Operator, 0, 3)
		seqChildren = append(seqChildren, this.addParallel(subChildren...))
		if this.useCBO && cost > 0.0 && cardinality > 0.0 && size > 0 && frCost > 0.0 {
			nlimit := int64(0)
			lv, static := base.GetStaticInt(stmt.Limit())
			if static {
				nlimit = lv
			}
			cost, cardinality, size, frCost = getLimitCost(this.lastOp, nlimit, -1)
		}
		seqChildren = append(seqChildren, plan.NewLimit(stmt.Limit(), cost, cardinality, size, frCost))
		seqChildren = append(seqChildren, this.addParallel(updateSubChildren...))
		this.addChildren(plan.NewSequence(seqChildren...))
	} else {
		subChildren = append(subChildren, updateSubChildren...)
		this.addChildren(this.addParallel(subChildren...))
	}

	qp.SetPlanOp(plan.NewSequence(this.children...))
	return qp, nil
}<|MERGE_RESOLUTION|>--- conflicted
+++ resolved
@@ -32,12 +32,8 @@
 	}
 
 	optimHints := stmt.OptimHints()
-<<<<<<< HEAD
-	optimHints, extraPrivs, err = this.beginMutate(keyspace, ksref, stmt.Keys(), stmt.Indexes(), stmt.Limit(), nil,
-		true, optimHints, stmt.Let())
-=======
-	optimHints, err = this.beginMutate(keyspace, ksref, stmt.Keys(), stmt.Indexes(), stmt.Limit(), nil, true, optimHints)
->>>>>>> aae8a863
+	optimHints, err = this.beginMutate(keyspace, ksref, stmt.Keys(), stmt.Indexes(), stmt.Limit(), nil, true, optimHints,
+		stmt.Let())
 	if err != nil {
 		return nil, err
 	}
