--- conflicted
+++ resolved
@@ -397,13 +397,8 @@
 }
 
 func optChooseIntersectScan(keyspace datastore.Keyspace, sargables map[datastore.Index]*indexEntry,
-<<<<<<< HEAD
-	nTerms int, alias string, limit, offset expression.Expression, advisorValidate, singleKeyspace, vector bool,
-	context *PrepareContext) map[datastore.Index]*indexEntry {
-=======
 	nTerms int, baseKeyspace *base.BaseKeyspace, limit, offset expression.Expression,
-	advisorValidate, singleKeyspace bool, context *PrepareContext) map[datastore.Index]*indexEntry {
->>>>>>> 73a5a794
+	advisorValidate, singleKeyspace, vector bool, context *PrepareContext) map[datastore.Index]*indexEntry {
 
 	if keyspace == nil {
 		return sargables
@@ -541,23 +536,17 @@
 		}
 	}
 
-<<<<<<< HEAD
-	adjustIndexSelectivity(indexes, sargables, alias, advisorValidate, vector, context)
+	adjustIndexSelectivity(indexes, sargables, baseKeyspace.Name(), nlimit > 0, advisorValidate, vector, context)
 
 	if vector {
 		indexes = indexes[:1]
 	} else {
-		indexes = optutil.ChooseIntersectScan(keyspace.QualifiedName(), indexes)
-	}
-=======
-	adjustIndexSelectivity(indexes, sargables, baseKeyspace.Name(), nlimit > 0, advisorValidate, context)
-
-	if nlimit > 0 && (hasPdOrder && !indexes[0].HasPdOrder()) {
-		// if ORDER BY present and the 1st index does not provide index order, reset nlimit
-		nlimit = 0
-	}
-	indexes = optutil.ChooseIntersectScan(keyspace.QualifiedName(), indexes, nlimit)
->>>>>>> 73a5a794
+		if nlimit > 0 && (hasPdOrder && !indexes[0].HasPdOrder()) {
+			// if ORDER BY present and the 1st index does not provide index order, reset nlimit
+			nlimit = 0
+		}
+		indexes = optutil.ChooseIntersectScan(keyspace.QualifiedName(), indexes, nlimit)
+	}
 
 	newSargables := make(map[datastore.Index]*indexEntry, len(indexes))
 	for _, idx := range indexes {
@@ -568,11 +557,7 @@
 }
 
 func adjustIndexSelectivity(indexes []*base.IndexCost, sargables map[datastore.Index]*indexEntry,
-<<<<<<< HEAD
-	alias string, considerInternal, vector bool, context *PrepareContext) {
-=======
-	alias string, doLimit, considerInternal bool, context *PrepareContext) {
->>>>>>> 73a5a794
+	alias string, doLimit, considerInternal, vector bool, context *PrepareContext) {
 
 	if len(indexes) <= 1 {
 		return
@@ -637,15 +622,10 @@
 		}
 	}
 
-<<<<<<< HEAD
 	if !vector {
 		// recurse on remaining indexes
-		adjustIndexSelectivity(indexes[1:], sargables, alias, considerInternal, vector, context)
-	}
-=======
-	// recurse on remaining indexes
-	adjustIndexSelectivity(indexes[1:], sargables, alias, false, considerInternal, context)
->>>>>>> 73a5a794
+		adjustIndexSelectivity(indexes[1:], sargables, alias, false, considerInternal, vector, context)
+	}
 }
 
 func getSortCost(totalSize int64, nterms int, cardinality float64, limit, offset int64) (float64, float64, int64, float64) {
