--- conflicted
+++ resolved
@@ -241,44 +241,6 @@
 	return sel, nil
 }
 
-<<<<<<< HEAD
-=======
-func (this *builder) getIndexLimitCost(cost, cardinality, frCost, selec float64) (float64, float64, float64, float64) {
-	namedArgs := this.context.NamedArgs()
-	positionalArgs := this.context.PositionalArgs()
-
-	nlimit := int64(-1)
-	noffset := int64(-1)
-	limit := this.limit
-	offset := this.offset
-	if len(namedArgs) > 0 || len(positionalArgs) > 0 {
-		var err error
-		limit, err = base.ReplaceParameters(limit, namedArgs, positionalArgs)
-		if err != nil {
-			return cost, cardinality, frCost, selec
-		}
-		if offset != nil {
-			offset, err = base.ReplaceParameters(offset, namedArgs, positionalArgs)
-			if err != nil {
-				return cost, cardinality, frCost, selec
-			}
-		}
-	}
-
-	lv, static := base.GetStaticInt(limit)
-	if static {
-		nlimit = lv
-	}
-	if offset != nil {
-		ov, static := base.GetStaticInt(offset)
-		if static {
-			noffset = ov
-		}
-	}
-
-	return optutil.IndexLimitCost(nlimit, noffset, cost, cardinality, frCost, selec)
-}
-
 func getIndexMinMaxCost(alias, keyspace string, indexKey expression.Expression,
 	cost, cardinality, frCost float64, missing, null, advisorValidate bool) (
 	float64, float64, float64, error) {
@@ -286,7 +248,6 @@
 		missing, null, advisorValidate)
 }
 
->>>>>>> 8c379cdb
 func getIndexProjectionCost(index datastore.Index, indexProjection *plan.IndexProjection,
 	cardinality float64) (float64, float64, int64, float64) {
 	return optutil.CalcIndexProjectionCost(index, indexProjection, cardinality, 0, 0, 0)
