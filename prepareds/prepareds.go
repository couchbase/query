//  Copyright 2018-Present Couchbase, Inc.
//
//  Use of this software is governed by the Business Source License included
//  in the file licenses/BSL-Couchbase.txt.  As of the Change Date specified
//  in that file, in accordance with the Business Source License, use of this
//  software will be governed by the Apache License, Version 2.0, included in
//  the file licenses/APL2.txt.

package prepareds

import (
	"fmt"
	"math"
	"math/rand"
	"strings"
	"sync"
	"time"

	atomic "github.com/couchbase/go-couchbase/platform"
	json "github.com/couchbase/go_json"
	"github.com/couchbase/query/algebra"
	"github.com/couchbase/query/datastore"
	"github.com/couchbase/query/distributed"
	"github.com/couchbase/query/errors"
	"github.com/couchbase/query/logging"
	"github.com/couchbase/query/parser/n1ql"
	"github.com/couchbase/query/plan"
	"github.com/couchbase/query/planner"
	"github.com/couchbase/query/rewrite"
	"github.com/couchbase/query/semantics"
	"github.com/couchbase/query/tenant"
	"github.com/couchbase/query/util"
)

// empty plan for backwards compatibility with older SDKs, engines
// decodes to ""
const EmptyPlan = "H4sIAAAAAAAA/wEAAP//AAAAAAAAAAA="

// prepared statements cache retrieval options
const (
	OPT_TRACK     = 1 << iota // track statement in cache
	OPT_REMOTE                // check with remote node, if available
	OPT_VERIFY                // verify that the plan is still valid
	OPT_METACHECK             // metadata check only
)

type preparedCache struct {
	cache *util.GenCache
}

type CacheEntry struct {
	Prepared       *plan.Prepared
	LastUse        time.Time
	Uses           atomic.AlignedInt64
	ServiceTime    atomic.AlignedUint64
	RequestTime    atomic.AlignedUint64
	MinServiceTime atomic.AlignedUint64
	MinRequestTime atomic.AlignedUint64
	MaxServiceTime atomic.AlignedUint64
	MaxRequestTime atomic.AlignedUint64
	// FIXME add moving averages, latency
	// This requires the use of metrics

	sync.Mutex // for concurrent checking
	populated  bool
}

var prepareds = &preparedCache{}
var store datastore.Datastore
var systemstore datastore.Datastore
var predefinedPrepareStatements map[string]string

// init prepareds cache
func PreparedsInit(limit int) {
	prepareds.cache = util.NewGenCache(limit)
	planner.SetPlanCache(prepareds)
	predefinedPrepareStatements = map[string]string{
		"__get": "PREPARE __get FROM SELECT META(d).id, META(d).cas, TO_STR(META(d).cas) AS scas, META(d).txnMeta, d AS doc " +
			"FROM $1 AS d USE KEYS $2;",
		"__insert": "PREPARE __insert FROM INSERT INTO $1 AS d VALUES ($2, $3, $4) RETURNING TO_STR(META(d).cas) AS scas;",
		"__upsert": "PREPARE __upsert FROM UPSERT INTO $1 AS d VALUES ($2, $3, $4) RETURNING TO_STR(META(d).cas) AS scas;",
		"__update": "PREPARE __update FROM UPDATE $1 AS d USE KEYS $2 SET d = $3, META(d).expiration = $4.expiration " +
			"RETURNING META(d).id, META(d).cas, TO_STR(META(d).cas) AS scas, META(d).txnMeta, d AS doc;",
		"__delete": "PREPARE __delete FROM DELETE FROM $1 AS d USE KEYS $2;",
	}
}

// initialize the cache from a different node
func PreparedsRemotePrime() {

	// wait for the node to be part of a cluster
	thisHost := distributed.RemoteAccess().WhoAmI()
	for distributed.RemoteAccess().Starting() && thisHost == "" {
		time.Sleep(time.Second)
		thisHost = distributed.RemoteAccess().WhoAmI()
	}

	if distributed.RemoteAccess().StandAlone() {
		return
	}

	nodeNames := distributed.RemoteAccess().GetNodeNames()
	left := len(nodeNames)
	s1 := rand.NewSource(time.Now().UnixNano())
	r1 := rand.New(s1)

	var preparedPrimeReport []*PrimeReport
	var getRemoteKeysFailed errors.Error
	// try each host until we get something
	for left > 0 {
		count := 0
		failed := 0
		reprepared := 0

		// choose a random host
		n := r1.Intn(left)
		host := nodeNames[n]
		if n == (left - 1) {
			nodeNames = nodeNames[:n]
		} else {
			nodeNames = append(nodeNames[:n], nodeNames[n+1:]...)
		}
		left--

		// but not us
		if host == thisHost {
			continue
		}

		preparedPrimeReportEntry := &PrimeReport{
			StartTime: time.Now(),
		}
		decodeFailedReason := map[string]errors.Error{}
		decodeReprepReason := map[string]errors.Errors{}

		// get the keys
		distributed.RemoteAccess().GetRemoteKeys([]string{host}, "prepareds",
			func(id string) bool {
				_, name := distributed.RemoteAccess().SplitKey(id)

				// and for each key get the prepared and add it
				distributed.RemoteAccess().GetRemoteDoc(host, name, "prepareds", "GET",
					func(doc map[string]interface{}) {
						encoded_plan, ok := doc["encoded_plan"].(string)
						if ok {
							_, err, reprepareCause := DecodePrepared(name, encoded_plan, true, logging.NULL_LOG)
							if err == nil {
								count++
								if reprepareCause != nil {
									reprepared++
									decodeReprepReason[name] = reprepareCause
								}
							} else {
								failed++
								decodeFailedReason[name] = err
							}
						}
					},
					func(warn errors.Error) {
					}, distributed.NO_CREDS, "", nil)
				return true
			}, func(warn errors.Error) {
				getRemoteKeysFailed = warn
			}, distributed.NO_CREDS, "")

		preparedPrimeReportEntry.Success = count
		preparedPrimeReportEntry.Failed = failed
		preparedPrimeReportEntry.Reprepared = reprepared
		preparedPrimeReportEntry.Host = host

		if len(decodeFailedReason) > 0 {
			preparedPrimeReportEntry.Reason = decodeFailedReason
		} else if getRemoteKeysFailed != nil {
			preparedPrimeReportEntry.Reason = getRemoteKeysFailed.Error()
		}

		if len(decodeReprepReason) > 0 {
			preparedPrimeReportEntry.RepreparedReason = decodeReprepReason
		}

		preparedPrimeReportEntry.EndTime = time.Now()
		preparedPrimeReport = append(preparedPrimeReport, preparedPrimeReportEntry)
		// we found stuff, that's good enough
		if count > 0 {
			break
		}
	}

	if len(preparedPrimeReport) > 0 {
		if buf, err := json.Marshal(preparedPrimeReport); err == nil {
			logging.Infof("Prepared statement cache prime completed: %v", string(buf))
		}
	}
}

type PrimeReport struct {
	Host             string      `json:"host"`
	StartTime        time.Time   `json:"startTime"`
	EndTime          time.Time   `json:"endTime"`
	Reason           interface{} `json:"reason,omitempty"`
	Success          int         `json:"success"`
	Failed           int         `json:"failed"`
	Reprepared       int         `json:"reprepared"`
	RepreparedReason interface{} `json:"repreparedReason,omitempty"`
}

// preparedCache implements planner.PlanCache
func (this *preparedCache) IsPredefinedPrepareName(name string) bool {
	_, ok := predefinedPrepareStatements[name]
	return ok
}

func (this *preparedCache) GetText(text string, offset int) string {

	// in order to get the force option to not to mistake the
	// statement as different and refuse to replace the plan
	// we need to remove it from the statement
	// this we do for backwards compatibility - ideally we should just
	// store and compare the prepared text, since with the current
	// system, variations in the actual prepared statement (eg AS vs FROM, or
	// one extra space, specifying the name of an already prepared anonymous
	// statment, use of string vs identifier for the statement name...)s
	// makes the text verification fails, while it should't
	prepare := text[:offset]
	i := strings.Index(strings.ToUpper(prepare), "FORCE")
	if i < 0 {
		return text
	}
	if i+6 >= offset {
		return prepare[:i] + text[offset:]
	} else {
		return prepare[:i] + prepare[i+6:] + text[offset:]
	}
}

const _REALM_SIZE = 256

func (this *preparedCache) GetName(text, namespace string, context *planner.PrepareContext) (string, errors.Error) {

	// different feature controls and index API version generate different names
	// so that the same statement prepared differently can coexist
	// prepare options are skipped so that prepare and prepare force yield the same
	// name
	// name is independent of query context as well, so as to make anonynoums and
	// named prepared statements behaviour consistent
	var sb strings.Builder
	sb.Grow(_REALM_SIZE) // Pre-allocate expected size
	fmt.Fprintf(&sb, "%x_%x_%t_%t_%s",
		context.IndexApiVersion(),
		context.FeatureControls(),
		context.UseFts(),
		context.UseCBO(),
		namespace)
	name, err := util.UUIDV5(sb.String(), text)
	if err != nil {
		return "", errors.NewPreparedNameError(err.Error())
	}
	return name, nil
}

const (
	EmptyQueryContext   = ""
	DefaultQueryContext = "default:"
	ColonQueryContext   = ":"
)

func encodeName(name string, queryContext string) string {
	if queryContext == EmptyQueryContext || queryContext == ColonQueryContext || queryContext == DefaultQueryContext {
		return name
	}
	var sb strings.Builder
	sb.Grow(len(name) + len(queryContext) + 2) // Pre-allocate capacity
	sb.WriteString(name)
	sb.WriteByte('(')
	sb.WriteString(queryContext)
	sb.WriteByte(')')
	return sb.String()
}

func (this *preparedCache) GetPlan(name, text, namespace string, context *planner.PrepareContext) (*plan.Prepared, errors.Error) {
	prep, err := getPrepared(name, context.QueryContext(), context.DeltaKeyspaces(), OPT_VERIFY, nil, context.Context())
	if err != nil {
		if err.Code() == errors.E_NO_SUCH_PREPARED {
			return nil, nil
		}
		return nil, err
	}
	if prep.IndexApiVersion() != context.IndexApiVersion() || prep.FeatureControls() != context.FeatureControls() ||
		prep.Namespace() != namespace || prep.QueryContext() != context.QueryContext() || prep.Text() != text ||
		prep.UseFts() != context.UseFts() || prep.UseCBO() != context.UseCBO() {
		return nil, nil
	}
	return prep, nil
}

func PreparedsReprepareInit(ds, sy datastore.Datastore) {
	store = ds
	systemstore = sy
}

// configure prepareds cache

func PreparedsLimit() int {
	return prepareds.cache.Limit()
}

func PreparedsSetLimit(limit int) {
	prepareds.cache.SetLimit(limit)
}

func (this *preparedCache) get(fullName string, track bool) *CacheEntry {
	var cv interface{}

	if track {
		cv = prepareds.cache.Use(fullName, nil)
	} else {
		cv = prepareds.cache.Get(fullName, nil)
	}
	rv, ok := cv.(*CacheEntry)
	if ok {
		if track {
			atomic.AddInt64(&rv.Uses, 1)

			// this is not exactly accurate, but since the MRU queue is
			// managed properly, we'd rather be inaccurate and make the
			// change outside of the lock than take a performance hit
			rv.LastUse = time.Now()
		}
		return rv
	}
	return nil
}

func (this *preparedCache) add(prepared *plan.Prepared, populated bool, track bool, process func(*CacheEntry) bool) {

	// prepare a new entry, if statement does not exist
	ce := &CacheEntry{
		Prepared:       prepared,
		MinServiceTime: math.MaxUint64,
		MinRequestTime: math.MaxUint64,
		populated:      populated,
	}
	when := time.Now()
	if track {
		ce.Uses = 1
		ce.LastUse = when
	}
	prepareds.cache.Add(ce, encodeName(prepared.Name(), prepared.QueryContext()), func(entry interface{}) util.Operation {
		var op util.Operation = util.AMEND
		var cont bool = true

		// check existing entry, amend if all good, ignore otherwise
		oldEntry := entry.(*CacheEntry)
		if process != nil {
			cont = process(oldEntry)
		}
		if cont {
			oldEntry.Prepared = prepared
			oldEntry.populated = false
			if track {
				atomic.AddInt64(&oldEntry.Uses, 1)

				// as before
				oldEntry.LastUse = when
			}
		} else {
			op = util.IGNORE
		}
		return op
	})
}

// Auto Prepare
func GetAutoPrepareName(text string, context *planner.PrepareContext) string {

	// different feature controls and index API version generate different names
	// so that the same statement prepared differently can coexist

	var sb strings.Builder
	sb.Grow(_REALM_SIZE) // Pre-allocate expected size
	fmt.Fprintf(&sb, "%x_%x_%t_%t_%s",
		context.IndexApiVersion(),
		context.FeatureControls(),
		context.UseFts(),
		context.UseCBO(),
		context.QueryContext())
	name, err := util.UUIDV5(sb.String(), text)

	// this never happens
	if err != nil {
		return ""
	}
	return name
}

func GetAutoPreparePlan(name, text, namespace string, context *planner.PrepareContext) *plan.Prepared {

	// for auto prepare, we don't verify or reprepare because that would mean
	// accepting valid but possibly suboptimal statements
	// instead, we only check the meta data change counters.
	// either they match, and we have the latest possible plan, or they don't
	// in which case we should plan again, so as to match the non AutoPrepare
	// behaviour
	// we'll let the caller handle the planning.
	// The new statement will have the latest change counters, so until we
	// have a new index no other planning will be necessary
	prep, err := getPrepared(name, "", context.DeltaKeyspaces(), OPT_TRACK|OPT_METACHECK, nil, context.Context())
	if err != nil {
		if err.Code() != errors.E_NO_SUCH_PREPARED {
			logging.Infof("Auto Prepare plan fetching failed with %v", err)
		}
		return nil
	}

	// this should never happen
	if text != prep.Text() {
		logging.Infof("Auto Prepare found mismatching name and statement %v %v", name, text)
		return nil
	}
	if prep.IndexApiVersion() != context.IndexApiVersion() || prep.FeatureControls() != context.FeatureControls() ||
		prep.Namespace() != namespace || prep.UseFts() != context.UseFts() || prep.UseCBO() != context.UseCBO() {
		return nil
	}
	return prep
}

func AddAutoPreparePlan(stmt algebra.Statement, prepared *plan.Prepared) bool {

	// certain statements we don't cache anyway
	switch stmt.Type() {
	case "EXPLAIN":
		return false
	case "EXECUTE":
		return false
	case "PREPARE":
		return false
	case "":
		return false
	}

	// we also don't cache anything that might depend on placeholders
	// (you should be using prepared statements for that anyway!)
	if stmt.Params() > 0 {
		return false
	}

	added := true
	prepareds.add(prepared, false, true, func(ce *CacheEntry) bool {
		added = ce.Prepared.Text() == prepared.Text()
		if !added {
			logging.Infof("Auto Prepare found mismatching name and statement %v %v %v", prepared.Name(), prepared.Text(),
				ce.Prepared.Text())
		}
		return added
	})
	return added
}

// Prepareds and system keyspaces
func CountPrepareds() int {
	return prepareds.cache.Size()
}

func NamePrepareds() []string {
	return prepareds.cache.Names()
}

func PreparedsForeach(nonBlocking func(string, *CacheEntry) bool,
	blocking func() bool) {
	dummyF := func(id string, r interface{}) bool {
		return nonBlocking(id, r.(*CacheEntry))
	}
	prepareds.cache.ForEach(dummyF, blocking)
}

func PreparedDo(name string, f func(*CacheEntry)) {
	var process func(interface{}) = nil

	if f != nil {
		process = func(entry interface{}) {
			ce := entry.(*CacheEntry)
			f(ce)
		}
	}
	_ = prepareds.cache.Get(name, process)
}

func AddPrepared(prepared *plan.Prepared) errors.Error {
	added := true

	prepareds.add(prepared, false, false, func(ce *CacheEntry) bool {
		if ce.Prepared.Text() != prepared.Text() {
			added = false
		}
		return added
	})
	fullName := encodeName(prepared.Name(), prepared.QueryContext())
	if !added {
		return errors.NewPreparedNameError(
			fmt.Sprintf("duplicate name: %s", fullName))
	} else {
		distributePrepared(fullName, prepared.EncodedPlan())
		return nil
	}
}

func DeletePrepared(name string) errors.Error {
	if prepareds.cache.Delete(name, nil) {
		return nil
	}
	return errors.NewNoSuchPreparedError(name)
}

func DeletePreparedFunc(name string, f func(*CacheEntry) bool) errors.Error {
	var process func(interface{}) bool = nil

	if f != nil {
		process = func(entry interface{}) bool {
			ce := entry.(*CacheEntry)
			return f(ce)
		}
	}
	if prepareds.cache.DeleteWithCheck(name, process) {
		return nil
	}
	return errors.NewNoSuchPreparedError(name)
}

func GetPrepared(fullName string, deltaKeyspaces map[string]bool, args ...logging.Log) (
	prepared *plan.Prepared, err errors.Error) {

	var l logging.Log
	if len(args) > 0 {
		l = args[0]
	}
	return getPrepared(fullName, "", deltaKeyspaces, 0, nil, l)
}

func GetPreparedWithContext(preparedName string, queryContext string, deltaKeyspaces map[string]bool,
	options uint32, phaseTime *time.Duration, args ...logging.Log) (*plan.Prepared, errors.Error) {

	var l logging.Log
	if len(args) > 0 {
		l = args[0]
	}
	return getPrepared(preparedName, queryContext, deltaKeyspaces, options, phaseTime, l)
}

func getPrepared(preparedName string, queryContext string, deltaKeyspaces map[string]bool, options uint32,
	phaseTime *time.Duration, log logging.Log) (prepared *plan.Prepared, err errors.Error) {

	prepared, err = prepareds.getPrepared(preparedName, queryContext, options, phaseTime, log)
	if err == nil {
		if len(deltaKeyspaces) > 0 || (deltaKeyspaces != nil && prepared.Type() == "DELETE") {
			prepared, err = getTxPrepared(prepared, deltaKeyspaces, phaseTime, log)
		}
	}
	return prepared, err
}

func (prepareds *preparedCache) getPrepared(preparedName string, queryContext string, options uint32, phaseTime *time.Duration,
	log logging.Log) (*plan.Prepared, errors.Error) {

	var err errors.Error
	var prepared *plan.Prepared

	track := (options & OPT_TRACK) != 0
	remote := (options & OPT_REMOTE) != 0
	verify := (options & (OPT_VERIFY | OPT_METACHECK)) != 0
	metaCheck := (options & OPT_METACHECK) != 0

	host, name := distributed.RemoteAccess().SplitKey(preparedName)
	if host != "" {
		host = tenant.DecodeNodeName(host)
	}
	statement, ok := predefinedPrepareStatements[name]
	if ok {
		queryContext = ""
	}

	encodedName := encodeName(name, queryContext)
	ce := prepareds.get(encodedName, track)
	if ce != nil {
		prepared = ce.Prepared
	} else if ok {
		_, err = predefinedPrepareStatement(name, statement, "", "default", log)
		if err == nil {
			ce = prepareds.get(encodedName, track)
			if ce != nil {
				prepared = ce.Prepared
			}
		}
	}

	if prepared == nil && remote && host != "" && host != distributed.RemoteAccess().WhoAmI() {
		distributed.RemoteAccess().GetRemoteDoc(host, encodedName, "prepareds", "GET",
			func(doc map[string]interface{}) {
				encoded_plan, ok := doc["encoded_plan"].(string)
				if ok {
					prepared, err, _ = DecodePreparedWithContext(name, queryContext, encoded_plan, track, phaseTime, true, log)
				}
			},
			func(warn errors.Error) {
			}, distributed.NO_CREDS, "", nil)
	} else if prepared != nil && verify {
		var good bool

		// things have already been set up
		// take the short way home
		if ce.populated {

			// note that it's fine to check and repopulate without a lock
			// since the structure of the plan tree won't change, nor the
			// keyspaces and indexers, the worse that is going to happen is
			// two requests amending the same counter
			good = prepared.MetadataCheck()

			// counters have changed. fetch new values
			if !good && !metaCheck {
				good = prepared.Verify() == nil
			}
		} else {

			// we have to proceed under a lock to avoid multiple
			// requests populating metadata counters at the same time
			ce.Lock()

			// check again, somebody might have done it in the interim
			if ce.populated {
				good = true
			} else {

				// nada - have to go the long way
				good = prepared.Verify() == nil
				if good {
					ce.populated = true
				}
			}
			ce.Unlock()
		}

		// after all this, it did not work out!
		// here we are going to accept multiple requests creating a new
		// plan concurrently as we don't have a good way to serialize
		// without blocking the whole prepared cacheline
		// locking will occur at adding time: both requests will insert,
		// the last wins
		if (!good || prepared.PreparedTime().IsZero()) && !metaCheck {
			prepared, err = reprepare(prepared, nil, phaseTime, log)
			if err == nil {
				err = AddPrepared(prepared)
			}
		}
	}
	if err != nil {
		return nil, err
	}
	if prepared == nil {
		return nil, errors.NewNoSuchPreparedWithContextError(name, queryContext)
	}
	return prepared, nil
}

func RecordPreparedMetrics(prepared *plan.Prepared, requestTime, serviceTime time.Duration) {
	if prepared == nil {
		return
	}
	name := prepared.Name()
	if name == "" {
		return
	}

	// cache get had already moved this entry to the top of the LRU
	// no need to do it again
	_ = prepareds.cache.Get(name, func(entry interface{}) {
		ce := entry.(*CacheEntry)
		atomic.AddUint64(&ce.ServiceTime, uint64(serviceTime))
		util.TestAndSetUint64(&ce.MinServiceTime, uint64(serviceTime),
			func(old, new uint64) bool { return old > new }, 0)
		util.TestAndSetUint64(&ce.MaxServiceTime, uint64(serviceTime),
			func(old, new uint64) bool { return old < new }, 0)
		atomic.AddUint64(&ce.RequestTime, uint64(requestTime))
		util.TestAndSetUint64(&ce.MinRequestTime, uint64(requestTime),
			func(old, new uint64) bool { return old > new }, 0)
		util.TestAndSetUint64(&ce.MaxRequestTime, uint64(requestTime),
			func(old, new uint64) bool { return old < new }, 0)
	})
}

func DecodePrepared(prepared_name string, prepared_stmt string, reprep bool, log logging.Log) (*plan.Prepared, errors.Error, errors.Errors) {
	return DecodePreparedWithContext(prepared_name, "", prepared_stmt, false, nil, reprep, log)
}

func DecodePreparedWithContext(prepared_name string, queryContext string, prepared_stmt string, track bool,
	phaseTime *time.Duration, reprep bool, log logging.Log) (*plan.Prepared, errors.Error, errors.Errors) {

	added := true

	prepared, err, unmarshallErr := unmarshalPrepared(prepared_stmt, phaseTime, reprep, log)
	if err != nil {
		return nil, err, nil
	}

	// MB-19509 we now have to check that the encoded plan matches
	// the prepared statement named in the rest API
	_, prepared_key := distributed.RemoteAccess().SplitKey(prepared_name)

	// if a query context is specified, name and query context have to match
	// if it isn't, encoded name and query context before comparing to key
	if queryContext != "" {
		if prepared_key != prepared.Name() {
			return nil, errors.NewEncodingNameMismatchError(prepared_name, prepared.Name()), nil
		}
		if queryContext != prepared.QueryContext() {
			return nil, errors.NewEncodingContextMismatchError(prepared_name, queryContext, prepared.QueryContext()), nil
		}
	} else {
		name := encodeName(prepared.Name(), prepared.QueryContext())
		if prepared_key != name {
			return nil, errors.NewEncodingNameMismatchError(prepared_name, name), nil
		}
	}

	// we don't trust anything strangers give us.
	// check the plan and populate metadata counters
	// reprepare if no good
	verifyErr := prepared.Verify()
	if verifyErr != nil {
		newPrepared, prepErr := reprepare(prepared, nil, phaseTime, log)
		if prepErr == nil {
			prepared = newPrepared
		} else {
			return nil, prepErr, nil
		}
	}

	prepareds.add(prepared, verifyErr == nil, track,
		func(oldEntry *CacheEntry) bool {

			// MB-19509: if the entry exists already, the new plan must
			// also be for the same statement as we have in the cache
			if oldEntry.Prepared != prepared &&
				oldEntry.Prepared.Text() != prepared.Text() {
				added = false
				return added
			}

			// MB-19659: this is where we decide plan conflict.
			// the current behaviour is to always use the new plan
			// and amend the cache
			// This is still to be finalized
			return added
		})

	if added {
		var reprepReason errors.Errors
		if unmarshallErr != nil {
			reprepReason = append(reprepReason, unmarshallErr)
		}
		if verifyErr != nil {
			reprepReason = append(reprepReason, verifyErr)
		}
		return prepared, nil, reprepReason
	} else {
		return nil, errors.NewPreparedEncodingMismatchError(prepared_name), nil
	}
}

<<<<<<< HEAD
func unmarshalPrepared(encoded string, phaseTime *time.Duration, reprep bool, log logging.Log) (*plan.Prepared, errors.Error, errors.Error) {
	prepared, bytes, diffVersion, err := plan.NewPreparedFromEncodedPlan(encoded)
=======
func unmarshalPrepared(encoded string, phaseTime *time.Duration, reprep bool, log logging.Log) (*plan.Prepared, errors.Error) {
	prepared, bytes, err := plan.NewPreparedFromEncodedPlan(encoded)
>>>>>>> 65f4cb15
	if err != nil {
		if reprep && len(bytes) > 0 {

			// if we failed to unmarshall, we find  the statement
			// and try preparing from scratch
			text, err1 := json.FindKey(bytes, "text")
			if text != nil && err1 == nil {
				var stmt string

				err1 = json.Unmarshal(text, &stmt)
				if err1 == nil {
					prepared.SetText(stmt)
					pl, _ := reprepare(prepared, nil, phaseTime, log)
					if pl != nil {
						return pl, nil, err
					}
				}
			} else {
				err = errors.NewUnrecognizedPreparedError(fmt.Errorf("Couldn't find the \"text\" field in the encoded plan"))
			}
		}
<<<<<<< HEAD
		return nil, err, nil
	} else if reprep && diffVersion > 0 {
=======
		return nil, err
	} else if reprep && (prepared.PlanVersion() > util.PLAN_VERSION) {
>>>>>>> 65f4cb15

		// we got the statement, but it was prepared by a newer engine, reprepare to produce a plan we understand
		pl, err := reprepare(prepared, nil, phaseTime, log)
		if err != nil {
			return nil, err, nil
		}
		return pl, nil, errors.NewPlanVersionChange()
	} else {
		prepared.SetEncodedPlan(encoded)
	}
	return prepared, nil, nil
}

func distributePrepared(name, plan string) {
	go distributed.RemoteAccess().DoRemoteOps([]string{}, "prepareds", "PUT", name, plan,
		func(warn errors.Error) {
			if warn != nil {
				logging.Infof("failed to distribute statement <ud>%v</ud>: %v", name, warn)
			}
		}, distributed.NO_CREDS, "")
}

func reprepare(prepared *plan.Prepared, deltaKeyspaces map[string]bool, phaseTime *time.Duration, log logging.Log) (
	*plan.Prepared, errors.Error) {

	parse := util.Now()

	stmt, err := n1ql.ParseStatement2(prepared.Text(), prepared.Namespace(), prepared.QueryContext(), log)
	if phaseTime != nil {
		*phaseTime += util.Now().Sub(parse)
	}

	if err != nil {
		// this should never happen: the statement parsed to start with
		return nil, errors.NewReprepareError(err)
	}

	if _, err = stmt.Accept(rewrite.NewRewrite(rewrite.REWRITE_PHASE1)); err != nil {
		return nil, errors.NewRewriteError(err, "")
	}

	// since this is a reprepare, no need to check semantics again after parsing.
	prep := util.Now()
	requestId, err := util.UUIDV4()
	if err != nil {
		return nil, errors.NewReprepareError(fmt.Errorf("Context is nil"))
	}

	var optimizer planner.Optimizer
	if util.IsFeatureEnabled(prepared.FeatureControls(), util.N1QL_CBO) {
		optimizer = getNewOptimizer()
	}
	// building prepared statements should not depend on args
	var prepContext planner.PrepareContext
	planner.NewPrepareContext(&prepContext, requestId, prepared.QueryContext(), nil, nil,
		prepared.IndexApiVersion(), prepared.FeatureControls(), prepared.UseFts(), prepared.UseCBO(),
		optimizer, deltaKeyspaces, nil, true)

	pl, err, _ := planner.BuildPrepared(stmt.(*algebra.Prepare).Statement(), store, systemstore, prepared.Namespace(),
		false, true, &prepContext)
	if phaseTime != nil {
		*phaseTime += util.Now().Sub(prep)
	}
	if err != nil {
		return nil, errors.NewReprepareError(err)
	}

	pl.SetName(prepared.Name())
	pl.SetText(prepared.Text())
	pl.SetType(prepared.Type())
	pl.SetIndexApiVersion(prepared.IndexApiVersion())
	pl.SetFeatureControls(prepared.FeatureControls())
	pl.SetNamespace(prepared.Namespace())
	pl.SetQueryContext(prepared.QueryContext())
	pl.SetUseFts(prepared.UseFts())
	pl.SetUseCBO(prepared.UseCBO())
	pl.SetPreparedTime(prep.ToTime()) // reset the time the plan was re-prepared as the time the plan was generated
	pl.SetReprepared(true)
	pl.SetUserAgent(prepared.UserAgent())
	pl.SetRemoteAddr(prepared.RemoteAddr())
	pl.SetUsers(prepared.Users())

	_, err = pl.BuildEncodedPlan()
	if err != nil {
		return nil, errors.NewReprepareError(err)
	}

	if !util.IsFeatureEnabled(util.GetN1qlFeatureControl(), util.N1QL_IGNORE_IDXR_META) {
		pl.Verify() // this adds the indexers so we can immediately detect future changes
	}
	return pl, nil
}

func predefinedPrepareStatement(name, statement, queryContext, namespace string, log logging.Log) (
	*plan.Prepared, errors.Error) {

	var optimizer planner.Optimizer

	useCBO := util.GetUseCBO()
	if useCBO {
		optimizer = getNewOptimizer()
	}

	requestId, err := util.UUIDV4()
	if err != nil {
		return nil, errors.NewPlanError(nil, "request id is nil")
	}

	// don't pass datastore context for prepared statements
	var prepContext planner.PrepareContext
	planner.NewPrepareContext(&prepContext, requestId, queryContext, nil, nil,
		util.GetMaxIndexAPI(), util.GetN1qlFeatureControl(), false, useCBO, optimizer, nil, nil, true)

	stmt, err := n1ql.ParseStatement2(statement, namespace, queryContext, log)
	if err != nil {
		return nil, errors.NewParseSyntaxError(err, "")
	}

	if _, err = stmt.Accept(rewrite.NewRewrite(rewrite.REWRITE_PHASE1)); err != nil {
		return nil, errors.NewRewriteError(err, "")
	}

	semChecker := semantics.NewSemChecker(true, stmt.Type(), false)
	_, err = stmt.Accept(semChecker)
	if err != nil {
		return nil, errors.NewSemanticsError(err, "")
	}

	prepared, err, _ := planner.BuildPrepared(stmt.(*algebra.Prepare).Statement(), store, systemstore, namespace, false, true,
		&prepContext)
	if err != nil {
		return nil, errors.NewPlanError(err, "BuildPrepared")
	}

	if prepared == nil {
		return nil, errors.NewNoSuchPreparedWithContextError(name, "")
	}

	prepared.SetPreparedTime(time.Now()) // set the time the plan was generated
	prepared.SetName(name)
	prepared.SetText(statement)
	prepared.SetIndexApiVersion(prepContext.IndexApiVersion())
	prepared.SetFeatureControls(prepContext.FeatureControls())
	prepared.SetNamespace(namespace)
	prepared.SetQueryContext(prepContext.QueryContext())
	prepared.SetUseFts(prepContext.UseFts())
	prepared.SetUseCBO(prepContext.UseCBO())
	prepared.SetType(stmt.Type())
	_, err = prepared.BuildEncodedPlan()
	if err != nil {
		return nil, errors.NewPlanError(err, "")
	}

	return prepared, AddPrepared(prepared)
}

const (
	_PREPARE_TX_KEYSPACES = 1
)

func getTxPrepared(prepared *plan.Prepared, deltaKeyspaces map[string]bool, phaseTime *time.Duration, log logging.Log) (
	txPrepared *plan.Prepared, err errors.Error) {
	var hashCode string
	txPrepared, hashCode = prepared.GetTxPrepared(deltaKeyspaces)
	if txPrepared != nil {
		return
	}
	txPrepared, err = reprepare(prepared, deltaKeyspaces, phaseTime, log)
	if err == nil {
		prepared.SetTxPrepared(txPrepared, hashCode)
	}
	return

}<|MERGE_RESOLUTION|>--- conflicted
+++ resolved
@@ -766,13 +766,8 @@
 	}
 }
 
-<<<<<<< HEAD
 func unmarshalPrepared(encoded string, phaseTime *time.Duration, reprep bool, log logging.Log) (*plan.Prepared, errors.Error, errors.Error) {
-	prepared, bytes, diffVersion, err := plan.NewPreparedFromEncodedPlan(encoded)
-=======
-func unmarshalPrepared(encoded string, phaseTime *time.Duration, reprep bool, log logging.Log) (*plan.Prepared, errors.Error) {
 	prepared, bytes, err := plan.NewPreparedFromEncodedPlan(encoded)
->>>>>>> 65f4cb15
 	if err != nil {
 		if reprep && len(bytes) > 0 {
 
@@ -794,13 +789,8 @@
 				err = errors.NewUnrecognizedPreparedError(fmt.Errorf("Couldn't find the \"text\" field in the encoded plan"))
 			}
 		}
-<<<<<<< HEAD
 		return nil, err, nil
-	} else if reprep && diffVersion > 0 {
-=======
-		return nil, err
 	} else if reprep && (prepared.PlanVersion() > util.PLAN_VERSION) {
->>>>>>> 65f4cb15
 
 		// we got the statement, but it was prepared by a newer engine, reprepare to produce a plan we understand
 		pl, err := reprepare(prepared, nil, phaseTime, log)
